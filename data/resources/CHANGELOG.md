<<<<<<< HEAD
Dec 13, 2023:
- test: Updated for latest patch
=======
Dec 18, 2023:
- Update ImGui to 1.90
- Update ImPlot to 0.17
- lua: ImGui and ImPlot lua bindings fully refreshed with 100% coverage of definitions.
- lua: mq-definitions VSCode extension available at https://marketplace.visualstudio.com/items?itemName=ZenithCodeForge.mq-defs
- datatypes: add TradeskillDepot.DepositItem
- datatypes: add Type.InheritedType
- datatypes: add Me.LaurionInnVoucher, Me.ShalowainsPrivateReserve
>>>>>>> 40305ce2

Dec 12, 2023:
- live: Updated for latest patch
- live: Updated for latest patch (again)

Dec 9, 2023:
- Fix formatting of links in console when line contains multiple links

Dec 8, 2023:
- live: Fix spawn manager crash
- test: Fix spawn manager crash

Dec 5, 2023:
- live: Updated for latest expansion

Dec 4, 2023:
- test: Fix ZoneGuide
- Add Me.PersonaLevel - takes class shortname as param, returns level of that class persona.
  e.g. ${Me.PersonaLevel[DRU]} returns level of druid class persona.

Dec 2, 2023:
- test: Updated for latest patch

Nov 28, 2023:
- Actors are now live for use in plugins, see https://docs.macroquest.org/plugins/developing/actors/
- Actors are also now live for use in lua scripts, see examples/buffbeg.lua for example usage.

Nov 22, 2023:
- Update vcpkg dependencies

Nov 19, 2023:
- Add ability to create textures from image files. See examples/texture.lua for example usage.

Nov 15, 2023:
- live: Fix spell display window (#782).
- autologin: Enable /camp fast when switching characters
- live: Updated for latest patch

Nov 11, 2023:
- test: Fixed some crashes involving the buff window

Nov 9, 2023:
- Lua modules will no longer be loaded relative to the lua folder.
- Developers should use PackageMan or (for their own internal use) the modules folder.

Nov 8, 2023:
- Fixed some issues with autologin
- Fixed some crashes related to target window
- test: Updated for latest patch

Nov 7, 2023:
- Added support for datatypes implemented in lua scripts. This includes support
  for lua tables in lua datatypes. See examples and definitions for details.
  Detailed documentation coming soon. (#716)
- Added preliminary support for actors in c++ plugins. (#674)
- Exposed ConsoleWidget to c++ and lua (see definitions for details)
- lua: Added Set helper class (#770)

Oct 21, 2023:
- tlo: Add Inventory TLO (currently only has the Bank datatype)
- Inventory.Bank has members: BagSlots, FreeSlots, TotalSlots, and each currency
- See https://docs.macroquest.org/reference/top-level-objects/tlo-inventory/

Oct 18, 2023:
- live: Updated for latest patch
- live: Additional servers that are no longer flagged as truebox are now supported

Oct 15, 2023:
- Fix double input on imgui windows

Oct 14, 2023:
- test: updated for latest patch
- Added DX11 support and re-enabled the ImGui overlay. Nav rendering is still disabled.

Sep 25, 2023:
- live: Update eqlib, should fix reading some game options. (#755, #756)

Sep 21, 2023:
- Fix crash in CDragonHoardWnd and CBarterSearchWnd.
- test: Fix crash in GetMembershipLevel

Sep 20, 2023:
- live: updated for latest patch
- Fixed calculation of HasSPA, which should fix some properties such as Me.Silenced (#739)
- Expand the coverage of game feature and claim data (developer tools)
- Lifetime All-access should now appear as GOLD in ${Me.Subscription} instead of UNKNOWN

Aug 26, 2023:
- test: updated for latest patch

Aug 24, 2023:
- live: updated for latest patch

Aug 16, 2023:
- live: updated for latest patch

Aug 12, 2023:
- test: updated for latest patch

Aug 10, 2023:
- autologin: Add AutoLogin TLO to provide access to profile data (#737)
- lua: add mq.getAllGroundItems (#740)
- lua: Fix some issues caused by errors while requiring a file
- window datatype: Add Window.SetText, which can be used to change the
  contents of edit controls

Jul 19, 2023:
- live: Updated for patch
- Add FreeGrab to AdvLootType (#733)
- Hotkey will now restore minimized window (#735)

Jul 10, 2023:
- test: updated for test patch

Jul 8, 2023:
- Fix PackageMan issue with loading submodules in a single line

Jul 6, 2023:
- Fix scoping issues in PackageMan causing lua errors (#731)

Jun 29, 2023:
- test: updated for test patch

Jun 26, 2023:
- Fix CTextureAnimation (#729). This should fix ImGui drawing of game icons
- Fix MQMouseInfo, should fix crashes with /mouseto (#698).
- Fix overlay blocking input while it is hidden (#699).
- lua: Disallow the use of mq.delay while a module is being imported (#730)
- Add spell.MinCasterLevel to report the minimum class level of a spell (#722).

June 21, 2023:
- live: Updated for live patch

June 19, 2023:
- test: Updated for test patch

May 24, 2023:
- live: Updated for live patch

May 19, 2023:
- live: Updated for live patch

May 17, 2023:
- test: Updated for test patch
- live: Updated for live patch. This patch introduces the new UI system,
  there may be issues involving UI components.

May 14, 2023:
- test: Updated for test patch
- test: Fixed Me.Combat again

May 13, 2023:
- Fix issue where OnRemoveSpawn would be called twice in some instances

May 4, 2023:
- Disable previous launcher change pending further refinement. For now, the log
  spam should be disabled. (#717)

April 26, 2023:
- test: Updated for patch

April 24, 2023:
- Fix an issue where the loader would spam the log file with an error if more than
  64 eqgame.exe processes were running. Instead, it will swap to the WMI process
  monitor to retain functionality.
- Add experimental feature that resizes the game's render viewport to fit the central
  docking area when imgui windows are docked to edges of the screen. This can be enabled
  in Settings under Overlay (/mqsettings overlay).

April 19, 2023:
- live: Updated for patch

April 12, 2023:
- test: Updated for patch
- test: Fixes for autologin
- test: Fix Me.Combat, add EverQuest.UiScale

April 2, 2023:
- test: Fix WindowOverride implementation. Fixes crashes in MQ2Map, MQ2ItemDisplay, etc.

April 1, 2023:
- Happy april fools
- test: Updated for patch

March 15, 2023:
- live: Updated for patch
- live: fixed zone guide structure

March 8, 2023:
- test: Updated for patch

February 24, 2023:
- Fix CryptAcquireContext error when importing Autologin profiles

February 23, 2023:
- test: Updated for patch

February 21, 2023:
- GetSpellDuration now returns correct duration. Deprecated EQGetSpellDuration.

February 20, 2023:
- emu: MQ Console will now allow GM commands (#zone)

February 15, 2023:
- live: Update for patch

February 10, 2023:
- Made some improvements to the performance of the mq console window.
- Added an option to the mq console window to adjust the number of lines
  of history that are stored.
- Fix bug where a file dialog could be docked in another window, resulting in
  the window flickering and becoming unusable.
- lua: Calling mq.delay in an ImGui callback will now trigger an error instead
  of silently failing.

January 30, 2023:
- lua: calling mq.delay from an imgui thread will now throw an error (#692).
- added missing RecommendedLevel to item (#691).

January 28, 2023:
- Frame limiter is now called Frame Limiter in the settings panel (previously FPS Limiter)
- MQ Console: Fixed last \ax so that it uses the previous default color instead of white
- Missing plugins will now report when the file is not found rather than the LoadLibrary error

January 23, 2023:
- Add /executelink command that will simulate a click from raw link text.
- spell datatype: Add Link member to generate clickable link text.
- spell datatype: Add Inspect method to open the spell display window.
- spell datatype: Added /vardata and /varset support for spell variables. Assigning
  a string or number will reassign the spell variable by spell name or id.
- achievement datatype: Add Inspect method to open achievement display window.
- emu: Fix crash when declaring a spell var (#688).

January 19, 2023:
- live: Fix for broken world container

January 18, 2023:
- live: Updated for live patch

January 17, 2023:
- item datatype: Add Item.Inspect method to open item display window on a particular item.

January 10, 2023:
- test: updated for patch

January 8, 2023:
- fix /removeaug (#669).
- imgui: Fix nested BeginDisabled calls (#672).
- emu: Fix TradeReady flags (#666).
- emu: Fix /itemnotify when matching invslot is also in a hotbutton.

January 6, 2023:
- lua: Added mq/Icons.lua for Icon usage in imgui
- tlo: Added Spell.Dispellable which returns true if a spell can be dispelled (#655)

December 14, 2022:
- test: updated for patch

December 8, 2022:
- live: updated for patch

December 6, 2022:
- live: Update for expansion patch
- live: Fixed Switch ids and names
- Added currency for NoS
- Added ${TradeskillDepot}, see the docs for full description of the members:
  https://docs.macroquest.org/reference/top-level-objects/tlo-tradeskilldepot/
- lua: Running "/lua run scriptname" will now prefer lua/scriptname/init.lua over
  lua/scriptname.lua. this is to make it easier to transition to the new directory layout.

November 29, 2022:
- emu: Fix PctExp and PctAAExp calculations
- tlo: Added BazaarItem.FullName
- lua: Fixed bug where /lua pause would not pause imgui thread
- lua: added -on and -off arguments to /lua pause

November 28, 2022:
- Huge update to settings window for MQ2Map plugin settings - /mqsettings plugin/map (#657)
- lua: Many more improvements to imgui bindings for lua.
- lua: Consolidated imgui demo scripts into examples/imgui_demo
- lua: Scripts can now be started by specifying a folder name if the folder contains init.lua.
- lua: Scripts can now require files relative to the directory that the script runs in.

November 24, 2022:
- test: fix zone count
- test: fix keybinds

November 23, 2022:
- test: updated for test patch
- Message box will now appear when overlay is stopped due to an error.
- lua: Many improvements to imgui bindings for lua. Notably, ImDrawList support has been
  added. Some of these features are evolving, check out examples/imgui_demo.lua for example lua code.
- lua: Added support for converting macro array types to lua tables (#641).
- lua: event and bind add/remove will now return true/false based on if the action was successful.
  These actions may fail if the event already exists with the specified name, for example.

November 16, 2022:
- live: Updated for latest patch
- Updated MQ2TargetInfoPHs.txt (#661)
- Updated Fish.mac (#605)
- Added refcounting to item and itemspell datatypes. This should fix a crash where a lua script
  consumes the last charge of an item causing it to disappear.
- plugins: Deprecated old item spell enum values. See deprecation warnings for replacements.
- lua: Added imgui bindings for TableGetColumnFlags (#658)

November 9, 2022:
- test: Updated for patch

November 3, 2022:
- test: Updated for patch

October 31, 2022:
- Added upper bounds check on ReagentID, NoExpendReagentID, and ReagentCount. The max number 
  of reagents for a spell is 4. ReagentCount[n] explains how many ReagentID[n] you need.
  For NoExpendReagentID is always just need 1 of the item.

October 26, 2022:
- live: Updated for live patch

October 16, 2022:
- test: Updated for patch

October 15, 2022:
- emu: Fix max pet buff count being incorrect

October 14, 2022:
- Add MaxFPS and MaxBGFPS to EverQuest TLO. Reports the settings found on the options window.
- Improved Macro TLO functionality to be able to retrieve some values while a macro isn't running.
- Fixed achievement categories not being found properly.

October 10, 2022:
- emu: Improved ability to capture crash reports.
- emu: Fixed CharSelect data (#627).

October 9, 2022:
- emu: Fixed issue causing custom UIs to create instability and other problems (#639).

October 6, 2022:
- Remove Spell.SPA - this wasn't actually a SPA and was some other meaningless value.
- Add Spell.CategoryID and Spell.SubcategoryID - the integer values of Category and Subcategory

October 2, 2022 (test):
- Updated for test patch

October 2, 2022:
- Autobank and related functionality has been moved from mq2main into its own autobank plugin. (#580)
- autobank: Added tradeskill item filter
- framelimiter: Fix framelimiter not bypassing built-in limiter when it is enabled.

September 26, 2022:
- Fix Me.Levitating (#632)
- Add more robust ini handling options - see http://docs.macroquest.org/reference/data-types/datatype-inifilesectionkey
- Add .StripLinks memember to string types which will return the plain text version of a string containing links

September 21, 2022 (live):
- Fix achievement crash (#629).
- Updated for live patch

September 18, 2022:
- emu: Added back /timestamp for emulator builds to add timestamps to chat. Added checkbox
  to the mq settings window under a new "Chat" section. (#618)
- emu: Fix title bar click events on MQ2ChatWnd. (#616)
- emu: Fix tabselect crash. (#622)
- emu: Fix crash when checking spell stacking. (#624)
- emu: Fix crash when interacting with merchants. (#626)
- emu: Re-introduce GroupLeaderExp, GroupLeaderPoints, PctGroupLeaderExp, RaidLeaderExp,
  RaidLeaderPoints, PctRaidLeaderExp. (#625)
- emu: Re-introduce support for LAMarkNPC, LANPCHealth, LADelegateMA, LADelegateMarkNPC,
  LAInspectBuffs, LASpellAwareness, LAOffenseEnhancement, LAManaEnhancement, LAHealthEnhancement,
  LAHealthRegen, LAFindPathPC, LAHoTT (#625)

September 16, 2022 (test):
- Updated for latest test patch

September 7, 2022:
- /captioncolor will work when typed in EQ chat windows again (#619)
- Autologin profiles launched from MQ will now work properly for servers with spaces in
  their shortname
- Fixed a crash that would occur in macros when declaring an array of invalid size
- The "noparse" parameter in the Ini TLO is no longer case sensitive

Aug 19, 2022:
- Add ${MacroQuest.BuildName} to get the name of the build target (Live/Test/Emu)

Aug 17, 2022:
- Fix autoskills not returning proper values

Aug 17, 2022 (live):
- Updated for patch

Aug 12, 2022:
- /mapfilter will now store Radius values instead of toggle information (Fixes #600)
- Lua: Added mq.getAllSpawns and mq.getFilteredSpawns to return tables of spawns.
- LuaRocks is now distributed with MQ for using prebuilt Lua Modules from the MQ repo
- PackageMan is now distributed with MQ for a method of using LuaRocks in lua scripts
- Plugins that fail to unload will now be flagged as having failed and will not allow reload
  of the plugin or unload of MQ.  With this change, /unload now has the parameter "force"
  which will try to force unload stuck plugins and prompt for action if that cannot be
  accomplished.
- The tray util has a new option to "Unload All Instances (Forced)" which will send the
  "/unload force" command to all registered MQ instances.
- More info can be found at docs.macroquest.org

Jul 29, 2022:
- Added a modules folder primarily for storing architecture dependent lua modules
- mq.TLO.Lua.Dir now supports arguments (lua, and modules) to return the corresponding folder

Jul 27, 2022:
- Fix item statistics not matching item

Jul 22, 2022:
- Fix Corpse type to properly inherit from Spawn. Support checking for .ID and .Open when no
  corpse is currently active.

Jul 21, 2022:
- Fix achievements

Jul 20, 2022:
- Updated for patch

Jul 12, 2022:
- Fix MyRange Spell member (#563)

Jun 29, 2022:
- Fix EQ Exiting when MQ is loaded and an invalid UI is loaded (#572)
- Add parse function for lua scripts.  You can now parse any arbitrary macro data.
  - Usage Example:  mq.parse("${Me.Name}")
  - The return will always be a string and you will always be using the version 2 parser
  - It is still preferable to use the mq.TLO syntax when retrieving data from an existing TLO
  - The purpose of this function is to allow you to perform more complex operations when doing
    macro/ini conversions.

Jun 15, 2022:
- Updated for live patch.
- Potential fix for WinEQ2022 interoperability

Jun 9, 2022:
- ${Int[x]} is now capable of parsing numbers up to 64-bits, and will truncate the result.
- Fix reporting of spell buff counters.

Jun 8, 2022:
- Fix detection of aura and campfire spawns (#561)
- Fix ${Target.ID} now returns 0 instead of NULL to be consistent with
  other spawn type objects.

Jun 1, 2022:
- Fix ${Me.SkillCap} (#568)

May 27, 2022:
- datatype: ItemSpell: add members OverrideName, OverrideDescription.
  - OverrideName replaces the OtherName member. This is a name that overrides the spell name
    when the spell is on an item.
  - OverrideDescription overrides the description string from the spell, similar to OverrideName.
- datatype: Item: fixed off-by-one error with AugSlot. The Correct range is now 1-6 and now
  matches the Slot value as expected.

May 26, 2022:
- lua: Throw error if string argument to mq.delay contains no time unit.

May 20, 2022:
- Fix /drop (#564)

May 18, 2022:
- Updated for patch
- Number of buffs has changed for player and target. Buff arrays are now dynamically sized,
  and require some attention when using them in plugins:
  - Use GetPcProfile()->GetMaxEffects() to get the total number of effects (short and
    long buffs) for player
  - Use pPetInfoWnd->GetMaxBuffs() for the max number of buffs on the pet window.
  - Use pTargetWnd->GetMaxBuffs() for the max number of buffs on the target window.

May 13, 2022:
- Add Fellowship.Exists
- Move Inviter, Invited and IsBerserk from Spawn to Character (Me).
- Removed a bunch of unused members from Spawn
- plugins: Converted a bunch of globals into members of the pEverQuestInfo class. This
  includes a lot of globals that start with EQADDR_ and a few that don't. See the commit
  log for the full list.
- plugins: the keyboard movement defines __pulForward, __pulBackward etc have been removed.
  these are primarily used for movement. They are replaced with pEverQuestInfo->keyDown[cmd].
  cmd is a member of the KeybindCommand enumeration. For example: __pulForward can be replaced
  with pEverquestInfo->keyDown[CMD_FORWARD]

May 5, 2022:
- /exec no longer requires the fg or bg parameter.  The syntax has been updated and
  the functionality corrected to match what the previous syntax showed.

April 25, 2022:
- Updated for live hotfix patch.
- Fix potential issue with pcnames.

April 20, 2022:
- Updated for live patch.
- Fix netstat/hud display
- Fix /makemevisible
- Fix issue with Me.CombatAbility (and maybe others) not returning the correct values.
- plugins: PcProfile.Buff and PcProfile.ShortBuff have been deprecated and replaced with
  accessor functions GetEffect and GetTempEffect, respectively. Deprecation warnings have
  been added for this change. For accessing all buffs, both short and long, GetEffect can
  be used with MAX_TOTAL_BUFFS as the upper bound.

April 13, 2022:
- Fix Group.Members: Empty group will now report 0 instead of nil/NULL (#481).
- Fix Math.Rand: Replace with new number generator. There are no longer any limits on the
  upper or lower bounds of the random number range. The only requirement is that the
  minimum value must not be greater than the maximum.
- Fix Spell.Stacks to now only consider a duration if a nonzero value is provdied,
  otherwise the stacks check will ignore duration. Also applies to StacksPet.
- Fix crash in MapObject.cpp (#455).
- Fix Macro TLO to allow IsTLO and IsVariable while a macro is not running (#452).
- Fix non-functional /removeaug, and cleaned up the usage message (#485).
- Fix /mqanon cause hp bars to be empty (#483).
- Fix errant deprecation message when using ${Ground} (#445).
- Fix MacroQuest.LastTell (#463).
- Fix passing nil to mq.event or mq.bind causing crash. A lua error will be generated instead (#451).
- Add double click to select file in imgui file dialog (#453).
- Add Group.LowMana to report group member with lowest mana below threshold. Works like
  Group.Injured (#477).
- Add /alias reload (#478).
- lua: event text will now have mq color codes stripped (#486).

March 9, 2022:
- Updated for patch.
- Me.AssistComplete is temporarily disabled. Its been broken since x64 but
  the disabling is purposeful now to avoid crashing.

March 8, 2022:
- Spell SPA data for base, base2, and max are now 64 bit values.
- Spell Buff counters are now 64 bit values.
- GetSpellBase, GetSpellBase2, GetSpellMax, CalcValue all return int64_t now.
- GetSpellCounters, GetMySpellCounters, GetTotalSpellCounters, GetMyTotalSpellCounters all return int64_t now
- The associated macro data members for these return Int64 instead of Int datatypes.
- Plugins may exhibit warnings due to int64_t -> int conversions. These warnings ought to be addressed
  as appropriate by utilizing int64_t where arbitrary values may occur (like damage or healing values)
  and cast to int where they do not (like SPA or spell id values).

March 2, 2022:
- Fixed an issue with chat events cutting off chat
- Added Spawn types for BodyWet and HeadWet to complimenet FeetWet
- Updated FeetWet to include when standing in other liquids like lava or slime.  Underwater is still just water.
- Added WritePrivateProfileValue for plugin authors

February 25, 2022:
- Fixed some potential issues with detours. Possibly fixes issue with unloading/reloading
  causing problems with commands
- Moved GetSubscriptionLevel to core. If you have a copy of this function in your plugin,
  you can remove it now.
- Added GetClass(), GetClassString(), GetRace(), GetRaceString(), GetClassThreeLetterCode()
  to PlayerClient (SPAWNINFO) as convenience helpers for plugin code.
- Reverted an earlier change to MQ2Map during 64-bit conversion to potentially address an
  issue with the map.
- Fixed an event crash when text is marked as Spam

February 15, 2022:
- Updated for patch. Welcome to 64-bit MacroQuest.

January 25, 2022:
- Fix crash in ItemDisplay when viewing new merchant perk bag.

January 19, 2022:
- Updated for patch.
- Add missing ToL entry to GetZoneExpansionName() (#444)
- Fix Me.AmIGroupLeader not returning a proper bool.
- Fix a bug with /itemnotify and rightmouseup
- Fix /plugin command so that it parses the command line
- Add settings panel for ChatWnd
- lua: Added mq.gettime() which returns current time in microseconds

- Add DynamicZone.MinMembers
- Fix crash when reading DynamicZone.Leader and maybe others
- Fix crash casued be Me.Aura[0] (#449)

December 31, 2021:
- lua: Fix crash when using format string with ImGui.Text (hint: Format your string in lua instead)
- lua: Update table flags from latest integration of imgui
- lua: Fix ImGui.GetClipboardText bug
- main: /mqsettings now takes an optional parameter, the name of a section to focus.
    example: /mqsettings plugins/lua
- devtools: implement new switch inspector. This is a work in progress but is fully functional. Working on
    bringing over functionality that was originally implemented in Nav

December 27, 2021:
- Added IsSpellTooPowerful utility function that mimics client logic and incorporated it into StacksTarget and StacksSpawn

December 25, 2021:
- Added "clear" to /itemtarget and /doortarget to individually remove those targets

December 16, 2021:
- Fixed ${Me.SpellRankCap} (#430)
- Added Option to toggle Local Echo to the MacroQuest Console (#117)
- Toggling AutoScroll in the MacroQuest Console will now persist through subsequent loads

December 15, 2021:
- Fix ${Me.Invis[SOS]} showing true for rogues who have Rk 2 of SoS (#416)
- Fix an issue where ${Me.Moving} reported false when moving backwards
- Added ${Me.VitalityCap} and ${Me.AAVitalityCap} for parity of numerical output

December 9, 2021:
- Updated for patch

December 7, 2021:
- Happy Terror of Luclin Day!
- Added full support for the merchant perk and bag slot 11 and 12.
- Added ${Me.NumBagSlots} which returns the number of bag slots enabled in main inventory.
- Added ${TeleportationItem} TLO to access the teleportation item keyring.
- Fix crash when selling items using button from find item window (#426).
- Fix spell display for SPA_TRIGGER_SPELL_NON_ITEM
- Fix ${DisplayItem.Collected} (#420).

November 30, 2021:
- MacroQuest tray utility will now check Application Compatibility layers on startup.  To disable this check set
  DisableAppCompatCheck=true in the MacroQuest section of your MacroQuest.ini
- Added ShowAnon setting to TargetInfo - this will allow toggling displaying "ANON" or "ROLEPLAYING" in the window

November 17, 2021:
- Updated for latest patch
- Fixed crash where the running vector is modified during execution and invalidated the iterator

November 16, 2021:
- Add a potential workaround for a graphics engine crash
- Fix typo in XTARGET_MY_MERCENTARY_TARGET. Use XTARGET_MY_MERCENARY_TARGET instead (#409)
- Fix Me.Song not returning proper value when Me.Buff also has a match (#411).
- Add BaseEffectsFocusCap (SongCap) as a member of the Spells TLO

November 10, 2021:
- Changed the operation of delays in lua so that a delay will no longer block the entire script, only the running thread

November 8, 2021:
- Fixed the lingering lua crash issues caused by events with delays

November 2, 2021:
- When performing a spawn search, NPC Pets are now also considered NPCs (use nopet if you do not want this when searching NPC)
- The timestamp data type will now interpret correctly in Lua
- Bards are now considered "Slowers"

October 27, 2021:
- Restored hooks on Find Item window
- Implement more robust method of window switching. This improves /foreground behavior and
  profile keybinds from the launcher. This method utilizes the launcher to assist in foregrounding
  background instances of EQ. If this method fails, then it falls back to the existing method (#380)
- itemdisplay: Fix hang when inspecting items with certain kinds of spells.

October 26, 2021:
- Lua command is no longer case sensitive about script names (#403).
- Removed debug message from ItemDisplay
- Bzsrch: Fixed berserkers and searching for things that start with numbers (#398).
- Bzsrch: Better handling of queries that return no results (#335).
- Map: fix /mapshow not displaying map objects properly (#225)

October 26, 2021:
- ItemDisplay plugin has been rewritten with a focus on improving existing features:
  - Loot and Lucy buttons have been relocated nearby to an area that shouldn't overlap with existing controls
  - Spell and Item display information now updates correctly when the last window is recycled. This info
    will also be properly removed when the plugin is unloaded.
  - ${DisplayItem} will now track the most recently opened item display window, and will
    fall back to the next-most-recently-opened window if that one is closed, and so on.
  - ${DisplayItem[x]} is now 1-based, with valid values ranging from 1-6 representing one
    of the six possible item display window.
  - ${DisplayItem[<itemname>]} is now supported and will return the Item display window for
    the specified item name, if one exists.
  - Added Item and Window members to DisplayItem, which will return the related item and window.
    This can be used to do something like /invoke ${DisplayItem.Window.DoClose}
  - A settings menu in /mqsettings has been added with a whole bunch of options.
  - Added /itemdisplay reload to reload settings from ini.
  - Spell links in item display text will now link to spells. (Note, spell names in spell slots is not yet supported).
- /convertitem, /insertaug, /removeaug moved to main from ItemDisplay
- core: Removed reliance on undefined behavior from AddDetourf, now uses a type-checked implementation
  that can detect errors in setting up detours, and supports proper pointer-to-member and class hierarchies.
  If type-checking is problematic, an EzDetourUnchecked has been added.
- core: moved detour api declarations to include/mq/base/Detours.h
- spell display: Improved the behavior of finding spell names by category.
- autologin: Cancel autologin if cannot enter premium server due to free-to-play status. (#401).


October 21, 2021:
- Update for latest patch

October 20, 2021:
- Update for latest patch
- Fixed Map

October 9, 2021:
- Upgrade ImGui to 1.84 with new font renderer (FreeType) enabled
- overlay: VIEWPORTS feature is now OFF by default. Visit the overlay settings (/mqsettings)
  to turn it on.
- overlay: Implemented new revision of the ImGui overlay, hopefully squashing a bunch of
  issues and not creating very many new ones...
- overlay: /mqoverlay command has a couple new arguments: reload, resume, debug, stop, start
- Fix flickering issue caused by frame limiter when rendering UI at sim rate
- framelimiter: Restructured the framelimiter settings. Added some help tooltips too.
- framelimiter: Moved some options to only take effect when the frame limiter is active in the background.
- framelimiter: Added separate option for enabling frame limiting when in the foreground.

October 7, 2021:
- eqbugfix: Possible fix for "Mage" crash when casting spells from items.

October 5, 2021:
- Improved buff removal handling (#182).
- plugins: Added RemoveBuffByName, RemoveBuffBySpellID
- plugins: Renamed FindBuffID to FindBuffIndex, renamed RemoveBuffAt to RemoveBuffByIndex
- plugins: Removed RemoveBuff

October 1, 2021:
- Fix EverQuest.CurrentUI not getting updated after reinjection (#388).
- Add Stat and Count members to Keyring types (Mount, Familiar, Illusion) (#393).
- macros: keyring datatype renamed to keyringitem.

September 29, 2021:
- Added per-character settings for frame limiter. per-character settings are stored in
  servername_charactername.ini (#210).
- Added `/framelimiter reloadsettings` to re-read settings from ini.
- Fix ResetDevice crash after reloading mq
- Fix mouse scroll in imgui leaking into eq (#242).
- Fix imgui leaking into other render targets and causing issues (#286).

September 22, 2021:
- SpawnSearch:  Pets without PC masters will be assumed to be NPC Pets.  This fixes an issue where a
  spawn search for npcpet would fail to find a pet whose master was killed.

September 21, 2021:
- zoned.cfg and any of the Zone ShortName cfg files will no longer activate unles you're in game (#214)

September 19, 2021:
- lua: Fix plugin not initializing properly when an exception occurs while loading settings
- framelimiter: Fix UI not drawing when blind. (#285)
- framelimiter: Fix UI not drawing correctly when tied to simulation rate.
- framelimiter: Fix crash when logging out while in the background
- overlay: Fix edge case crash when graphics device is null (#363).

September 16, 2021
- Plugins can now be loaded via commands without requiring a MQ2 or MQ prefix.
  For example: "/plugin easyfind toggle" works to toggle the easyfind plugin.
- Fix /cleanup making inventory window appear instead of disappear
- Fix a crash that might occur if a plugin tries to execute a keypress when
  not in game.
- Fix a crash when /unload causes nav to unload before easyfind.
- Fix issue with RankName returning incorrect spell (#383) - really this time.
- Fix framelimiter not properly replacing the built-in throttler (#385).

September 15, 2021
- Updated for patch. Released before servers are up, there could be issues!
- Fixed issue with RankName returning the incorrect spell (#383)
- lua: fixed error message when script file doesn't exist
- lua: fix crash when checking for paused threads during OnWriteChat calls
- devtools: Added initial version RealEstate inspector that shows raw data about real estate
  plots and items. More work real estate capabilities coming in the future.
- devtools: added memory viewer to window inspector. Right click a window in the tree to access it.
- itemdisplay: Remove compare window. Use the one that is built in!

September 8, 2021
- eqlib: New code supporting mercenary aa's added, making mercenary aa access available to plugins.
- devtools: New alt ability inspector added for viewing data from player aa's and merc aa's.
- plugins: Added GetAAById to replace GetAAByIdWrapper.
- AltAbility type: Added Category (string), ShortName2 (string), GroupID (int)
- Switch type: Added state (int).

August 30, 2021
- Fix incompatibility with Innerspace/WinEQ when loaded at startup (#304)

August 29, 2021
- Added the following members to Window type for accessing tabs in a tabbed window: (#369)
   - TabCount, Tab, CurrentTab, CurrentTabIndex
- Added SetCurrentTab method to Window type for changing the current tab.
- More details on these can be found in the datatype docs at docs.macroquest.org

August 27, 2021
- Updated /mqanon command so that commands now work.  (Fixes #277, #280)
- Shortened the /mqanon "class" strategy to just the level and the class short name (Partially addresses #282)
- Added self (me) to the /mqanon all strategy for quick setup

August 25, 2021
- lua: **breaking** ImGui.Begin with flags now always requires a ImGui.End, unconditionally. Sorry, I
  missed this one the last time I was updating ImGui.Begin
- imgui: Fix a crash when too many End() calls occur
- autologin: Clean up duplicate logic and fix /switchchar (Fixes #311)
- autologin: Allow /switchchar and /switchserver to work if you didn't initally log in with Autologin
- autologin: Update Pause and Unpause to only work if the state machine is on (Fixes #151)
- autologin: Add Override for stopping at character select for Sessions and Station names (Partially addresses #145)
- autologin: Add new setting for CharSelectDelay with override for Sessions and Station names (Fixes #146)
- autologin: Change /relog command to only be available when logged in (it previously only WORKED when logged in)
- autologin: Add writing of global config when WriteAllConfig is set to true

August 24, 2021
- Added some error handling to catch imgui errors before they crash the game. These errors will
  suspend plugin ImGui usage. Fix the error and then run the command "/mqoverlay resume" 
- lua: Added missing overload for ImGui.SameLine(number, number)

August 20, 2021
- Added command for clearing mq console - /mqconsole clear
- Fix issue where /advloot shared # giveto name would not work when master looter was ungrouped in a raid

August 19, 2021
- Potential fix for mouse buttons getting stuck and causing issues with imgui
- Fix crash when performing /lua commands from within an imgui window.

August 15, 2021
- Fix ImGui lua threads from yielding after calling a command. ImGui thread isn't designed to yield. (#373).
- Fix MQCopyLayout command

August 14, 2021
- New TLO: ${Achievement} is now available for accessing achievements, achievement categories, and objectives.
- New DataTypes: achievementmgr, achievement, achievementcat, achievementobj
- For more details on these new types, please see the documentation at https://docs.macroquest.org

August 9, 2021
- Developer Tools: implemented new achievements inspector. Accessible from inspectors menu on the console.

August 8, 2021
- Added InGame.cfg which will execute for all characters once they are in game (#189)
- The cfg file search path will now search in Config\AutoExec before falling back to Config so that cfg files can be organized better (#170)

August 7, 2021
- lua: Further fixes for evaluating TLO object data members.
- lua: Partially reverted nil changes. see comments in #362 .
- lua: added mq.gettype to inspect the underlying data type of a data member usertype.
- Possible fix for a crash when the imgui overlay gets reset due to a lua exception.

August 6, 2021
- lua: /lua parse now prints the result of an expression to the console. (#365)
- lua: Empty/Invalid Macro data objects will now evaluate to nil, instead of "null" (#362)
- lua: os.exit will no longer crash the client and will instead exit the script (#297)

August 5, 2021
- Removed some old hooks for EQPlayNice. Consider using the built-in performance tools instead.
- Fix Target.bShowHelm (#331).
- Remove Spawn.BearingToTarget (#330). This is an internal state that is only updated when using /follow
  and its purpose or usage is extremely unclear.
- Fix Item.StackCount (#342).
- Fix Indexing group members in Group TLO (#346).
- Parse array index in Macro.Variable (#347).
- Fix Me.CashBank (#360).
- Fix Initialization of the lua directory (#361).
- dev tools: Added ZoneGuideWnd and ZonePathWnd customizations to WindowInspector
- dev tools: Added friendly tooltip to zone names in WindowInspector
- Evaluating Spawn.ID on a NULL Spawn will now return 0 instead of a parse error. This is intended as
  a convenience for utilizing Spawn variables that are set via ID.
- Fix auto scroll menu item in console window (#140).

July 31, 2021
- Added /mqsettings command to toggle the MacroQuest Settings window (you can still get to it from the EQ button as well)
- Added ShowMacroQuestConsole option to the MacroQuest.ini which allows you to default the Console to On if you'd like
- Fixed custom filters not being added properly (#327)
- Fixed /itemnotify (by name) choosing the wrong item when the item name started with a number, even though it was quoted ("1 lb. Cragbeast Meat" for example)

July 30, 2021
- Adding missing imgui mouse button enum values (#354).
- Reset the imgui overlay when a lua exception occurs on the imgui thread (#355). This will
  help prevent crashes when encounding lua errors, but not in all cases.
- Fixed some issues with type conversions in lua (#359).
- Fixed console commands not working at login.
- Refactored of MQ2Lua, please report any new bugs that might come up as a result!

July 24, 2021
- Added back the String TLO after a 16 year hiatus. Usage: ${String[foo].Right[2]} etc.

July 21, 2021
- Updated for patch

July 19, 2021
- Comands executed from console are now deferred so that they do not inherit the
  temporary floating point state of the imgui renderer (#351).
- Fix skeleton and other similar race checks when computing if character can mount.
- Fix ${Zone[xyz]} not returning correct value when 'xyz' is the current zone.

July 17, 2021
- Added /mqtarget and /eqtarget commands.  /mqtarget is the equivalent of the current /target commmand while
/eqtarget will use the game's existing command.  Macro authors can begin migrating to /mqtarget when they want
to use MacroQuest specific targeting.  Partially addresses #298

July 9, 2021
- Fixed /removebuff and /removepetbuff so they now accept quoted or unquoted strings (#184, #344, #345)
Updates to MQ2Lua:
** BREAKING CHANGE **
- If you are a Lua script author, a change has been made to ImGui.Begin: it must now
  **always** be followed by a ImGui.End, even if it returns false values. This
  was necessary to resolve the issue where it was ambiguous whether End should be
  called or not. Now, we just always expect you to call it if you called Begin.

- Added bit32.bnot, bit32.band, bit32.bor, bit32.bxor, bit32.lshift, bit32.rshift, bit32.ror, and bit32.rol
  These functions are provided to allow bitwise operations on 32bit integers.
- Exposed the following general functions to lua:
    PushStyleVar, PopStyleVar, TreeAdvanceToLabelPos, PushID (with arbitrary object), CheckboxFlags, GetStyle
- Exposed the ImGui Tables API to lua. It includes access to the following functions:
    BeginTable, EndTable, TableNextRow, TableNextColumn, TableSetColumnIndex, TableSetupColumn,
    TableSetupScrollFreeze, TableHeadersRow, TableHeader, TableGetColumnCount, TableGetColumnName,
    TableGetColumnIsVisible, TableGetColumnIsSorted, TableGetHoveredColumn, TableGetSortSpecs, TableSetBgColor
- Added the following enum types to lua:
    ImGuiSortDirection, ImGuiTableFlags, ImGuiTableColumnFlags, ImGuiTableRowFlags, ImGuiTableBgTarget, ImGuiStyle
- Added the following user types to lua:
    ImVec2, ImVec4, ImGuiListClipper, ImGuiTableSortSpecs, ImGuiTableSortSpecsColumn
- Added new way to import and ui ImGui. This has the advantage of allowing the use of ImGui in
  a global context

    require 'ImGui'
    local TEXT_BASE_WIDTH, _ = ImGui.CalcTextSize("A")
    function DemoFeatureImGui()
        -- do update
    end
    ImGui.Register('DemoFeature', DemoFeatureImGui)

- For an example of how to use most of these new apis, see lua/examples/demo_tables.lua

Updates to Timestamp type:
- Added TimeDHM to Timestamp type to express Days:Hours:Minutes
- Added Days to Timestamp type.
- Added MaxTimers and Timer to DynamicZone. Timer returns a type dztimer:

updates to DynamicZone:
* ${DynamicZone.MaxTimers}
  - returns the number of timers
* ${DynamicZone.Timer[N]}
  - access the timer by index
* ${DynamicZone.Timer[ExpeditionName|EventName]}
  - access a specific timer by its expedition and event name. Event
    name is optional and it will return the next expedition timer to
    expire if it is omitted.
- Added dztimer type with the following members: ExpeditionName, EventName,
  Timer, EventID.
- Fixed DzMember access

July 3, 2021
- Fix chat events in other languages not being able to use .equal for the matched text (#333)
- Fix ctrl+c to copy in the console window

June 24, 2021
- Fix crash that would occur for some characters while zoning
- Fix Task.Select and Task.Timer (#329)

June 12, 2021
- Added Macro Expression Evaluator tool. Can be used to display the result of a macro expression
  in real time. Find it underneath the Tools menu in the console.
- Added the following int members to Me: AirSupply, MaxAirSupply, PctAirSupply.
- Fix GetSpellByName returning wrong spell when multiple options are available with the same name
  by preferring a spell with a category over one that does not. (#321).

June 11, 2021
- Fix issue where invalid escape sequences would crash when printing to console (#322).
- Fix /doors not searching text properly
- static library build outputs are now written to build/lib in order to remove them from the
  output folder and also separate 32-bit and 64-bit versions.

May 28, 2021
- Fixed issue with keyboard input not working on popped-out windows
- Implemented new console editor with support for word wrap and item links.
- Fixed buyer window sorting (#238)

May 24, 2021
- Added the ability to render EQ icons in lua imgui bindings

May 23, 2021
- Corrected a long standing issue where you couldn't store mq userdata in lua variabls (#252)

May 17, 2021
- Added specific updates in frame limiter to allow for scribing and memming with no rendering (#279 & #167)

May 15, 2021
- Added variadic string arguments to mq.doevents() to allow for a list of specific events processing (#292)
- Added a command mq.flushevents() that takes variadic string arguments to drop events without processing them (#292)

May 14, 2021
- Added drag/drop interface to lua imgui bindings

May 7, 2021
- Plugins using pLocalPC->zoneId (GetCharInfo()->zoneId) will once again function properly (#287)

May 5, 2021
- Fixed InputText ImGui functions in the lua binding, also removed the buffer size argument.
- /mqlog will no longer force a parse on items sent to the log (#177)

May 1, 2021
- Fixed an issue with inventory slots being out of order due to ui load order (#247)
- Updated MQ2Bzsrch structure and fix bzsrch crash (#108)
- Fixed /maploc
- Fixed MQ2LinkDB and improved item link behaviors in general
- Misc fixes to mqanon (#278, #275)
- Add Select method to MQ2Bzsrch: /invoke ${Bazaar.Item[1].Select} (#202)
- Add SortedItem to MQ2Bzsrch, to return results sorted the same way as the search window.
    ${Bazaar.SortedItem[1]} returns first item in the bazaar search results.

April 26, 2021
- Allowed access to TreeView members as if they were list entries
- Added ${Macro.Variable[]} member to get macro variables outside the macro environment

April 18, 2021
- Fixed spawn datatype Buff member index to use MaybeExactCompare (and allow for =)

April 11, 2021
- Added file dialog to imgui infrastructure
- Added Lua gui that can launch scripts and observe script status

April 7, 2021
- Changed the Lua event callback signature to take the entire matched line as the first argument

April 6, 2021
- Fixed LineOfSight (#260)
- Various fixes to the assignment of macro data to spawn variable types.
- Removed blanket [MQ2] from WriteChat lines (#112)

Mar 26 2021
- Fix noauto being missed when using /plugin someplugin load noauto
- noauto in the engine command and in the plugin command is no longer case sensitive
- Fix loading of config for MQ2CustomBinds (#243)

Mar 20 2021
- Fix ${MacroQuest.Version} (#232)
- Fix News window not appearing at character select
- Fix coloring on the news window after date format change in changelog

Mar 17 2021
- Fix cached buffs not being able to look up buffs (#229)
- Fix ${Pet} defaulting to my pet (#230)
- Fix a crash in mq2chatwnd if /style is used before window is created (#231)
- Added right click menu to window inspector tree which gives the option to copy the window TLO
  text as well as opening up a new window inspector. (#224)

Mar 16 2021
- Fix Me.Pet (#227)
- Fix /face fast (#226)
- Add ${Me.Pet.Focus} - bool type, reflects the Focus state if your pet. (#228)

Mar 14 2021
- Implementation of SPAWNINFO has been switched over to use the new class hierarchy
  based on PlayerClient. SPAWNINFO and PlayerClient are now synonymous. Typecasts
  should no longer be needed.
- SPAWNINFO can now be assigned and copied between macro vars using the "spawn" type.
- An int can be assigned to a spawn var to look up the spawn by id.
- SPAWNINFO is no longer copyable or createable, all existing code paths that used
  SPAWNINFO as a container for mq2 data has been rewritten.
- Work-in-progress iteration of settings window for MQ2Map added. more to come in the
  future.
- ItemTarget no longer returns Spawn type. It now returns Ground type. It behaves the
  same way as Ground except that the default search is of the current ground item target.
- Certain SPAWNINFO global such as EnviroTarget or DoorEnviroTarget are now removed
  and no longer supported.
- Fixed FindItem window column sorting. Fixed money sorting to teach items with
  no vendor value as being the least valuable.
- Added bounds check to /notify to avoid crashing

Mar 07 2021
- Fix EQ_Spell structure misalignment
- Changed /doability so it now takes fake ID 1-6 where it previously only took 1-5
  because people were confused when fake IDs did not work.
    I strongly recommend you never use fake ID 1-8, it's incredibly stupid, just use the real
    name, for example /doability Hide or the REAL ID which in the example of Hide is 29, so /doability 29.
- Fix ${Me.PctExpToAA}
- Added sorting capability to the /buyer buy lines list
- Added sorting capability to the /barter inventory list
- Added Value column to the /barter inventory list so we can sort by merchant value.
- Added Rightclick on item feature to /barter inventory list so it opens up the item inspect window.
- Added FellowshipMember.Sharing

Mar 01 2021
- Fix :OnExit so that it processes even while paused.  This also fixes the behavior where you
  would have to /endmac twice on a paused macro with an :OnExit routine

Feb 16 2021
- Added Plugin TLO boolean member IsLoaded
  Example:  ${Plugin[mq2lua].IsLoaded}
- Added Me TLO int member MaxLevel to get the current max level based on your expansion
  This should help with TLP Max Level checks in scripts
  Example:  ${Me.MaxLevel}
  Would return 60 if you were currently on a TLP in Kunark/Velious/Luclin

Feb 12 2021
- Split MQ2TargetInfo into individual window components
  - MQ2TargetInfo deals with the target window
    - Use /targetinfo to see help
    - Use MQ2TargetInfo.ini to adjust UI specific settings
    - Added command line arguments perchar, distance, info, placeholder, and sight toggle options to modify each of the options.
  - MQ2XTarInfo deals with the Extended Target Window
    - Use /xtarinfo to see help
    - Use MQ2XTarInfo.ini to adjust UI specific settings
    - Added command line arguments perchar and distance toggle options to toggle options.
    - Fixed an issue where your Extended target window would be extended even if you did not have the slots available yet
  - MQ2GroupInfo deals with the Group Window
    - See MQ2GroupInfo Changelog

Feb 4 2021
- Fixed issues with custom UIs being reset when /reloadui is issued
- Fixed issues with having to reload plugins that modify the UI when using a custom UI
- Fixed issues with /multiline appending extra characters
- Deprecated IsXMLFilePresent -- this doesn't give you any indication of whether the XML
  file is usable, so we can rely on file checks for that and AddXML for the error messages.
- Added a helper function IsScreenPieceLoaded that can be used to check to make sure your
  custom UI addition is loaded (or not).

Jan 24 2021
- Implementation of CHARINFO has been switched over to use new class hierarchy based
  on PcBase and CharacterBase. Removed old CHARINFO/CHARINFONEW definitions. There should
  be no functional changes.
- Update /ini to create folder if it doesn't exist
- Fix PickupItem/DropItem (function used by itemnotify) to allow picking up and dropping
  items when they are in a closed bag.

Jan 20 2021
- Removed HTML Window code that was deleted from EverQuest.
- Added CLICKABLE parameter to Item.ItemLink datatype member.
- Update filename references from MacroQuest2 to plain MacroQuest.
- Fix listselect/comboselect: selecting out of range will deselect current item. Enables
  comboselect without using screen coordinates or opening combobox popup first.
- Fix /ini improper handling of NULL or absent parameters.
- Deleted gearscore code from MQ2ItemDisplay. Use the standalone plugin instead.

Jan 8 2021
- Fixed raid assist indexing
- Added WillLand and WillLandPet to Spell datatype. Checks if the buff will stack but without
  a duration component. This provides a raw "this will land on your target" check.
- Fix bool properly handling empty string as falsey
- Add warning when invalid datatype conversion is happening
- Added chance spells to Spell.Trigger member

Dec 10 2020
- Fixes to new alt currency
- Fixes for num expansions
- Fixed ZONE_COUNT, this should fix misc plugins that rely on it being correct.

Dec 08 2020
- Added .Move to the Window TLO Methods
	Usage: /invoke ${Window[GroupWindow].Move[100,200,300,400]} ([x,y,width,height])
	Omitting a parameter will use the existing value
- Added .SetBGColor to the Window TLO Methods
	Usage: /invoke ${Window[GroupWindow].SetBGColor[FF000000]} ([argb])
- Added .SetAlpha to the Window TLO Methods
	Usage: /invoke ${Window[GroupWindow].SetAlpha[255]} (0-255)
- Added .SetFadeAlpha to the Window TLO Methods
	Usage: /invoke ${Window[GroupWindow].SetFadeAlpha[255]} (0-255)

Dec 07 2020
- Fixed malo/tash detection problems

Dec 05 2020
- Chatwindow at charselect now saves it's position independently from in game

Dec 03 2020
- Added WarforgedEmblem and RestlessMark Currencies
- Added .Sharing to the fellowship tlo it returns true of false if exp sharing is on for the member
	Usage: /echo ${Me.Fellowship.Sharing[x]} where x is fellowship member 1-12

Dec 02 2020
- Added MarkNPC to the raid tlo

Nov 19 2020
- All instances of CFacePick has been changed to CPlayerCustomizationWnd

Nov 06 2020
- Update RaidType.MainAssist to support index by number or name.

Oct 31 2020
- Fixed a few spell and spellmgr bugs

Oct 21 2020
- Added raid to chat events - Cred Kaen01

Oct 13 2020
- Added a fix for stopping movement in mq2targetinfo

Aug 20 2020
- Fixed the findwindow feature

Aug 19 2020
- Fixed CButtonWnd::SetCheck
- Added CHotButton::SetCheck

May 14 2020
- Filled in the CGuild class

Apr 30 2020
- Me.Invis now takes an optional index or a name to return invis vs undead and animals
  Example 1: /echo ${Me.Invis} just return the normal one like before, are u invis of any kind.
  Example 2: /echo ${Me.Invis[ANY]} or just ${Me.Invis[0]} returns true if you are invis of any kind, same as just doing ${Me.Invis}
  Example 3: /echo ${Me.Invis[NORMAL]} or just ${Me.Invis[1]} returns true if you are normal invis.
  Example 4: /echo ${Me.Invis[UNDEAD]} or just ${Me.Invis[2]} returns true if you are invis vs undead
  Example 5: /echo ${Me.Invis[ANIMAL]} or just ${Me.Invis[3]} returns true if you are invis vs animal
  Example 6: /echo ${Me.Invis[SOS]} or just ${Me.Invis[4]} returns true IF you are a ROG AND in fact hidden AND have a skill of at least 100 in HIDE AND have the AA for SoS

Apr 29 2020
- Added ms to /delay
  Usage: /delay 1500ms
  will delay 1.5 seconds...

Apr 28 2020
- Optimized the GetGroupMainAssistTargetID inline.
- Fixed /foreground to respect maximizzed window pos - bug reported by Kaen01
- Added .SpellRankCap to the character TLO. It returns an in representing your characters spell rank cap.
  if it returns:
  1 = you CAN cast Rk. I spells
  2 = you CAN cast Rk. II spells
  3 = you CAN cast Rk. III spells

Apr 24 2020
- Optimized GetRaidMainAssistTargetID.

Apr 15 2020
- Fixed ${Me.CanMount} for some indoor zones that where not flagged as nomount and added bazaar, nexus to zones where its ok to mount.

Apr 14 2020
- Updated the FellowShip struct for LIVE

Apr 06 2020
- Added .MyDuration to the Spell TLO. It returns a ticktype of YOUR duration for the spell in question.
- Caption redrawing has been optimized to use less cpu cycles.

Apr 02 2020
- Add bSeeInvis, bSeeSOS and bSeeIVU to SpawnSearch - CTWN

Apr 01 2020
- Fixed ZoneFlags
- Fixed the _ZONELIST struct
- Added .CanMount to the Character TLO it's a bool it returns true if u can mount in the zone u are in and if it won't collide with an illusion u have on. 
- Added .ToiletPaper to the Character TLO it returns true if you need to go out and get more.

Mar 31 2020
- Fixed all Spell Stack checks. (yes again, hopefully for good this time.)

Mar 28 2020
- Removed a WriteChatf from Task.Timer
- Added a function which can be used by plugins to format numbers:
    EQLIB_API void PrettifyNumber(char* string, size_t bufferSize, int decimals = 0);
  If the given string is a number, it will add commas and set the desired number of decimals.
  For integers, leave decimals as 0. For floats, a value of 2 is recommended. Min is 0, max is 9.
- Added .Prettify to Int, Int64, Float and Double types. 
    Example: ${Me.MaxHPs.Prettify} => 30,103
    Example: ${Target.Distance.Prettify} => 1,151.24
  Prettify takes a number of decimals of precision as a parameter:
    Example: ${Target.Distance.Prettify[4]} => 1,151.2395

Mar 26 2020
- Added CAAWnd__UpdateSelected_x
- Added CAAWnd__Update_x
- Changed ShowSpellSlotInfo so it takes a custom linebreak.

Mar 25 2020 by ChatWithThisName
- MQ2ChatWnd: Added ingame toggles for SaveByChar, Autoscroll, NoCharSelect to the /mqchat command
  Available options are:
    no parameter, will output what it's currently set to. Example: /mqchat SaveByChar
    On - Turn on the option. Example: /mqchat autoscroll on
    Off - Turn off the option. Example: /mqchat NoCharSelect off

Mar 19 2020
- Added CXRect__operator_and
- Fixed CTextureFont::DrawWrappedText
- Added CTextureAnimation::Draw
- Added CTAFrameDraw::Draw

Mar 19 2020 by brainiac
- Made a couple additional changes to /taskquit from the update on Mar 16 2020:
    fix /taskquit <name> to search solo tasks when a shared task is present.
    fix /taskquit <name> to be exact match only
    change /taskquit <name> to no longer use quotes.

Mar 16 2020
- Extended the /taskquit command. It now takes an optional argument, "Name of Task" so we can use it to remove solo tasks as well. -Feature Cred: drwhomphd
   /taskquit without any argument works like before, i.e it removes the shared task if there is one.
- Usage /taskquit "Basic Training"

Mar 15 2020
- Fixed a bug with ${Macro.CurSub} it will now correctly return the sub its used in.
- Fixed a bug where tells you would not be detected in all languages. Thanks Kaen01 for report.

Mar 14 2020 by Sic
- Added ParcelStatus to the character TLO.
  Usage: /echo ${Me.ParcelStatus}

Mar 09 2020
- Updated for TEST
- Updated for LIVE
- Fixed ${Spell[permanent spell here].Stack} so it actually returns true when they DO stack.

Mar 06 2020
- Added CTabWnd::RemovePage
- Fixed CXWnd::DrawColoredRect crash

Mar 03 2020
- Updated for TEST
- Updated for LIVE
- Added CPageWnd::FlashTab

Feb 27 2020
- Updated for TEST
- Updated for LIVE
- Added support for spaces in /hotbutton Name. Use /hotbutton "Button Name With Spaces" in quotes.
- Fixed GetChildWndAt
- Updated CAAWnd::ShowAbility
- Filled in CPageWnd members
- Updated CHARINFO struct etc.
- Previously Updated:
- Fixed the CursorAttachment Struct
- Macro Authors, take notice: Fixed ${Me.AltAbility[blah].Rank} it now properly returns 0 if you don't have any points spent in a AA.

Feb 18 2020
-Updated for TEST
-Updated for LIVE

Feb 14 2020
-Updated for LIVE

Feb 11 2020
-Updated for LIVE

Feb 09 2020
- Fixed a bug where our version of /hotbutton would not save the button to the ini. - reported by DrWhomPhd

Feb 06 2020
- Updated for TEST

Feb 05 2020
- Updated for TEST

Jan 25 2020
-// ***************************************************************************
-// Function:    DoHotbutton
-// Description: our '/hotbutton' command
-//              Extends the built in /hotbutton command with multiple lines support
-// Usage:       /hotbutton [Name] <color> <Line:><Cursor:>[Text]
-//				<Line can be 1-5
-//				<Cursor can ONLY be 0 which means DO NOT put the hotbutton on the cursor.
-//				Usage:
-//				/hotbutton TheName 14 1:0:/echo hi	(Where 14 1:0: in this case means use color 14, then place /echo hi on LINE 1 and NO Cursor Attachment.)
-//				/hotbutton TheName 14 1:/echo hi	(Where 14 1: in this case means use color 14, then place /echo hi on LINE 1.)
-//				/hotbutton TheName 1:0:/echo hi		(Where 1:0: in this case means place /echo hi on LINE 1 and NO Cursor Attachment.)
-//				/hotbutton TheName 1:/echo hi		(Where 1: in this case means place /echo hi on LINE 1.)
-//				/hotbutton TheName 0:/echo hi		(Where 0: in this case means NO Cursor Attachment.)
-//				Finally, just doing /hotbutton TheName 14 /echo hi OR /hotbutton TheName /echo hi just calls the eq function like before.
-// ***************************************************************************

Jan 21 2020
- Added .Size to the Window TLO, it returns a string x,y
  Usage: /echo ${EverQuest.LastMouseOver.Size}
  Output: 100,200
- Added feature to be able to load tga files (animations) from local uifiles directory. -brainiac

Jan 20 2020
- Misc Fixes to triggers etc - braniac
- Me.CountersXXX now also count ShortBuffs (${Me.Cursed} now returns Restless Ice, for example.)

Jan 15 2020
- Added /invoke to the list of commands that can trigger a bind.
- Updated for LIVE

Jan 14 2020 by Sic
- Updated MQ2Melee
- If you use builder don't forget to recheck it.

Jan 13 2020
- Updated max level to 115
- Updated the skillmanager for all builds.

Jan 13 2020 by Chatwiththisname
- Added MQ2SpellType Members: HastePct, SlowPct.
- Added GetMeleeSpeedPctFromSpell(PSPELL, bool) (Exported in Main)
- Added GetMeleeSpeedFromTriggers(PSPELL, bool) (not exported)
- Added HasTrigger(PSPELL) (not exported)
		GetMeleeSpeedPctFromSpell is used in HastePct and SlowPct.
		If the pSpell has a trigger it will automatically check the triggers for the modification speed. 
		Examples: 
			${Target.Slowed.SlowPct}
			${Me.Hasted.HastePct}
			${Spell[Slowing Helix].SlowPct}
			etc etc.
- Fixed GetSelfBuffBySPA(int, bool, int);
- Fixed GetTargetBuffBySPA(int, bool, int);
- Fixed GetSelfShortBuffBySPA(int, bool, int);
- Fixed HasCachedTargetBuffSPA(int, bool, PSPAWNINFO, PcTargetBuff);

	In all the above SPA buff checks if the SPA matched, but wasn't the increase or decrease
	desired, it would stop checking anymore buffs. 
	Example: ${Target.Slowed} should return a pSpellType of a slow debuff on the target. But
		if the target had a haste buff before the slow buff it would find SPA 11 and since it was
		an increase instead of a decrease it would return -1, or NULL. Changing it to break; for those
		SPA's allows it to continue checking the buffs and find any subsequent SPA 11's correctly.

Jan 12 2020
- Fixed the ZoneGuideManagerClient class for LIVE build.
- Updated for TEST

Jan 11 2020
- Fixed the ZoneGuideManagerClient class for TEST build.

Jan 10 2020
- ${Me.Spell[blah]} now searches for rank spells as well - brainiac
  Example:  You have Demand For Power Rk. II in your spellbook.
  Usage:    /echo ${Me.Spell[Demand for Power]}
  Output:   Demand For Power Rk. II
- MQ2Melee has been updated for ToV - Sic
- (If you use builder don't forget to recheck it.)

Jan 09 2020
- Added Me.Spell it return a SpellType selecting spells only from YOUR SpellBook. - brainiac
  Usage: /echo ${Me.Spell[Spirit of Wolf].ID}
  Output: 278
  Usage: /echo ${Me.Spell[278].Name}
  Output: Spirit of Wolf
- Fixed a wrong offset for pinstCBlockedBuffWnd_x for TEST build - SwiftyMuse
- Book Icon and Gem Icon IDs will no longer be shown in ItemDisplay when they are 0 - SwiftyMuse

Jan 08 2020
- Updated for TEST
- CONTENTS changed by dbg. The evolving stuff is now in its own struct, plugins that use it need to be edited.
  Example: PrePatch: pCont->EvolvingCurrentLevel
  Now: pCont->pEvolutionData->EvolvingCurrentLevel
  The Following are members of pEvolutionData: GroupID, EvolvingCurrentLevel, EvolvingExpPct, EvolvingMaxLevel, LastEquipped;
- ItemColor is now gone from CONTENTS.

Dec 21 2019
- Fixed a crash in mq2chatwnd.cpp on /camp desktop
- Fixed the chatwindow disappearing act.
- Fixed mq2eqbc window disappearing act.
  Don't forget to recheck it in builder.

Dec 20 2019
- Updated for LIVE
- If your chatwindow does not show up type /mqchat reset

Dec 19 2019
- Updated for TEST
- /plugin without specifying unload now acts like a toggle, if plugin is loaded it unloads it.

Dec 18 2019 Torment of Velious Build
- Updated for LIVE

Dec 06 2019
- Added .SpellIcon and .GemIcon to the Spell TLO.
- Fixed the Button structure

Nov 26 2019
- Added SubscriptionDays to the Character TLO it returns an int. Cred request: @sic
  Usage: /echo I have ${Me.SubscriptionDays} left before my all access expires.
- Updated MQ2AutoForage at https://www.macroquest2.com/phpBB3/viewtopic.php?f=50&t=9588&p=70471

Nov 23 2019
- MQ2Main (ChatWithThisName) Add /removelev command. typing /removelev will remove any levitation in the buff or shortbuff window. 

Nov 22 2019
- Fixed a bug where /aa wouldn't parse input

Nov 20 2019
- Fixed ${Me.SpellInCooldown}
- Fixed ${Me.InInstance}

Nov 20 2019
- Updated for LIVE
- Added .LeaderFlagged to the DynamicZoneType TLO it returns true if the dzleader can successfully enter the dz (this also means the dz is actually Loaded.)
- Usage: ${DynamicZone.LeaderFlagged}
- Added .Flagged to the DZMemberType TLO it returns true if the dzmember can successfully enter the dz.
- Usage: ${DynamicZone.Member[x].Flagged} where x is either index or the name.

Nov 14 2019 by brainiac
- Re-fixed EQINVSLOTWND
- Added ALT_MEMBER_GETTER macro that defines an alternate name that a member can be
  accessed with, thereby removing the need to immediately update all code to use new
  variable names.
- You can now use the old, or the new names for Slot1, Slot2, Slot3, Location and *suprise* Wnd.

Nov 13 2019
- Fixed EQINVSLOTWND.
- Renamed WindowType in the EQINVSLOTWND struct to Location
- Renamed InvSlot in the EQINVSLOTWND struct to Slot1
- Renamed BagSlot in the EQINVSLOTWND struct to Slot2
- Renamed GlobalSlot in the EQINVSLOTWND struct to Slot3

Nov 05 2019
- Right Clicking the Lucy button on the item display window will now open Lucy in your external default browser.
  Left Click opens it inside of eq as usual.

Nov 04 2019
- Task TLO can now be accessed by index to make iteration possible.
  Example: /echo ${Task[2].Title}
  NOTE: THIS INDEX IS NOT THE SAME INDEX AS THE ONE YOU SEE IN THE QUEST WINDOW LIST.
        We are iterating through the IN MEMORY quest entries, we are NOT
		iterating the window list, if you want to do that, use the Window TLO.
- Added .WindowIndex to the Task TLO it returns the Quest Window List Index. (if the window actually have the list filled...)
  Usage: /echo ${Task[3].WindowIndex}
  Usage: /echo ${Task[Into The Muck].WindowIndex}

Nov 02 2019
- Added item search by number to the ${Ground} TLO
- Example: /echo ${Ground[4]} will return the 4th closest item it finds.
- You should probably check that there actually are 4 items on the ground 
  with ${GroundItemCount} though, or it will obviously return NULL if there is'nt.
  I don't know how useful this feature is since we can iterate through .Next anyway, but someone asked for it so...

Nov 01 2019
- Added ${Me.Origin} which returns a pZoneType of your starting city.

Oct 26 2019 by SwiftyMUSE
- Fixed ${Spawn.State} so DEAD spawns don't show as STUN

Oct 22 2019 by Eqmule
- Fixed ${Task[blah].Select}

Oct 21 2019 by Eqmule
- Fixed SetEscapable and SetEscapableLocked

Oct 20 2019 by Chatwiththisname
- More /caption anon fixes.

Oct 16 2019 by Eqmule
- Updated for LIVE
- I am aware the .Select for the task tlo needs a fix, I can't get that in right now but will be looking at a fix the next couple days.
- Use the window tlo meanwhile if u need to select in that window.

Oct 09 2019 by Chatwiththisname
- Added two new /mapfilter options for CampRadius and PullRadius.
- They add two new circles that work like SpellRadius except it's stationary where set.
- Type /mapfilter for help.

Oct 02 2019 by Eqmule
- Made some changes to the ${Task} TLO
- It's likely some macros will break due to these changes, but
  I felt the upside with not having to rely on the window warrants that.

- New Feature: It's no longer needed to have the task window open to access the TLO.
- Added .Type to the TaskObjective TLO
  It returns a string that can be one of the following:
  Unknown,None,Deliver,Kill,Loot,Hail,Explore,Tradeskill,Fishing,
  Foraging,Cast,UseSkill,DZSwitch,DestroyObject,Collect,Dialogue
- Added .CurrentCount which returns the current count of the .Type needed to complete a objective.
- Added .RequiredCount which returns the required count of the .Type needed to complete a objective.
- Added .Optional which returns true or false if a objective is optional
- Added .RequiredItem which returns a string of the required item to complete a objective.
- Added .RequiredSkill which returns a string of the required skill to complete a objective.
- Added .RequiredSpell which returns a string of the required spell to complete a objective.
- Added .DZSwitchID which returns a int of the switch used in a objective.
- Example: /echo ${Task[The Grand Illusion].Objective[1].CurrentCount}
- Added .ID to the ${Task} TLO it returns an int of the task ID
- Example: /echo ${Task[The Grand Illusion].ID}
- Ok so fair warning, the taskwindow doesn't add items by index, unless sorted by first column,
  and even then, it can be "off" (because reasons)
  so... if you are smart don't use ${Task[1].ID} and expect it to be whatever is the first list item.
  ALWAYS refer to taks by their NAME.
  so like: ${Task[The Grand Illusion].Step.Index} WILL absolutely always return the correct index
  as returned by the taskmanager, but it might not be the index you "see" in the window.
  Bottomline, we should not rely on the window anymore.
  It's useful to look up the name of the tasks, basically.

Sep 18 2019 by Eqmule
- Updated for LIVE

Aug 26 2019 by Knightly
- Removed #knightlyparse
- New TLO ${MacroQuest.Parser}
- New slash command /engine parser <x> [noauto]      (where X is the version of the parser, right now 1 or 2 and noauto if you don't want it in your ini)
- New macro command #engine parser <x> 
- Parser gets reset to the default in your ini whenever a macro ends
- Full documentation at https://gitlab.com/Knightly1/mq2-parser-changes

Aug 21 2019 by EqMule
- Updated for LIVE
- Fixed the parser so it can run at charselect again. (Don't run macros there that need access to ingame variables...)

Aug 16 2019 by EqMule
- #knightlyparse is now a macro keyword, add it to the top of your macros if you want to use this version of the parser.
- Previously Fixed: EQGroundItemListManager

Aug 15 2019 by EqMule
- Fixed a zoning crash
- Fixed a crash on TEST in mq2itemdisplay when inspecting spells.

Aug 13 2019 by EqMule
- Updated for TEST

Jul 31 2019 by EqMule
- Fixed a clear target bug in mq2targetinfo -dannuic -knighty
- Next release:
- TODO: Fix EQGroundItemListManager so we can get /itemtarget working for guild objects again.

Jul 27 2019 by EqMule
- Turned on Knightlyparse.
- Added support for mq2dannet to mq2targetinfo.
- You can now confgure the mimic me feature in mq2targetinfo.ini to use dannet (or any other plugin u use for it's commands.)
- Added ${Me.LastZoned} to the character TLO. It returns a timestamp of last time you zoned.
- Removed EQ_END_ZONE and EQ_BEGIN_ZONE.
- Added new detours for zonechange detection.
- ${Me.Zoning} is depreciated, use ${Me.LastZoned} or just wait for ${Zone.ID} to change.

Jul 17 2019 by EqMule
- Updated for LIVE

Jul 15 2019 by EqMule
- Updated for TEST

Jul 11 2019 by EqMule
- Updated for TEST
- Updated for LIVE
- updated for EMU
- Fixed a crash when /echo ${InvSlot[enviro1].Item.ID} - cred report kaen01

Jun 22 2019 by EqMule
- Updated for TEST
- Updated for LIVE

Jun 20 2019 by EqMule
- Fixed Me.PctExp and Me.PctAAExp
- Fixed /advloot
- Fixed a mq2ic crash. cred: psxoxo

Jun 19 2019 by EqMule
- Updated for LIVE
- Added ${Macro.CurSub} returns the name of the current Sub being executed. -cred alynel
- Added ${SubDefined[blah]} it returns a bool if a Macro Sub is defined. -cred alynel
- Previously Added: .CachedBuff[x] to the spawn tlo where x is a spellid if its a number and a spell name if not. It returns a MQ2CachedBuffType.
- Previously Added: .CachedBuff[#x] to the spawn tlo where #x is a buffslot between 1-97. It returns a MQ2CachedBuffType.
- Previously Added: .CachedBuff[*x] to the spawn tlo where *x is a index (buffslots are not sorted). It returns a MQ2CachedBuffType.
- Previously Added: .CachedBuff[^x] to the spawn tlo where ^x is a keyword. It returns a MQ2CachedBuffType.
	^x keywords: Slowed Rooted Mezzed Crippled Maloed Tashed Snared and Beneficial

- MQ2CachedBuffType has the following members:
	.CasterName .Count .Slot .SpellID .Duration

- Previously Added: .CachedBuffCount to the spawn tlo. it returns -1 if no buffs are cached for the spawn or number of buffs cached.
- Using CachedBuff to get buff info on targets, group members etc, only requires you to target the entity once. after thats done, buffs are cached.
- The upside is obviously that we don't have to target back and forth constantly.
- Usage: well lets say you are a druid and you want to know if a group members sow buff has worn off, you can just check CachedBuff without having to retarget the group member.
- /echo ${Group.Member[2].CachedBuff[Spirit of Wolf].Duration}

Jun 14 2019 by EqMule
- Updated for TEST

Jun 05 2019 by EqMule
- Fixed a crash in the TEST build.

Jun 01 2019 by EqMule
- Fixed Events for text that contain 'x12' tags
- Added Me.BlockedBuff and Me.BlockedPetBuff both return a pSpellType idea cred: chatwiththisname
- Usage: /echo ${Me.BlockedBuff[x].ID} where x is 1-40

May 30 2019 by EqMule
- Fixed /dosocial
- Some other stuff I'll documment later.

May 24 2019 by EqMule
- BuffsPopulated returns 1 for a empty buff list and a number above 1 if there was some buffs received.
  So if you do /echo ${Target.BuffsPopulated} and it returns 1 it means the target does not have any actual buffs, but the list was received (and it was empty).
  any number above 1 means the list was not empty...
  NOTE: Use ${Target.BuffCount} to get the ACTUAL VISIBLE buffs (BuffsPopulated is BuffCount + 1)
- Some other stuff I'll documment later.

May 23 2019 by EqMule
- Added the possibility to login new characters using plaintext credentials, no mq2 login profile needed:
	Usage:
	/loginchar servername^login^charname^password
	AND if you want to stop at charselect don't specify charname:
	/loginchar servername^login^password
- Made /quit command work at charselect
- Added a Syntax Error to the parser when you try to parse strings greater than 2048 instead of crashing you.

May 22 2019 by SwiftyMuse & EqMule
- Fixed ${Me.SpellInCooldown}
- Fixed some parsing bugs.
- 
May 17 2019 by EqMule
- Updated for TEST

May 16 2019 by EqMule
- Fixed Get Current Mana and Get Current Endurance
- Fixed MQ2Rez spam (yes really this time)
- MQ2Rez will now wait 1/10 of a second before clicking rez.
- Added /rez delay #### parameter where #### is milliseconds.
  default is 100 milliseconds.
- Added a /mqchat reset command. It resets mq2 window location in case it got moved off screen.
- All instances of the CSidlScreenWnd constructor has been fixed to use CXStr& instad of CXStr* (because it should be)
  Change plugins accordingly.
  Examples:
	change:
	CEQBCWnd(CXStr* Template) : CCustomWnd(Template)
	to 
	CEQBCWnd(CXStr& Template) : CCustomWnd(Template)

	change:
	class CXStr ChatWnd("ChatWindow");
	BCWnd = new CEQBCWnd(&ChatWnd);
	to
	BCWnd = new CEQBCWnd(CXStr("ChatWindow"));

May 15 2019 by Brainiac
- MQUI XML files may now be loaded from the MQ2 directory. Place them in
  the MQ2 directory under uifiles/default, or the name of your ui like you
  would in the EQ directory. When loading ui files, MQ2 will check for ui files
  in the MQ2 dir before checking in the EQ dir as it did before.

  To be clear, this is the search order for ui files:
  * <MQDir>\uifiles\<skin>
  * <MQDir>\uifiles\default
  * <EQDir>\uifiles\<skin>
  * <EQDir>\uifiles\default

  This lets you store your MQ2 ui files in your MQ2 directory, as well as giving
  you the option of storing your MQ2-specific custom uis outside the EQ folder.

- added c++ function: bool IsXMLFilePresent(const char*) for plugin authors to easily
  check if an XML file is available to be loaded. This will check all four locations where
  a ui file might be stored.
- added command: /reloadui
  It works just like "/loadskin <skinname> 1" but with less typing

May 15 2019 by EqMule
- Updated for LIVE

May 09 2019 by Brainiac & EqMule
- Multiple stuff
- Fixed a bug in CListWnd::AddString
  ALL instances of: AddString(&CXStr
  should be changed to: AddString(CXStr

May 07 2019 by EqMule
- Updated for TEST
- Events are not caught for system messages anymore.

May 02 2019 by Brainiac
- Fixed the CXWnd__IsActive_x offset

May 01 2019 by EqMule
- Fixed a crash in /caption anon on
- Fixed a crash in /unload

Apr 30 2019 by EqMule
- TBL plavceholder info will again display correctly on the targetwindow if you use mq2targetinfo.
- Changed a bunch of stuff, plugin authors you have until next patch to update your plugins.
- If you ned help mail the plugin to me and ill send it back fixed: eqmule@hotmail.com
  ALL global plugins in builder have been updated by me already, look at them for examples.
  No more direct access to the window struct members in prep for moving to classes.
  From now on call functions to get/put data out/in:
  Example: too many to list see CSW struct.
  I'll list 4 examples:  previously pWnd->XMLIndex now: pWnd->GetXMLIndex()
                         previously pWnd->dShow==false now: pWnd->IsVisible()==false
						 previously pWnd->dShow = true now: pWnd->SetVisible(true)
						 previously SetCXStr(&pWnd->WindowText,"blah"); now pWnd->CSetWindowText("blah");
						 previously GetCXStr(pWnd->WindowText,szOut); now GetCXStr(pWnd->CGetWindowText(),szOut);
- Added .NoExpendReagentID to the Spell tlo.
  Usage: /echo ${Spell[Burst of Fire].NoExpendReagentID[x]} where x can be 1-4
  This returns the ID of the needed Reagent you have to have in your inventory but will not be spent.

Apr 22 2019 by EqMule
- Updated for TEST & LIVE
- Find Item Window is now displaying merchant sell prices.
- Added sorting to find item window for the sell value column
- Added sorting to find location window for the distance column
- Fixed .NewStacks
- Fixed a autologin bug

Apr 20 2019 by EqMule
- Added Colors to Quest items and Tradeskill items in the FindItem Window list.
  Yellow=Quest
  Magenta=Tradeskill
  (No this is not configurable, I might add an option later.)

- Added a Value(Price) column to the FindItem window.
- Enjoy marking items for sale in the FindItem Window.
  Usage: mark some items while you have a merchant open, then click the Sell Marked button.
  Still Todo: display real merchant price instead of item value.
  Maybe add sort functionallity to Price column.

Apr 19 2019 by EqMule
- Updated for TEST
- Updated for LIVE

Apr 18 2019 by EqMule
- Added ${EverQuest.ValidLoc}
  Usage: /echo ${EverQuest.ValidLoc[123 456 789]}
  it returns true or false if the X Y Z location in the world is a valid player location.
  in other words: can I go to this loc or is it inside a wall or a mountain or a tree or whatever invalid location?(those locs will return false obviously)

- Fixed the ZoneGuideManagerClient class.

Apr 17 2019 by EqMule
- Updated for LIVE
- Previous updates see Apr 12 2019 by EqMule entry below.
- Added more anonymizing to chat when using /caption anon - chatwiththisname
- Moved advloot checkboxes dynamically to not cover fuse item button on mq2itemdisplay window  - chatwiththisname
- 
Apr 14 2019 by brainiac
- Fix crash/freeze from starting macro from within another macro

Apr 12 2019 by EqMule
- Updated for TEST
- Updated for LIVE
- Uncheck and Recheck the following Builder Plugins because they have been updated:
  MQ2Cast
  MQ2Radar

- In preperation for next weeks live patch the following offsets has been removed:
	pinstAggroInfo_x
	pinstAuraMgr_x
	pinstEQItemList_x
	pinstMercAltAbilities_x
	pinstRealEstateItems_x
	pinstCTargetManager_x
	pinstCTextOverlay_x
	pinstEQObjectList_x
- All of the above offsets are no longer static in the client so I have replaced them with 
  calls to the proper Instance/Get functions instead.

- Plugin authors, you need to make a few changes to access some SPAWNINFO members from now on:
  (don't change any other struct members if they happen to have the same name!)
  All instances of ->SpellCooldownETA needs to be changed to ->GetSpellCooldownETA()
  All instances of ->spawneqc_info needs to be changed to ->GetCharacter()
  All instances of ->ManaMax needs to be changed to ->GetMaxMana()
  All instances of ->ManaCurrent needs to be changed to ->GetCurrentMana()
  All instances of ->EnduranceMax needs to be changed to ->GetMaxEndurance()
  All instances of ->EnduranceCurrent needs to be changed to ->GetCurrentEndurance()
  All instances of ->Zone needs to be changed to ->GetZoneID()


Mar 29 2019 by EqMule
- Fixed MQ2Autologin
- Added .SelectedItem to the Merchant TLO
  it returns the currently selected item in the merchant window as a pItemType

Mar 26 2019 by EqMule
- Fixed multiple problems in arrayclass.h due to client changes.

Mar 23 2019 by EqMule
- GetAACastingTimeModifier has been renamed to GetCastingTimeModifier (because it is)
- GetCastingTimeModifier and GetFocusRangeModifier has been changed to deal with a ctd.
- All plugin that call these needs to be changed, search for them and see how I fixed it in core.
- No plugins should call the EQ_Character1::GetCastingTimeModifier and EQ_Character1::GetFocusRangeModifier directly
- ALWAYS call the wrappers in mq2inlines. (well you can continue calling them directly but good luck with the crashes)
- Fixed crashes in the spell tlo members .MyCastTime and .MyRange
- CONTENTS member ItemType has been renamed to RefCount
- This member should never ever be set or changed manually in plugins,
- it's an internal eqgame counter, if you mess with it you are going to screw up checksums and get disconnected.
- MQ2Cast needs to be updated look at the builder global version if you need help.
- 
Mar 18 2019 by EqMule
- Fixed a bug when doing /ctrl /itemnotify and OpenContainer needed to be called
- Added Make Me Leader to mq2targetinfo rightclick on group member menu

Mar 16 2019 by EqMule
- Updated for TEST

Mar 14 2019 by EqMule
- Fixed a crash when doing: /echo ${Window[MarketplaceWnd].Child[MKPW_AvailableFundsUpper].Text}
- Fixed ${Math.Abs} - SwiftyMUSE

Mar 13 2019 by EqMule
- Updated for LIVE

Mar 06 2019 by EqMule
- Updated for TEST
- All instances of CWChatInput has been changed to CW_ChatInput due to a client change.
- All instances of CWChatOutput has been changed to CW_ChatOutput due to a client change.
- If your plugin uses these, YOU need to change these as well.
- Plugins affected: mq2eqbc, mq2irc, mq2moveutils

Feb 22 2019 by EqMule
- Updated for TEST

Feb 21 2019 #2 by EqMule
- Fixed /ranged crash, yes really this time. It got another parameter, don't know what it is.

Feb 21 2019 by EqMule
- Fixed the spawninfo struct this means most weird crashes in mq2main and all kinds of plugins like mq2heals,mq2posse etc are now fixed.
- I will realign address comments for it later in practice it works.

Feb 20 2019 by EqMule
- Updated for LIVE

Feb 15 2019 by EqMule
- Updated for TEST

Feb 14 2019 by SwiftyMUSE
- MQ2ItemDisplay fixes:
  Crash bug for ${DisplayItem} and fix to handle display of links via raid/group/tells.

Feb 13 2019 by EqMule
- Updated for TEST

Feb 09 2019 by EqMule
- Added .StacksTarget to the Spell TLO it returns true or false
  Usage: /echo ${Spell[Shield of the Void].StacksTarget}
- Fixed IsSTackBlocked once and for all. Yes really this time.

Feb 08 2019 by EqMule
- Added /convertitem to mq2itemdisplay
- Example: /convertitem Wishing Lamp:

Feb 05 2019 by EqMule
- Fixed a bug in /unload
- Misc Stability fixes all over the place.
- Fixed a nasty stack overflow crash in mq2log

Jan 21 2019 by SwiftyMUSE
- Resync of code with ROF2EMU

Jan 21 2019 by EqMule
- Dump file directory will now be created if it doesn't exist
  this fixes the bug where you see a crash dialog that just say "Dump saved to"
- Added a lock on tlo member and tlo method access so the maps used there wont get corrupted by plugin that use threads to query or change members.
- The above change should fix a couple crashes i have gotten dumps for.
- I spent most of the day looking at crash dumps, I made several adjustments and fixes.
  Thanks to everyone that sent in dumps, please don't send anymore until u have updated.

Jan 19 2019 by EqMule
- Fixed a crash in Find Item Window when character had more than 1000 items.
- Fixed a bug where turning off Find Item Window Checkboxes setting would not save properly.

Jan 18 2019 by EqMule
- Fixed a crash when switching character.
- Added some code to catch crashes.
  I guess I'll find out if it works once people report if they see the dialog.
  It will save dump files as well. send those to eqmule@hotmail.com


Jan 16 2019 by EqMule
-Updated for LIVE

Jan 15 2019 by EqMule
- Added a fixed up version of Inventory.mac - wired420

Jan 15 2019 by SwiftyMUSE
- Resync of code with ROF2EMU

Jan 14 2019 by EqMule
- Added a new column to the Find Item Window which will let you mark items for delete or add them to never loot filter.
  Usage: mark some items by checking the ckecboxes, then click the Never Loot button to set their never loot advloot filter.
  Usage: mark some items by checking the ckecboxes, then click the Destroy Items button to delete them.

- It goes without saying, that if you have no idea what you are doing or if you are a complete imbecile, this feature might
  be too dangerous for you to have enabled, in which case you can disable it by right clicking the Destroy Item or the Never Loot button
  and then toggle the "Cool Checkbox Feature" on the menu that pops up. Default is ON.

Jan 09 2019 by EqMule
-Updated for TEST

Jan 07 2019 by SwiftyMUSE
- Added .Dotted to ${Me} and ${Target}
- Added .MaxMeleeTo to ${Target}
- Updated .Foreground in EverQuest TLO
  While not technically required... (although it improves performance)
  Anyone using GetForegroundWindow() call should change their code
  to use the new exported gbInForeground instead of making calls in the plugin pulse function.
  These Global builder plugins are updated so as not unnecessarily using cpu in pulse:
  MQ2AdvPath, MQ2CpuLoad, MQ2FPS and MQ2Radar
  These Personal plugins should be updated, including, but not limited to:
  MQ2Clip, MQ2Focus, MQ2Nav, MQ2SoD, MQ2Task, MQ2ViewPort, MQ2WinPath

Jan 03 2019 by EqMule
- ${Me.Ability[#|X]} now return the real ID/Name of a Ability...
  Example /echo ${Me.Ability[Hide]}
  returns: 29
  /echo ${Me.Ability[29]}
  returns: Hide

  Before this change doing ${Me.Ability[Hide]} would return whatever number 1-6 you had assigned to Hide in Abilities.
  NOW it returns 29, which is the actual ability ID for Hide.

- /doability # now takes REAL ability IDs as well as the "fake ones", which are 1-6
  This means you can do /doability 29 and it will activate the Hide ability since it's REAL ID is 29...
  You can also still do /doability 1 and if you have Hide assigned as 1 in your abilities tab on the actions window, it will activate it.
  This is kinda stupid though, so I recommend just doing /doability Hide instead, and 
  don't worry about where its assigned or not assigned at all...
- Added Run To, to the groupwindow rightclick menu, it will run you over to the group member you clicked.

Dec 19 2018 by SwiftyMUSE
- Added .Feared, .Silenced, .Invulnerable to ${Me} and ${Target}
- Added new .Named checking algorithm. You can use the new version by adding UseNewNamedTest=1 to the
  [MacroQuest] section in macroquest.ini
- Updated new SPA effects and corrected display of some others
- Added .Foreground to EverQuest TLO
- Added .BaseName to Spell TLO (spell name w/o any Rk. XXX crap)
- Fixed Me.GemTimer to clamp return to 0 after spell is ready to cast 

Dec 18 2018 by eqmule
- Updated for LIVE
- Updated for TEST
- Added Quest items to the autobank button rightclick menu
- Added an option Autoinventory from bank back to inventory (reverse AutoBank basically).
- /loadskin and /camp out/in out will not break this new feature anymore.

Dec 17 2018 by eqmule
- New Fature: AutoBank Filter : idea cred Kaen01
- Basically rightclick the autobank button to set options for items you like to autobank
  Click AutoBank Button WITHOUT anything on the cursor.
  If you have something on cursor AutoBank will just work like it always have and autobank the item
  BUT if your cursor is empty it will autobank:
  Collectibles if you have that option set. (off by default)
  Tradeskill Items if you have that option set. (off by default)
  Right now those are the two types of items it works for, I'm not against other item types so if anyone has some clever ideas let me know.
  Known Issue: need to add reloadui support so it's a little bit beta still, but anyway, I'll fix that later.

Dec 13 2018 by eqmule
- Updated for LIVE
- Updated the LOOTITEM struct
  This fix will break plugins that use that struct.
  Search the source for ->LootDetails.m_array to see how it should be fixed.
- NotifyOnServerUP in mq2autologin.ini can be left at =1 or =2 now, it will only trigger on server is up after server is detected as LOCKED or DOWN when the plugin first checks it.

Dec 11 2018 by eqmule TBL Launch
- Updated for LIVE
- Placeholders in mq2targetinfo for the PH button on the target window has been updated for TBL
- Made mq2autologin not try to join a locked/down server.
- Added NotifyOnServerUP to the mq2autologin inifile in the [Settings] section.
  If you set it to NotifyOnServerUP=1 it will BEEEEEEEEEEEEEEEP when server is up.
  If you set it to NotifyOnServerUP=2 it will also email you if you have the mq2gmail plugin loaded and correctly configured.
  You can try /gmail "hi there" "test" in game, if u get that, u will also get the autologin notification.
  Or just leave the setting as NotifyOnServerUP=0 and it wont bother u at all.
  I find it useful to enable it on patchday's when servers are LOCKED/DOWN
  Under normal circumstances, it should be set to 0, unless u really like 10 seconds of BEEEEEEPING everytime u login...

Dec 10 2018 by eqmule
- Updated for TEST
- Updated mq2auth.exe so it can be run silently now using the /silent switch - idea cred: brainiac
- Right Clicking the AutoBank button brings up a menu now in TEST and EQBETA builds.
  This menu is NOT useful atm, it's work in progress, just ignore it.

Dec 10 2018 by eqmule & SwiftyMUSE
- Updated for BETA

Dec 09 2018 by eqmule
- Updated for BETA

Dec 08 2018 by eqmule
- Updated for BETA

Dec 07 2018 by eqmule
- Updated for BETA
- The following feature has been on my todo list forever and was brought to life by @Knightly, all hail Knightly!
  Thanks for your support.
- Added the ability to interact with menus - cred : Knightly
  Example: /notify "open the door to the lobby" menuselect
  It will search the currently open menu for the words "open the door" and click that menu item if it finds it.
  the search is case insensitive and sub strings are fine
  thus you could just do /notify "open the" menuselect and it would still find and click that item
- 
- Added a new TLO: MQ2MenuType it inherits the Window TLO.
  It has 1 method:
	.Select : It will select a menu item (click it)
	usage: /invoke ${Menu.Select[open the door]}
	Output: none, it just clicks that entry if it finds it.

  It has 6 members:
	.Address : pIntType it returns the address of the currently open menu.
	.NumVisibleMenus : pIntType it returns number of currently visible menus. Ordinarily this is going to be 1 if a menu is showing and 0 if not
	.CurrMenu : pIntType it returns the index for the currently visible menu. Ordinarily this will be 0 if a menu is open and -1 if not
	.Name : pStringType it returns the name of the menu or the first items name.
	.NumItems = : pIntType it returns number of items in the currently open menu.
	.Items : pStringType it returns the Itemname specified by Index
--  Usage Examples:
--	/echo ${Menu.Name}
	Output: Shabby Lobby Door
	/echo ${Menu.Open} (it inherits Window TLO, remember?)
	Output: TRUE
	/echo ${Menu.NumItems}
	Output: 4
	/echo ${Menu.Items[2]}
	Output: Adjust Placement
- Added some door defines.

Dec 06 2018 by eqmule
- Updated to include all faction names - SwiftyMUSE
- Updated for BETA
- I made some changes to /itemtarget /items and the ground tlo
  I don't want to say to much about it really there isn't much to say
  from a users perspective everything works like before.
  Basically the only difference should be that /items now display grounditems in guild halls as well.
  if ${Ground} or /itemtarget or whatever does not work as before let me know.
- Added /click right item
  this is mostly useful for like grounditems like shabby lobby door and so on that pops up
  a menu when you rightclick them.
- Work in progress -> adding a method to click menu items in the currently open menu.

Dec 05 2018 by eqmule & SwiftyMUSE
- Updated for BETA

Dec 04 2018 by eqmule & SwiftyMUSE
- Updated for BETA
- Updated for TEST

Dec 03 2018 by eqmule
- Updated for BETA
- Added /groupinfo mimicme on|off - it will do what the button does but from commandline
- Added /groupinfo followme on|off - it will do what the button does but from commandline
- Added /groupinfo cometome - it will do what the button does but from commandline
- This means if you dont want those buttons on the group window, just rightclick
  a group member and hide them, then create your own hotbuttons
  and put them wherever you like to get the same functionallity.
- Fixed a bug in mq2targetinfo that would change the alpha of the targetwindow/groupwindow/exttargetwindow
  it had no business doing that, sorry.

Dec 02 2018 by eqmule
- Updated for BETA

Dec 01 2018 by eqmule
- Updated for BETA

Nov 30 2018 by eqmule
- Updated for BETA

Nov 29 2018 by eqmule
- Updated for BETA
- Fixed Mimic Me to do /keypress HAIL instead of /say Hail, blah
  This should make hail repeating work for all NPCs.

Nov 29 2018 by eqmule
- Updated for BETA
- Fixed a issue with MQ2Hud stuttering. - SwiftyMUSE

Nov 28 2018 by eqmule
- Updated for BETA
- Updated for LIVE
- Added "Follow Me" to the rightclick menu for the groupwindow. - idea cred: sl968
  For this to work yuo need to have mq2eqbc loaded as well as mq2advpath and mq2targetinfo.
  It will issue a /bct <toon> //afollow command to the toon you rightclicked on.
- MQ2HUD Tweaks - dannuic

Nov 27 2018 by eqmule
- Updated for BETA

Nov 26 2018 by eqmule
- Let's pretend yesterday's release didnt happen, mq2targetinfo was bugged, so we try again:
- Updated for BETA, LIVE and TEST
- Added /groupinfo reset if you have ANY problem at all with default UI, just run this command it will reset to WORKING ini.
  Old settings will be saved in MQ2TargetInfo.bak

- Added /groupinfo reload
  you can use it to reload the ini when you make changes to button locations etc.
- I made a lot of changes to how mq2targetinfo adds itself to the UI
  Basically if you have a custom UI it will now save button locations and so on in it's own section of the ini file.
  Example ini:
  [code]
	[Default]
	UsePerCharSettings=0
	ShowComeToMeButton=1
	ShowFollowMeButton=1
	ShowMimicMeButton=1
	ShowHotButtons=1
	ShowDistance=1
	ShowExtDistance=1
	ComeToMeText=Come To Me
	ComeToMeCommand=/bcg //nav id ${Me.ID}
	ComeToMeToolTip=/bcg //nav id ${Me.ID}
	FollowMeText=Follow Me
	FollowMeCommand=/bcg //afollow spawn ${Me.ID}
	FollowMeeToolTip=/bcg //afollow spawn ${Me.ID}

	[UI_default]
	DynamicUI=1
	GroupDistanceLoc=0,-20,70,0
	ComeToMeLoc=61,27,6,46
	FollowMeLoc=61,27,48,88
	MimicMeLoc=61,27,90,130
	HotButton0Loc=97,64,6,46
	HotButton1Loc=97,64,49,89
	HotButton2Loc=97,64,92,132
	TargetInfoAnchoredToRight=0
	TargetInfoLoc=34,48,0,40
	TargetDistanceLoc=34,48,90,0
	ExtDistanceLoc=0,-20,70,0

	[UI_zliz]
	DynamicUI=0
	GroupDistanceLoc=0,-8,60,0
	ComeToMeLoc=41,1,1,41
	FollowMeLoc=41,1,42,82
	MimicMeLoc=41,1,83,123
	HotButton0Loc=76,36,2,42
	HotButton1Loc=76,36,44,84
	HotButton2Loc=76,36,86,126
	TargetInfoAnchoredToRight=0
	TargetInfoLoc=1,12,90,0
	TargetDistanceLoc=14,26,140,180
	ExtDistanceLoc=0,-20,70,0

	[UI_Melee]
	DynamicUI=0
	GroupDistanceLoc=-3,-15,120,-70
	ComeToMeLoc=36,2,4,44
	FollowMeLoc=36,2,46,86
	MimicMeLoc=36,2,88,128
	HotButton0Loc=36,0,134,174
	HotButton1Loc=36,0,174,214
	HotButton2Loc=36,0,214,254
	TargetInfoAnchoredToRight=0
	TargetInfoLoc=1,13,90,60
	TargetDistanceLoc=50,62,140,0
	ExtDistanceLoc=0,-20,90,0

	[UI_sars]
	DynamicUI=0
	GroupDistanceOffset=0
	UseGroupLayoutBox=1
	GroupDistanceLoc=0,12,70,-5
	GroupDistanceElementPrefix=GW_Gauge
	ComeToMeLoc=33,3,0,30
	FollowMeLoc=33,3,32,62
	MimicMeLoc=33,3,64,94
	HotButton0Loc=69,39,2,32
	HotButton1Loc=69,39,34,64
	HotButton2Loc=69,39,66,96
	TargetInfoAnchoredToRight=0
	TargetInfoLoc=74,86,140,0
	TargetDistanceLoc=112,124,0,230
	UseExtLayoutBox=1
	ExtDistanceLoc=0,12,30,-20
  [/code]



Nov 24 2018 by eqmule
- Updated for BETA
- Custom UI Extended Target Window crash fixed in MQ2TargetInfo.

Nov 23 2018 by eqmule
- Updated for BETA
- Added MORE support for custom UI's to MQ2targetInfo
  I don't know much about custom UI' as I have only used a couple of them
  and my experience with them, well i was not impressed, the reason is that they are outdated
  they dont show aggro percentages, they use hardcoded sizes and thus cant be resized, cant be moved, has no title, etc.
  Honestly, its a mess, if u have a good UI that has all the same controls as default, you are lucky.
  Now, to workaround these limitations, I have made some changes to MQ2targetInfo:
  First of all if your group window is not resizable, ill change it so it is.
  Second if it doesnt have proper .TopOffset I'll use Location.top instead and so on.
  Suffice to say, I have done my best to make this work for everyone.
  If this still isnt enough, you are going to have to actually edit either mq2targetinfo.ini
  and set the button locations there, or edit your UI's XML files.
  Well, or just unload mq2targetinfo...

  Bottomline is, the code I added now, should at a minimum not crash your custom UI
  and there is a good chance it actually works for it as well, although u might have to resize the window
  in order to see all buttons and distance etc.

Nov 22 2018 by eqmule thanksgiving edition.
- Updated for BETA
- I now disable MQ2TargetInfo for incompatible UI's
  I plan on fixing it but I dont have time today.

- Started the Task TLO overhaul, we are going to be able to access these things without having to have the window open.
  This also means we can now add some new members to it, like the type of task, reward, npc to turn into etc.
  More to come.

Nov 21 2018 by eqmule
- Updated for BETA
- Moved Mimic Me default position to where old hotbutton was.
- Moved old hotbutton to old Mimic Me default position to be more consistent because:
- I Added 2 more hotbuttons to the group window. There was unused space next to hotbutton 1... - idea cred: sl968
  Rightclick groupwindow and check or uncheck the menu for it to hide/show them.
  or use /groupinfo help
  There is no way to selectivly show only one or two, the show is either for all three or none.
  Because, well it makes the most sense and I dont want to clutter up the menu with 3 settings for it.

Nov 20 2018 by eqmule
- Updated for BETA

Nov 19 2018 by eqmule
- Updated for TEST

Nov 19 2018 by eqmule
- Updated for BETA
- Added distance for targets on the Extended Target Window
  You can control the feature by: /groupinfo show/hide extdistance
  Because distance label needs a few pixels to display, u *might* need to make the window a bit wider,
  it depends how many letters are in the mobs name that u fight.
- MQ2TargetInfo.ini now lets you customize what commands, texts and tooltips are executed/displayed for the Follow Me and Come To Me buttons
  Default entries are:
  [code]
	ComeToMeText=Come To Me
	ComeToMeCommand=/bcg //nav id ${Me.ID}
	ComeToMeToolTip=/bcg //nav id ${Me.ID}
	FollowMeText=Follow Me
	FollowMeCommand=/bcg //afollow spawn ${Me.ID}
	FollowMeeToolTip=/bcg //afollow spawn ${Me.ID}
  [/code]

Nov 18 2018 by eqmule
- Updated for BETA

Nov 17 2018 by eqmule
- Updated for BETA

Nov 16 2018 by eqmule
- Updated for BETA

Nov 15 2018 by eqmule
- Updated for BETA

Nov 14 2018 by eqmule
- Updated for LIVE
- Updated for BETA

Nov 13 2018 by SwiftyMUSE
- Updated ROF2EMU build to bring to current.
- Fixed a GetItemLinkHash crash on BETA.

Nov 13 2018 by eqmule
- Updated for BETA
- Updated InvSlotMgr for TEST and BETA it has 0x900 slots now.
  This means /itemnotify in <pack#> <slot#> rightmouseup will work again.
- FirstFreeSlot now returns -1 if no freeslot is found.
- FirstFreeSlot returns 0-whatever, it does NOT start counting on 1 anymore.
  This means: if it return 0 the FIRST slot is in fact empty.
  if it returns 1 the SECOND slot is in fact empty, etc.
  We do this because in real life, from a coders perpective, arrays start at 0. not 1.
  and, thats just the way it should be.

Nov 12 2018 by eqmule
- Updated for BETA
- Added LoreEquipped, Luck, MinLuck and MaxLuck to the itemtype tlo for BETA
- Added some more fixes to /caption anon for spawn corpses etc - chatwiththisname

Nov 11 2018 by eqmule
- Updated for BETA

Nov 10 2018 by eqmule
- Updated for BETA

Nov 09 2018 by eqmule
- Fixed a /endmacro crash in the LIVE build
- Fixed a /endmacro crash in the TEST build
- Fixed a /endmacro crash in the BETA build
- Fixed ITEMINFO wrong size crash for TEST
- Updated for BETA

Nov 08 2018 by eqmule
- MQ2TargetInfo has been updated.
  You can now set UsePerCharSettings=1 if you want that in MQ2TargetInfo.ini.
  0 is default and means it reads settings from the [Default] section.
  I realized that having per char settings is cumbersome if you have A LOT of chars.
  The buttons on the groupwindow will only show when you are in a group now.
  Except the Hotbutton which will always show unless you change its show/hide setting. see /groupinfo help for more info.
- Added a tooltip for /groupinfo help on the main groupwindow.
- Fixed a bug in mq2targetinfo which would cause the groupwindow hotbutton "hitbox" to overlap the disband button making it difficult to click.
- Added CheckMenu items for showing/hiding the groupinfo buttons to the rightclick group window menu.

- Updated for TEST
- Updated for BETA
- GLOBAL gMacroPause is gone now. Use gMacroBlock->Paused instead.

Nov 07 2018 by eqmule
- Updated for BETA
- FirstFreeSlot now returns 0 if there is no free slot found

Nov 06 2018 by eqmule & SwiftyMUSE
- Updated for BETA
- Brought ROF2 client in sync with current source.

Nov 05 2018 by eqmule & SwiftyMUSE
- Updated for BETA
- Even More Stuff

Nov 04 2018 by eqmule & SwiftyMUSE
- Updated for BETA
- More Stuff

Nov 03 2018 by eqmule & SwiftyMUSE
- Updated for BETA
- Stuff

Nov 02 2018 by SwiftyMUSE
- Updated Charinfo structure to add luck.
- Updated MQ2TargetInfo to remove compile warnings.

Nov 02 2018 by eqmule
- Updated for BETA

Nov 01 2018 by eqmule
- Updated for BETA

Oct 29 2018 by eqmule
- Updated for TEST (and LIVE)
- If you have been crashing I strongly recommend you update to this version.
- Fixed IsStackBlocked call that would corrupt the stack and lead to crashes in mq2melee etc - thanks htw for help looking into it.
- Fixed multiple problems with CHARINFO and CHARINFO2 that would cause a rare crash.

Oct 27 2018 by eqmule
- Added ${EverQuest.HWND} returns the everquest window handle.
- Added /foreground command it puts eq in the foreground.
  Usage: /bct <toon> //foreground
- Added a "Switch to..." menu item to the groupwindow rightclick menu, It will switch over to another group member easily.
  This menu only exist if mq2targetinfo is loaded.
- Fixed a ${Merchant.SelectItem[=blah blah]} bug, it should work properly now.

Oct 26 2018 by SwiftyMUSE
- Added debugging logic for stacks.
    Add BuffStackTestDebug=1 to your [MacroQuest] section of MacroQuest.ini
    to allow debugging information to be put in the log file for review by
    the developers.

Oct 26 2018 by eqmule
- Previously Added: ${Merchant.ItemsReceived} its true if the merchants itemlist has been filled in.

- Fixed a issue that prevented isboxer from launching eqgame processes without them crashing.
- Added a /groupinfo command to hide/show buttons on the group window
  Usage: /groupinfo help
- GroupWindow Button locations are now configurable in mq2targetinfo.ini
  plugin unload and reload is needed if you change button locations.

Oct 25 2018 by eqmule && Chatwiththisname
- Updated for LIVE
- Fixed /selectitem it selects items in your inventory when you have a merchant open.
  Usage: /selectitem "bottle of" will select a "bottle of vinegar" you can also do "=bottle of vinegar" to match EXACT name (its not case sensitive though)
- Added Methods to the Merchant TLO: .SelectItem .Buy .Sell .OpenWindow
  Usage:
  /invoke ${Merchant.OpenWindow} //will open the merchant closest to you, or if you have a merchant target, that mrchant
  /invoke ${Merchant.SelectItem[bottle of]} for a partial match OR ${Merchant.SelectItem[=bottle of vinegar]} if you need the name to match EXACTLY (its not case sensitive though)
  /invoke ${Merchant.Buy[100]} //buys 100 of whatever is selected with Merchant.SelectItem[blah]
  /invoke ${Merchant.Sell[100]} //sells 100 of whatever is selected with /selectitem
- Fixed /caption anon - Chatwiththisname
- Added Anon Caption string to ini file - Chatwiththisname
- Added command /caption reload to reread the ini on the fly - Chatwiththisname

Oct 23 2018 by eqmule
- MQ2TargetInfo is now part of Core.

Oct 22 2018 by eqmule
- Added some more good stuff to mq2targetinfo
- Fixed clicking playername in group window.
- Added a button called "Mimic Me" to the group window.
	If you have mq2eqbc loaded the button will work and will
	make your whole group do what you do, if u target someone they will all target your target.
	if you say something they will all repeat what you say.
	This is great for tasks etc.
- Added "Pick up nearest ground item" to the rightclick menu in the groupwindow.
    This makes the character you selected the menu on pick up the nearest grounditem to him/her
- Added "Click nearest door" to the rightclick menu in the groupwindow.
   This makes the character you selected the menu on click the nearest door to him/her
- Added a real Hotbutton to the groupwindow, you can now put a custom hotbutton there that does whatever you like.

Oct 19 2018 by eqmule
- mq2melee.cpp has been updated for Me->AAList changes in the builder go click the file and diff it to the old one to see what changed.
- MQ2TargetInfo has been updated.
- Added Distance to group members next to their name in the groupwindow.
- Added a button to the group window called "Come to Me"
	If you have mq2eqbc, mq2nav and mq2advpath and a proper mq2nav mesh loaded
	the button will work and will make your whole group come running to you.

- Added a button called "Follow Me" to the group window.
	If you have mq2eqbc and mq2advpath loaded the button will work and will
	make your whole group follow you around.

- Added a new character TLO member: Bandolier it has 4 members: Index,Active,Name,Item
    it has one method: Activate
	Usage: (assuming you have a bandoiler saved as "1HB")
	| check if its active:
	[code]
	/if (!${Me.Bandolier[${Bandolier[1HB].Active}) {
		/echo [${Time}] player want us to activate Bandolier: 1HB.
		/invoke ${Me.Bandolier[1HB].Activate}
	}
	/echo I have a ${Me.Bandolier[1HB].Item[1].Name} in my primary bandoilier slot
	Output: I have a Snowreaver in my primary bandoilier slot
	Item returns a bandolieritemtype which has 4 members: Index,ID,IconID,Name
	[/code]

- Made some adjustments to the ${Ground} TLO and added .First and .Last members to it.
	  /echo ${Ground} will now return the FIRST item in the list if you DO NOT done a /itemtarget
	  in which case it will return that item.
	  Prior to this change ${Ground} would just return NULL if an /itemtarget had not been performed.
	- Fixed a bug in ${Ground} which prevented it from be used as a type
	  Example:
	  [code]
	  |a Macro to show how to use /vardata
	|/vardata does NOT work like /varset
	|Opening and closing the dataportion must NOT use ${}

	#turbo 120

	Sub Main
		/declare MyGroundItem		ground		local
		/declare Count			int		local
	
		|Start by just setting it to the first entry found in the grounditems list:
		| NOTE that I DO NOT USE ${Ground.First}, but Ground.First that's just how /vardata works, so accept it.
		/vardata MyGroundItem Ground.First

		/for Count 1 to ${GroundItemCount}
			/echo \a-w${Count}. \awID: \at${MyGroundItem.ID} \awDist: \ay${MyGroundItem.Distance} \ag${MyGroundItem.DisplayName}
        		|move to next:
			/if (${Bool[${MyGroundItem.Next}]}) {
				/vardata MyGroundItem MyGroundItem.Next
			} else {
				/break
			}
		/next Count
	/return
	[/code]

- Fixed AAPointsAssigned in the CHARINFO2 struct, it is actually an array.
	Prior to this fix we used it like this: pChar2->AAPointsAssigned;
	Now we use it like this: pChar2->AAPointsAssigned[0];
	It contains points spent in each aa category. the first one is just total...

Oct 10 2018 by eqmule
- Updated for TEST

Oct 01 2018 by eqmule
- Fixed a bug in SpawnMatchesSearch which *could* cause group members to look like they gone offline.
- Added click to nav on map - dannuic
  Usage: hold down alt + leftclick anywhere on the mapwindow and nav will run u there if its loaded.

Sep 25 2018 by eqmule
- Updated for TEST

Sep 21 2018 by eqmule
- Updated for LIVE

Sep 19 2018 by eqmule
- Updated for LIVE
- Fixed a bug with /advloot giveto
- Cleaned up and completed the _EQCASTSPELLGEM struct, we have been using it wrong for years it seems.
- TimeStamp in the EQCASTSPELLGEM has been removed and is now (correctly) part of the CBUTTONWND struct
  it is named (correctly) CoolDownBeginTime there.

- RecastTime in the EQCASTSPELLGEM has been removed and is now (correctly) part of the CBUTTONWND struct
  it is named (correctly) CoolDownDuration there.

- The 2 above changes means plugins might need to be edited if they used the old struct.
  Here is an example of how to fix this:
  change:
  return g->TimeStamp + g->RecastTime - EQGetTime();
  to:
  return g->Wnd.CoolDownBeginTime + g->Wnd.CoolDownDuration - EQGetTime();
- Started on adding support for the UF emu client, no eta for when it will build.
- The EMU #define has been renamed to ROF2EMU
- Added a #define for UFEMU
  This means if you plugin was previously using #if defined(EMU) !defined or #ifdef or #ifndef
  it need to to properly add in defined(ROF2EMU) && defined(UFEMU) or the !defined in the proper places

Sep 12 2018 by SwiftyMUSE
- Added Banker for searches.
- Fixed .NumGems so it will give up to 14 based on your spellbar.

Sep 12 2018 by eqmule
- Updated for TEST
- Fixed /removeaug
- Added support for RewardSelectionWnd through the /notify command -Plure
- Added .StacksWithDiscs to the Spell TLO its a true/false
  I don't know if it works, its untested.
- Advloot giveto now works for raid members as well.
- Added .Collected and .CollectedRecieved and .Scribed and .ScribedRecieved to the DisplayItem TLO they return true/false

Sep 05 2018 by eqmule
- Updated for TEST

Aug 18 2018 by eqmule
- Updated for TEST

Aug 15 2018 by eqmule
- Updated for LIVE

Aug 09 2018 by eqmule
- Updated for TEST

Jul 20 2018 by eqmule
- Updated for TEST
- MQ2 contains NO active hacks, you can't warp and you can't "gank" etc.
  Now, I bring this up since there is a thread on the official forum right now about cheat programs.
  They are NOT talking about mq2, but another program which I will NOT link to or promote in any way, in fact we condemn it.

Jul 19 2018 by eqmule
- Updated for LIVE

Jul 14 2018 by eqmule
- Updated for TEST

Jul 11 2018 by eqmule
- Updated for TEST

Jul 09 2018 by eqmule
- Added support for MQ2Radar

Jun 22 2018 by eqmule
- Updated for TEST
- Fixed a bug in mq2itemdisplay that would spam uierrors.txt

Jun 20 2018 by eqmule
- Updated for LIVE
- They removed the heroic resists from iteminfo, so I did to.
  I dont think anyone was using those anyway.

Jun 19 2018 by eqmule
- Updated for TEST

Jun 18 2018 by eqmule
- Added support for emu mq2labels plugin

Jun 16 2018 by eqmule
- Fixed a bug for TEST

Jun 13 2018 by eqmule
- Fixed ITEMINFO for TEST
- Fixed invslot charm

Jun 13 2018 by eqmule
- Updated for TEST

Jun 08 2018 by eqmule
- Added ActorDef to the spawn tlo it returns the name of the actor as a string

Jun 07 2018 by eqmule
- Fixed a crash in mq2linkdb
- Fixed multiple potential null ptr crashes in core
- synced some rof2 emu code to latest live

May 30 2018 by eqmule
- Fixed a bug in .FirstFreeSlot it returned 0 if all slots in a container was empty, but it should return 1 as in slot 1 is the first empty slot
- Added support for the InvSlot TLO to return .Item (as a ItemType) for worldcontainers
  Example: /echo ${InvSlot[enviro].Item.FirstFreeSlot}
  it will echo the first free slot in the currently open worldcontainer (forge,loom etc)

May 29 2018 by eqmule
- Fixed ${InvSlot[tradex].Item} where x is 1-16 for trading with players and 1-4 for NPCs
- Fixed a potential NULL pointer crash in mq2hud
- Fixed a potential NULL pointer crash in mq2chathook
- Fixed a potential NULL pointer crash in mq2moveutils
- Fixed a rare invalid pointer crash in mq2targetinfo

May 25 2018 by eqmule
- Added .Trigger and .HasSPA to the Spell TLO
  .Trigger[x] returns a SpellType.
  .HasSPA[x] returns true or false
  Usage:
  Sub Main
	/declare i int local
	/if (${Spell[Livio's Malosenia].HasSPA[470]}==TRUE) {
		/for i 1 to ${Spell[Livio's Malosenia].NumEffects}
			/if (${Spell[Livio's Malosenia].Attrib[${i}]}==470) {
				/echo the spell Livio's Malosenia triggers ${Spell[Livio's Malosenia].Trigger[${i}].Name}
			}
		/next i	
	}
  /return

May 22 2018 by eqmule
-Fixed PCHARINFONEW

May 21 2018 by SwiftyMUSE
- Corrected stacking for changes to spa 148
- Corrected display of spa 148 to use new data format

May 18 2018 by eqmule
- Updated for TEST
- Added .Next and .Prev to the grounditem type. - cred Alynel
  Usage: /declare NextItem ground local
		 /echo ${Ground[thing i'm looking for].Next.ID}
- Fixed Me.XTAggroCount

May 16 2018 by eqmule
- Updated for LIVE
- Updated for TEST

May 13 2018 by SwiftyMUSE
- Added MQ2SoundControl to global build.
- Removed patterns from MQ2Camera, MQ2Moveutils, MQ2SoundControl
- Fixed keybinds, you can no longer bind to the 22 additional keybind names
- Changed ${Me} and ${Buff} TLO's
  Added DiseaseCounters, PoisonCounters, CurseCounters, CorruptionCounters
  Changed Counters to TotalCounters
  Updated all counters to correctly pull the spelldata values

May 08 2018 by eqmule
- Updated or TEST

May 07 2018 by eqmule
- ${FindItem} and ${FindBankItem} and ${FindItemCount} now takes item ids as well
  Example: /echo ${FindItemCount[12345]} will find how many items with the id 12345 you have.
- /itemnotify now takes item ids as well.
  Example: /itemnotify #12345 leftmouseup will pick up an item with the id 12345 if one exist.
  NOTE: the hash (#) IS mandatory when using it this way.

Apr 27 2018 by eqmule
- Added .Solvent to the Augslot TLO it returns a SolvenType and if empty just the Name :cred and nagging for weeks: maskoi
  SolventType has 4 members: Name which is a string type, ID as int, Item as itemtype and Count as int.
  Example 1: /echo ${FindItem[Cloth Cap].AugSlot[0].Solvent.Name}
  Output: Class I Augmentation Distiller
  Example 2: /echo ${FindItem[Cloth Cap].AugSlot[0].Solvent.ID}
  Output: 47001
  //if you dont have the solvent in your inventory:
  Example 3: /echo ${FindItem[Cloth Cap].AugSlot[0].Solvent.Item.Name}
  Output: NULL
  Example 4: /echo ${FindItem[Cloth Cap].AugSlot[0].Solvent.Count}
  Output: 0

Apr 24 2018 by eqmule
- Updated for TEST

Apr 23 2018 by eqmule
- Fixed Me.XTAggroCount and Me.XTHaterCount
- Added ${MacroQuest.Version} it will grab whatever version is set in the resource for fileversion for mq2main.dll
- Added ${MacroQuest.InternalName} it will grab whatever internal name is set in resource for the internalname for mq2main.dll
- Fixed a crash in /itemnotify

Apr 21 2018 by eqmule
- Updated for LIVE
- .Replace can once again take an empty second argument example ${Target.Name.Replace[mule,]} output Eq if targets name is Eqmule

Apr 20 2018 by eqmule
- Bugfixes.
- Fixed a null pointer crash in MQ2FPS thanks to almar for the report and dump file.

Apr 19 2018 by eqmule
- Fixed a bug in _SPELLBUFF, it had the wrong size and members
  this will fix any problems with casting spells etc.

Apr 18 2018 by eqmule and SwiftyMUSE
- Updated for LIVE
- You should remove DataCompare, FindOffsets and GetDWordAt from your plugins, they exist as inlines from now on in core.

Apr 17 2018 by eqmule and SwiftyMUSE
- Updated for TEST

Mar 17 2018 by eqmule
- Added .Path to the MacroQuest TLO
  Usage /echo ${MacroQuest.Path}
  returns the path to the folder mq2main.dll is in
- Added Name, Level and Count to the CharSelectList mermber of the EverQuest TLO
  Usage: /echo ${EverQuest.CharSelectList[1].Name}
  Usage: /echo ${EverQuest.CharSelectList[1].Count} yes I know it should be ${EverQuest.CharSelectList.Count} but just work with it like that.
  it returns the actual count of the characters in the list.

Mar 16 2018 by eqmule
- Updated for LIVE and TEST Fixed the ITEMINFO struct so things like StackSize works again.

Mar 14 2018 by eqmule
- Updated for LIVE

Mar 11 2018 by SwiftyMUSE
- Updated hotkey processing. You are now able to use any/all of the allowed modifiers win/alt/ctrl/shift keys.
  hotkey processing will allow characters `/~, 0-9, A-Z, NUMPAD0-9 as the keycode. For example, you might want
  win+ctrl+~ to be a valid hotkey.
  F12 is RESERVED for the debugger and can not be used as a hotkey. You can use F12 with a modifier.
- Updated XTAggroCount to return a value when only 1 mob is on xtarget.
- Added XTHaterCount as the number of mob on xtarget with AUTO-HATER.

Mar 11 2018 by eqmule
-Fixed another crash on TEST -brainiac

Mar 10 2018 by eqmule
- Updated the TEST build. If you crash use REBUILD on mq2main then build the rest again.
- mapcrash fixed - brainiac

Mar 09 2018 by eqmule
- Updated for TEST

Feb 27 2018 by eqmule
- Updated for TEST

Feb 22 2018 by swiftymuse
- Updated for LIVE
- Updated for TEST
- Fixed a crash that would occur in plugins that use the __msgTokenTextParam_x offset which was wrong. -eqmule
  If you unloaded a plugin and that stopped the crashing, you can now safely load it again.

Feb 21 2018 by eqmule and SwiftyMUSE
- Updated the TEST build.
- Updated the LIVE build.
  Look, we don't know for sure which plugins work and which don't after todays patch
  there was just too many things that changed but i can say that I know mq2cast needed an update here:
  from:
  [code]
  if (Cast->CastOnYou[0]) {
	sprintf_s(Temps, "%s#*#", Cast->CastOnYou);
  [/code]
  changed to
  [code]
		/*CastByMe,CastByOther,CastOnYou,CastOnAnother,WearOff*/
		if (char*str = GetSpellString(Cast->ID,2)) { 
			sprintf_s(Temps, "%s#*#", str);
  [/code]
  So from now on if you need the strings from spell use GetSpellString
- Updated mq2moveutils in the builder with new patterns

Feb 13 2018 by eqmule
- Added MQ2TargetInfo plugin to core
  It adds 3 features to the target window:
  1. Distance to target
  2. Can See
  3. PH - if the mob you target is a place holder for a named, it will show info on the named when clicked.

Jan 31 2018 by eqmule
- Added a toggle to the item display window to add/remove loot filter
- Moved the button so its always paralell to the modified label
- Fixed a crash when typing % in chat - cred: jimbob

Jan 24 2018 by eqmule
- Attempted to fix the empty char select list bug that pops up a window and says "Loading Characters" by going back to serverselect.
  I cant tell if the fix works or not since the bug is so rare.
- The itemdisplay window has a new button for looking up the item on lucy.
- New command: /itemdisplay
- Usage: /itemdisplay LootButton off/on if not specified its a toggle
- Usage: /itemdisplay LucytButton off/on if not specified its a toggle

- The following APIs where incorrectly named and has been changed to their correct names:
- CHtmlWnd__OpenUrl_x is now  CWebManager__CreateHtmlWnd_x
- CHtmlComponent__CheckUrl_x has is now CHtmlComponentWnd__ValidateUri_x
- pWebBrowser is now pCWebManager
- pinstCHtmlWnd_x is now pinstCWebManager_x
- All instances of CCharacterSelect are now CCharacterListWnd

Jan 23 2018 by eqmule
- Updated for TEST

Jan 17 2018 by eqmule
- Updated for LIVE Go build it at www.macroquest2.com/builder
- Added a "Add to loot filters" button on the itemdisplay window.
  Usage: click it and it will add the item as always greed and roll.
  This feature is only present if you have the mq2itemdisplay plugin loaded.

Jan 17 2018 by SwiftyMUSE
- Fix for tunare deity

Jan 15 2018 by eqmule
- Added /AddLootFilter syntax:  /AddLootFilter <itemID> <ItemIconID> \"Item Name\"
  Example: /AddLootFilter ${Cursor.ID} ${Cursor.IconID} "${Cursor.Name}"
  will add whateveris on your cursor to the advloot filters as always greed and roll.
- Added a AddLootFilter method to the DisplayItem TLO.
- Usage: /invoke ${DisplayItem.AddLootFilter} or ${DisplayItem[x].AddLootFilter} where x is 1 to 6
- this will add whatever item is in the DisplayItem to advloot filters as AG and Roll

- Added a new TLO MQ2ItemSpellType as pItemSpellType:
- Added some new pItemType members:
	Clicky,Proc,Worn,Focus,Scroll,Focus2,Mount,Illusion and Familiar
	they all return the new pItemSpellType
	which has the following members:
	SpellID,RequiredLevel,EffectType,EffectiveCasterLevel,
	MaxCharges,CastTime,TimerID,RecastType,
	ProcRate,OtherName,OtherID and Spell (Spell returns a spelltype)
- Added the .CanUse member to the itemtype.
  Usage: /echo ${Cursor.CanUse} or ${FindItem[whatever].CanUse} or ${DsiplayItem.CanUse}
  returns true or false if u can use the item on your cursor.
  NOTE: if your item does NOT have a class set, i.e. None/None it will return FALSE.
  I am just calling the original eq function so dont blame me for anomolies.

Jan 10 2018 by eqmule
- Updated for TEST Go build it at www.macroquest2.com/builder

Jan 07 2018 by SwiftyMUSE
- Corrected ${Me.Rooted}, credit Plure.
- Updated spell SPA displays with new SPA's.
- Added ${Me.MercAAPoints}, ${Me.MercAAPointsSpent}
- Corrected ${Me.CursorKrono}

Jan 07 2018 by brainiac
- Updated solution and project files to use latest Visual Studio 2017.
  If you're not using VS2017 yet, go download community edition for free: 
  https://www.visualstudio.com/downloads/

Jan 05 2018 by eqmule
- Updated for LIVE Go build it at www.macroquest2.com/builder

Jan 04 2018 by eqmule
- Updated for TEST Go build it at www.macroquest2.com/builder

Jan 01 2018 by eqmule
- Updated for LIVE Go build it at www.macroquest2.com/builder
- /tar npc now correctly targets the closest npc using distance3d.

Dec 28 2017 by eqmule
- Updated for LIVE Go build it at www.macroquest2.com/builder
- ${Group.Cleric} will now return the cleric as a spawntype if a cleric is in the group (not a mercenary but a REAL cleric)
- ${Group.Injured[90]} will return the numbers of people in the group that has a hp percent lower than 90

Dec 19 2017 by eqmule
- Updated for LIVE Go build it at www.macroquest2.com/builder

Dec 16 2017 by eqmule
- Updated for TEST Go build it at www.macroquest2.com/builder

Dec 12 2017 by eqmule
- Updated for TEST Go build it at www.macroquest2.com/builder
- Updated for LIVE Go build it at www.macroquest2.com/builder

Dec 11 2017 by eqmule
- Updated for BETA Go build it at www.macroquest2.com/builder

Dec 10 2017 by eqmule
- Updated for BETA Go build it at www.macroquest2.com/builder

Dec 09 2017 by eqmule
- Updated for BETA Go build it at www.macroquest2.com/builder

Dec 08 2017 by eqmule
- Updated for BETA Go build it at www.macroquest2.com/builder

Dec 07 2017 by eqmule
- Updated for BETA Go build it at www.macroquest2.com/builder
- Fixed the UIType enumeration so things like ${Window[MerchantWnd].Child[ItemList].List[1,2]} etc, will work again.

Dec 06 2017 by eqmule
- Updated for BETA Go build it at www.macroquest2.com/builder
- Updated for TEST Go build it at www.macroquest2.com/builder
- Fixed /loginchar server:charname it should once again work.

Dec 05 2017 by eqmule
- Updated for BETA Go build it at www.macroquest2.com/builder

Dec 04 2017 by eqmule
- Updated for BETA Go build it at www.macroquest2.com/builder

Dec 04 2017 by SwiftyMUSE
- Added new TLO member XTAggroCount to ${Me}
  Usage: /echo ${Me.XTAggroCount} or ${Me.XTAggroCount[100]}
  it returns the number of AUTO-HATER mobs on the extended
  target window where your aggro is less than the optional
  parameter N. N must be between 1-100 inclusive or it will be
  set to 100 (the default value).
  So, ${Me.XTAggroCount} and ${Me.XTAggroCount[100]} are identical.

Dec 03 2017 by eqmule
- Updated for BETA Go build it at www.macroquest2.com/builder

Dec 02 2017 by eqmule
- Updated for BETA Go build it at www.macroquest2.com/builder

Dec 01 2017 by eqmule
- Added new TLO member BardSongPlaying to ${Me}
  Usage: /echo ${Me.BardSongPlaying}
  it returns true if a bard song is playing and false if not.
- Fixed ${Me.SpellReady} to take bard songs playing into account properly so it returns true even if a song is playing.
- Added Category and Subcategory to the SpellDisplay Window.
- Updated for BETA Go build it at www.macroquest2.com/builder

Nov 30 2017 by eqmule
- Updated for BETA Go build it at www.macroquest2.com/builder

Nov 29 2017 by eqmule
- Updated for TEST Go build it at www.macroquest2.com/builder
- Updated for BETA Go build it at www.macroquest2.com/builder

Nov 28 2017 by SwiftyMUSE credit plure
- Updated all FindItem code to allow partial matches and consistently check
  your cursor, inventory (including bags), keyrings for the item. Will now
  allow partial and exact match checks for all.
- Update to consistently check bank/shared bank slots/bags and to allow
  partial and exact match checks for all.

Nov 28 2017 by eqmule
- Updated for BETA Go build it at www.macroquest2.com/builder

Nov 27 2017 by eqmule
- Updated for BETA Go build it at www.macroquest2.com/builder

Nov 26 2017 by eqmule
- Updated for BETA Go build it at www.macroquest2.com/builder

Nov 25 2017 by eqmule
- Updated for BETA Go build it at www.macroquest2.com/builder

Nov 24 2017 by eqmule
- Updated for BETA Go build it at www.macroquest2.com/builder

Nov 23 2017 by eqmule HAPPY THANKSGIVING
- Updated for BETA Go build it at www.macroquest2.com/builder

Nov 22 2017 by eqmule
- Updated for BETA Go build it at www.macroquest2.com/builder

Nov 21 2017 by eqmule
- Updated for LIVE Go build it at www.macroquest2.com/builder
- Updated for BETA

Nov 20 2017 by eqmule
- Updated for BETA

Nov 19 2017 by eqmule
- Updated for BETA

Nov 18 2017 by eqmule
- Updated for BETA

Nov 17 2017 by eqmule
- Updated for BETA

Nov 16 2017 by eqmule
- Updated for BETA

Nov 15 2017 by eqmule
- Updated for BETA
- Updated for LIVE

Nov 14 2017 by eqmule
- Updated for BETA

Nov 13 2017 by eqmule
- Updated for BETA

Nov 12 2017 by eqmule
- Updated for BETA

Nov 11 2017 by eqmule
- Updated for BETA

Nov 10 2017 by eqmule
- Updated for BETA

Nov 09 2017 by eqmule
- Updated for BETA

Nov 08 2017 by eqmule
- Updated for TEST
- Updated for BETA
- Added a new command: /usercamera - feature request by Bogreaper
  You can use it to set the current camera as well as save/load settings for user camera 1
  NOTE: "User Camera 1" is actually camera number 3 in the client...
  Cameras are defined as follows:
  0 = First Person Cam
  1 = Overhead Cam
  2 = Chase Cam
  3 = User Cam 1
  4 = User Cam 2
  5 = Tether Cam
  6 = Zoom Cam
  7 = Internal Cam (don't ask, it just is ok. It is used for things like when you edit the facial features of your character etc.)

  Just type /usercamera without any arguments to see help for it.
  It will display the current active camera in the Selector Window titlebar, this can be toggled with /usercamera on/off default is on.
  Example: switch to camrea 3 by doing /usercamera 3
           Then, adjust it how you like it, type /usercamera save
		   Ok, that's it, next time u want to get back to that EXACT camera position, you just do /usercamera load
		   You can create hotkey(s) as well.
		   Optional: you can do /usercamera save eqmule and it will save it for eqmule (or whatever your chanracter name is), same thing with load.
		   if you omit the character name, it just saves is as a global camera.


Nov 07 2017 by eqmule
- Updated for BETA

Nov 06 2017 by eqmule
- Updated for BETA #2

Nov 06 2017 by eqmule
- Updated for BETA

Nov 05 2017 by eqmule
- Updated for BETA

Nov 04 2017 by eqmule
- Updated for BETA

Nov 03 2017 by eqmule
- Updated for BETA
- Merchant Window TLO Fixed.

Nov 02 2017 by eqmule
- Updated for BETA

Nov 01 2017 by eqmule
- Updated for BETA

Oct 31 2017 by eqmule
- Updated for BETA

Oct 30 2017 by eqmule
- Updated for BETA

Oct 29 2017 by eqmule
- Updated for BETA

Oct 28 2017 by eqmule
- Updated for BETA

Oct 27 2017 by eqmule
- Updated for BETA

Oct 26 2017 by eqmule
- Updated for BETA

Oct 25 2017 by eqmule
- Updated for BETA

Oct 24 2017 by demonstar55
- Added ${Target.MyBuffDuration} it returns your buffs duration on the target.

Oct 24 2017 by eqmule
- Updated for BETA

Oct 23 2017 by eqmule
- Updated for BETA

Oct 22 2017 by eqmule
- Updated for BETA

Oct 21 2017 by eqmule
- Updated for BETA
- Updated for TEST
- We are currently testing the new build server for LIVE builds, pm me for an invite.

Oct 18 2017 by eqmule
- Updated for LIVE
- The latest zip is located here: http://www.mq2update.com/MQ2-Latest.zip

Oct 13 2017 by eqmule
- Updated for TEST
- MQ2Auth.exe now produces truly unique hashes, everyone needs to rerun it.
- You can now see what your MQ2Auth is by clicking the Show MQ2Auth menu item on the trayicon.
  this also optionally let you copy it to the clipboard.
- EQ_CHAT_HISTORY_OFFSET has been removed it was a pita to keep updated
	From now on do :
	OutputBox->MaxLines = 0x190;
	instead of
    (DWORD*)&(((PCHAR)OutputBox)[EQ_CHAT_HISTORY_OFFSET])=0x190; 

Oct 12 2017 by eqmule
- Updated for TEST
- Updated for TEST #2

Oct 11 2017 by eqmule
- Updated for TEST

Oct 03 2017 by eqmule
- /removebuff now takes parameters: -pet and -both | cred MacQ
  /removebuff -pet buffname removes the buff from your pet ( same functionality as /removepetbuff buffname)
  /removebuff -both buffname removes the buff from both you and your pet.

Sep 28 2017 by eqmule
- Added MQ2FamKiller
- Added MQ2Bandolier
- Fixed MQ2Cursor
- Removed the voice "help" in group for mq2rez.

Sep 26 2017 by eqmule
- Updated the SPELL struct:
- CARecastTimerID has been renamed to ReuseTimerIndex
- Mana has been renamed to ManaCost
- FizzleTime has been renamed to RecoveryTime
- ReagentId has been renamed to ReagentID
- DescriptionNumber has been renamed to DescriptionIndex
- SubSpellGroup has been renamed to SpellSubGroup
- Location has been renamed to ZoneType
- DurationValue1 has been renamed to DurationCap
plugins changed:
MQ2NetBots
MQ2NetHeal
MQ2Debuffs
MQ2Cast
MQ2Melee

Sep 25 2017 by eqmule
- MAXTURBO has been moved to the ini file. cred: silverj
- Set TurboLimit under the [MacroQuest] section in the macroquest.ini to whatever, it defaults to 240.

- Obviously people are going to set this to 1000000000000000
- and then completely lock up their game, cause the engine will never ever yield time to eq, but hey... its their choice now I guess.
- I suggest you dont mess with it at all, and leave it at 240 max.

- this: http://www.macroquest2.com/phpBB3/viewtopic.php?f=28&t=20394
- and this: http://www.macroquest2.com/phpBB3/viewtopic.php?f=28&t=20393
  has also been implemented, thanks silverj

Sep 24 2017 by SwiftyMUSE
- Updated FindItemCount to include items on the cursor in the count.

Sep 23 2017 by eqmule
- Updated for TEST

Sep 21 2017 by eqmule
- Added ${Spell[x].IllusionOkWhenMounted} it returns true if the illusion spell will land when you are on a mount
  you can call this using any spell, but it will always return true if the spell is NOT an illusion spell.
  in fact it wont even evaluate it further if its not a illusion spell
- Fixed the pinstCTimeLeftWnd_x offset

Sep 20 2017 by eqmule
- Updated for LIVE

There will be no more public mq2 updates until I catch the guy that released the mq2 for agnarr.

send me a pm or skype text: eq.mule
if you have information. you can be anonymous.

longtime friends and loyal users here that I know and trust will be given the updates by me only from now on. (at no charge of course.) mq2 is still open source and free, its just that equistructs.h eqgame.h and eqdata.h wont be distributed or updated by me anymore. those change every patch and everything prior to this day is under gpl and can of course be requested or downloaded, but from now on until this crap is resolved, I have my own NEW includes that are NOT under the gpl.

I'm sick of having my hard work being taken and passed of by some leech on a server that I specifically requested we stay away from. I wont tolerate it.

mq2 is free and staying off of truebox was the only price people had to pay, cant do that? no mq2 for anyone anymore.

wanna step in and update it? lol go for it, it must be "easy" if eqmule can do it in a couple hours... pfft... yeah right...

/eqmule (yeah I'm bitter)

19 Sep 2017 by SwiftyMUSE
- Modified Math.Clamp to use the parameter list of (N, Min, Max). ie, will clamp the value N between Min and Max.
- Added ${Group.AvgHPs} guess what it returns? - eqmule

18 Sep 2017 by eqmule
- Fixed an infinite loop bug and a variable parse bug in Eval functions. -cred bug report: creamo
- Eval functions that take multiple arguments MUST separate those with comma(s) from now on
  Example: (run with a cleric, war or shaman)
  [code]
  Sub Main
	/declare c_argueString string outer shm clr war
	/declare ChatSender string local ${Me} 

	/if (!${checkbot["shm war clr", ${ChatSender}]}) { <-NOTE the COMMA
		/echo ${Time} Only Func3: FALSE, this should be TRUE
	} else {
		/echo ${Time} Only Func3: TRUE, this should be TRUE
	}
  /return

  Sub checkbot(selectedBots, chatSender)
    /declare botSelected bool local FALSE
	/echo ${Time} in Sub checkbot selectedBots=${selectedBots} chatSender=${chatSender}
    /if (${Select[${Me.Class.ShortName},${selectedBots}]}) /varset botSelected TRUE
  /return ${botSelected}
  [/code]

17 Sep 2017 by eqmule
- Fixed ${Me.GukEarned}, ${Me.MMEarned}, ${Me.RujEarned}, ${Me.TakEarned}, ${Me.MirEarned} and ${Me.LDoNPoints}
- Added a new TLO PointMercant it only have one member : Item which is a pPointMerchantItemType.
  The pPointMerchantitemType has the following members: Name, ItemID, Price, ThemeID, IsStackable, IsLore, RaceMask, ClassMask, bCanUse
  Usage:
  /echo ${PointMercant} returns true if the LDON Mercant window is open and FALSE if not.
  /echo ${PointMercant.Item[1].Price} OR /echo ${PointMercant.Item[Ebon Hammer].Price}
  returns the Price for index 1 or whatever index Ebon Hammer is in if you do it by name.
  etc.

15 Sep 2017 starring SwiftyMUSE as "the captain", eqmule as "crew member number 6" and special guest star: eqholic
- Updated to handle the new SPA's
- Fixed a bug in /next not taking its argument into account for nested for loops.
- Fix for labels
- Fixed the CSIDLWND struct (the SIDL define...) so since we have never had this right it was time, but note that
  if your plugin uses stuff like: pwnd->SidlText and its NOT an actual CSidlScreenWnd then you need to change it to whatever window it actually is.
  I guess questions about this should be directed to me (eqmule)

plugins changed outside of core are attached here:
http://www.macroquest2.com/phpBB3/viewtopic.php?f=29&t=11451&p=174467#p174467
MQ2Rez

14 Sep 2017 by eqmule
- Updated for TEST
- Fixed ${Familiar[x].} it will return familiars and not illusions now...

- Fixed a bunch of window structs that we where completely misusing anyway.
  this could require some plugin changes, contact me for help if you get errors.

- Fix: Variables that are undeclared but supplied as paramters now default to an actual NULL or 0 not the string "NULL"

- Inspecting the Blessed Spiritstaff of the Heyokah will no longer ctd you.
- Added Math.Clamp ${Math.Clamp[Min, N, Max]} will clamp N between Min and Max. - cred derple
  Example:
  ${Math.Clamp[1, 15, 30]} => 15
  ${Math.Clamp[20, 15, 30]} => 20
  ${Math.Clamp[1, 15, 10]} => 10
  Practical usage:
  /bct ranger //stick id ${Target.ID} ${Math.Clamp[25,${Target.Distance},150]} 
  this will make your ranger stay put if he is already between 25-150 meters away
  otherwise it will move him at most 150 away and at least 25 away.

12 Sep 2017 by eqmule and eqholic
- All plugin sources for this zip are attached to this post:
  http://www.macroquest2.com/phpBB3/viewtopic.php?f=29&t=11451&p=174415#p174415
- Changed MQ2MoveUtils to save stuff faster.
- MQ2ChatWnd got a new tlo /echo ${ChatWnd.Title}
- MQ2ChatWnd got a new command /setchattitle
- MQ2Melee updated - it has flags for down and holyshits called downflag0-60 and holyflag0-60
  you SHOULD set those flags to 2 if you parse ANY macro variables.
  Example:
  [code]
  downflag0=2
  downshit0=/if (${Macro.Paused}) /echo ${Macro} is PAUSED!
  [/code]
- MQ2Hud now updated with a new type HUDTYPE_MACRO which is 16
  This means you can now set the type to any combination of 1 2 4 8 and 16
  see http://www.macroquest2.com/wiki/index.php/MQ2HUD for more info.
  Basically using a hud that tries to parse variables that are used in macros, before they are declared will fail.
  This new flag lets mq2hud know to not even try unless its set.

- Adding events from a macro will now also automatically /declare variable as outer if used.
  Example: #Event Burn              "[MQ2] |${BurnText}|"
  As you can see this event uses the variable ${BurnText} and it will therefor /declare it as well.
  This means you can remove /declare BurnText in your Sub Main since adding the event did it for you already.

- Added ${Macro.IsOuterVariable[xxx]} which returns TRUE/FALSE, it checks if a outer variable exists. (read is declared)
  I would recommend NOT using this in macros unless its for debug purposes because it can get quickly get expensive in terms of cpu cycles.

- Added ${Macro.IsTLO[xxx]} which returns TRUE/FALSE, it checks if a Top Level Object exists. This should be faster than checking if a plugin is loaded. *should*
  Usage:
    [code]
    /if (${Macro.IsTLO[Melee]}) {
        /echo yes there is a Melee Top Level Object loaded...
		/echo this means I CAN actually do stuff with it without it throwing the Undeclared warning:
		/delay 25 !${Melee.Combat}
    } else {
        /echo no there is no such TLO, maybe you should load mq2melee?
		/end
    }
    [/code]

07 Sep 2017 by eqmule and eqholic
- All Plugin Sources changed outside of core for this zip are attached to the post here:
http://www.macroquest2.com/phpBB3/viewtopic.php?f=29&t=11451&p=174399#p174399
- using namespace std; has been removed from mq2main.h
  THIS MEANS your plugins will ERROR with lines like this:
  error C2143: syntax error: missing ';' before '<'
  The line: map<string, class CXWnd2 *> WindowMap;
  To fix: Find #include "../MQ2Plugin.h" in your plugin and add using namespace std; under the LAST #include below it.
  Example:
	[code]
	#include "../MQ2Plugin.h"
	#include <otherheader>
	...
	using namespace std;
	[/code]
	OR just change the line to say std:: map<std::string, class CXWnd2 *> WindowMap;

-  The reason for that change is that right now we litter ALL projects with the std namespace and it is just not good.
   Let everyone that needs that namespace use it in their own projects from now on.

- #bind(s) are now fixed and won't screw up the macrostack anymore.
- Todays update is significant because I rebuilt the macro engine to improve performance,
  it was well overdue. The biggest change is that gMacroBlock is now a map.
- Undeclared Variables are no longer tolerated, and the macroengine will not run at optimal speed
  if they exist. I have added a TLO to check for them because of this and a new macro keyword #warning as well
  so there is no good reason to run old macros where these kinds of variables hog cpu power:
AGAIN:   IMPORTANT: Undeclared variables will slow down macro performance a LOT if they are used over and over, so, fix your macros.

- The Macro TLO has a new method: .Undeclared
  Usage: /invoke ${Macro.Undeclared} and it will list all undeclared variables.
- New macro keyword: #warning
  add it at the top of your macro, and you will get warnings if there are undeclared variables used in it.

- /while and /for loops can now be nested inside each other.
- /continue and /break should work properly inside /for loops now.
- /continue and /break works in /while loops now.

- Updated MQ2Rez and MQ2Cast to not hog the cpu looking up windows over and over.
- Other stuff to optimize and cut down on cpu intensive tasks.

Files changed outside of core:
\MQ2Cast\MQ2Cast.cpp
\MQ2Rez\MQ2Rez.cpp

01 Sep 2017 by eqmule and eqholic
- You can now call functions inside if statements in your macros
  Use [] after your sub inside the if statement to tell the macro its a sub
  so /if (blah[]) /call dostuff
  or if it actually have parameters
  /if (blah[${arg1} "hi there" 0]) /call dostuff

  Example:
  [code]
Sub Testsub
    /echo Enter Testsub
    /return Hello world
/return

Sub Testargs(int arg1,int arg2)
    /if (${arg1} > ${arg2}) {
        /return Testargs: ${arg1} > ${arg2}
    } else {
        /return Testargs: ${arg1} <= ${arg2}
    }
/return

Sub IsHuuge(int arg1)
    /echo IsHuuge ${arg1} ?
    /if (${arg1} > 1000) {
        /echo TRUE
        /return TRUE
    } else {
        /echo FALSE
        /return FALSE
    }
/return

Sub Main 
    /echo ${Testsub[]}
    /echo ${Testargs[10 9]}
    /if (${IsHuuge[2000]} && !${IsHuuge[1]}) /echo Huuge and smaaal
/return
  [/code]

19 Aug 2017 by eqmule
- Updated for TEST

17 Aug 2017 by eqmule
- Fixed Me.Aego and some other stuff related to it.
  Unfortunately for us and everyone else that parses the spells db
  Category and Subcategory are now 0 for all spells that cannot be scribed.
  Lets hope this was just a mistake and it will be reversed in a future patch.

- Me.Aura now returns a pAuraType cred: xowis
  Members: ID, Name, SpawnID
  Methods: Remove
- Me.Aura[] now accept partial matches

16 Aug 2017 by eqmule
- Updated for LIVE

11 Aug 2017 by eqmule
- Fixed a crash in the TEST build.

10 Aug 2017 by eqmule
- Updated for TEST
- Improved AddAlias, RemoveAlias and the rest of the alias stuff.
  macros that use /addalias should notice a significant increase in performance.

03 Aug 2017 by SwiftyMUSE
- Updated /cast to cast the memorized rank of the spell when the rank is not given in the name.
- Fixed random crashes with /click when zoning.

31 Jul 2017 by eqmule
- /cast now takes an optional loc x y z argument useful for splashspells.
  Example: /cast "Reforming Splash" loc 123 456 789
  would cast the splash spell at that location...
  just doing a /cast "Reforming Splash" will cast it either on your targets location
  and if you have no target on your own location.

- Added IsSummoned to the spawn tlo, returns true/false if its a summoned being (pet for example)
- MQ2Template now (correcty) creates OnBeginZone & OnEndZone functions. - cred htw
- Distances in searchspawn now return the true 3D distance (instead of 2d distance)
- Added zLoc to searchspawn. cred ctaylor
  this means you can search location and zradius at a specific zloc.
  Example:
  /echo ${Spawn[npc loc 10 20 30 radius 20 zradius 15]}
  IF there is a npc within 20 radius of loc 10,20 AND within +-15 Z of 30 (so max 45 or min 15)
  THEN it will return that spawn...
  NOTE: You can still use ${Spawn[npc loc 10 20 radius 20 zradius 15]}
  like before this addition, and then it will just use YOUR Z (thats how it has worked up til now.)
  If you use the loc keyword and there is a NUMBER as parameter 3, it will ALWAYS be assumed its the z loc...
  IF there is NO NUMBER as the third parameter after loc, then its NOT a Z.
  Just to make this perfectly clear: ALWAYS specify the radius keyword AFTER your loc keyword, and you will
  be fine no matter if you feed it 2 or 3 args.
  Makes sense? yeah... right...

27 Jul 2017 by eqmule
- Polished up the window manager a bit, it was overdue.
  This means some plugins might break, but its easy to fix.
	Example:
	[code]PCSIDLWND* ppWnd = pWindowManager->pWindows;
	PCSIDLWND pWnd=*ppWnd;
	while (pWnd = *ppWnd)
	...
	[/code]
	becomes:
	[code]for(int i=0;i<pWindowManager->pWindows.Count;i++)
	{
		if (PCXWND pWnd = pWindowManager->pWindows[i]) {
		...
	[/code]

25 Jul 2017 by eqmule
- Minor Maintenance Release
- IsGroupMember returns true for mercenaries as well now.
- Fixed a buffer overflow in mq2chatwindow

23 Jul 2017 by eqmule
- Updated for LIVE
- Updated for TEST

20 Jul 2017 by eqmule
- Improved /face to mimic exactly how the client AI faces mobs.
  This means its looks very natural and smooth now.
  Please don't use /face fast anymore, it looks "bottish"
  and there is no good reason to use it.

19 Jul 2017 by eqmule
- Updated for LIVE
- The crash callback will once again produce dump files and zip them.
- Math.Rand now takes an optional min argument so you can get a random number between 2 variables.
  Example: /echo ${Math.Rand[5,10]}
  this would return a randum number between 5 and 10.
  You can still use the original just specifying the max.
  Example: ${Math.Rand[10]}
  in which case it behaves as before. (in this example, rand between 1 and 10) 

17 Jul 2017 by SwiftyMUSE
- Added ${Me.Beneficial}, ${Me.BASExxx} back into the source code.
- Added ${Me.CursorKrono}

12 Jul 2017 by eqmule
- Updated for TEST
- All instances of "Malod" has been renamed to "Maloed"
- Darkened Malosenia is now correctly returned when doing a ${Target.Maloed}

10 Jul 2017 by SwiftyMUSE
- added optional <z> parameter to /face loc

21 Jun 2017 by eqmule
- Updated for TEST
- Updated for LIVE

21 Jun 2017 by SwiftyMUSE
- Updated ground spawn names
- Update MQ2Hud for occasional crash - cred demonstar55

17 Jun 2017 by eqmule
- Updated for ISXEQ so it once again builds...
  I loaded the ISXEQ.sln in VS 2015 and set the projects to the v140_xp toolset, and it built.
  Report bugs or problems on the forum.

15 Jun 2017 by eqmule
- Updated for TEST

14 Jun 2017 by eqmule
- Changed ${Switch.Distance} and  ${Switch.Distance3D} so they report distance to the switch outer bounds, not its center.
- Fixed /click left door to take character reach and door radius into account.
  This means doors that previously couldn't be opened because there was no way to get within 20 feet of them
  can now be opened (the plane of justice door in pot comes to mind)
  In retrospect it kinda makes sense that if a door radius is huge, you dont have to get as close to it to open it...
  Thanks to Derple reporting this bug.
- Doors that require lock picking can now be opened as well if you have lockpicks on your cursor.
- Updated for TEST

02 Jun 2017 by eqmule
- Updated for TEST

18 May 2017 by SwiftyMUSE
- Updated faction names

17 May 2017 by The Undertaker
- Updated for LIVE

15 May 2017 by maskoi
- EverQuest.CurrentUI now return a string representing the currently loaded UI skin.
- EverQuest.IsDefaultUILoaded returns a bool true or false if the "Default" UI skin is the one loaded.

10 May 2017 by The Undertaker
- Updated for TEST

01 May 2017 by The Undertaker
- Fixed a bug in the new noparse ini thingy

01 May 2017 by The Undertaker
- ${Ini} now takes an optional 5th argument "noparse"
  This means you can now (finally) read ini settings into a variable without parsing the actual setting.
Example:
INIFILE:
[code]
[DPS]
DPSCondition1=${Me.XTarget[1].PctHPs} > 50
[/code]
[code]
Sub Main
	/declare DPSCondition1 string local
	/echo This is the actual setting for DPSCondition1 : ${Ini[MySettings.ini,DPS,DPSCondition1,NULL,noparse]}
	/varset DPS1Condition ${Ini[MySettings.ini,DPS,DPSCondition1,NULL,noparse]}

	|looping it here so you can see the condition actually changes as the xtarget mobs HP changes and no need 
	|for reading the ini over and over anymore... you're welcome...
:loop
	/echo ${DPSCondition1}
	/delay 1s
	/goto :loop
/return
[/code]

29 Apr 2017 by The Undertaker
- Updated for TEST

25 Apr 2017 by The Undertaker
- Updated for LIVE

24 Apr 2017 by htw
- Added a new TLO ${Range} which returns a pRangeType
  pRangeType has 2 members:
  Between which returns TRUE or FALSE
  and
  Inside which also returns TRUE or FALSE
  Usage Example:
  /echo ${Range.Inside[10,5:9]}
  which will return TRUE since 5 and 9 are both within the 10 range.
  /echo ${Range.Between[85,95:100]}
  which will return FALSE since 85 is not a number between 95 and 100

24 Apr 2017 by The Undertaker
- Maintenance Update

21 Apr 2017 by Derple
- Added new #bind command for macros.
  Short Explaination, this allows you to execute macro sub routines.
  Long Explaination:
  Binds are triggered when a macro runs either:
  /varset or /echo or /call or if a Sub is executed.
#bind allows you to bind an ingame slash command to a macro function.
Before you had to do this with #events and capture text that you sent to yourself for example: 
#event SayMana "#*#SayManaPercent#*#"
Now you can do 
#bind SayMana /saymana
Instead of sending yourself the keyword you can just type /saymana and it will execute the function called "Sub Bind_SayMana"
Example:
[code]
| Old Way
| #event StartCoh "#*#COH --GRP--#*#"
| New Way you can now just type /coh or /bcaa //coh or /bct mage //coh
#bind StartCoh /coh

Sub CastSpell(string spellToCast)
    /declare delayTime int local 0
    /echo Casting: ${Target.Name} with ${spellToCast}
    /casting "${spellToCast}" -maxtries|5
    /call WaitCastFinish
/return

Sub Event_StartCoh
    /if ( ${Bool[${Me.Book["Call of the Hero"]}]} == FALSE ) {
        /echo I don't have COH - Bailing...
        /return
    }
 
    /declare i int local 0
    /declare GroupCount int local ${Group.Members}
    /for i 1 to ${GroupCount}
        /doevents
        /if ( ${Group.Member[${i}].Distance} > 50 ) {
            /target id ${Group.Member[${i}].ID}
            /call CastSpell "Call of the Hero"
        }
        /call WaitCastReady "Call of the Hero"
    /next i
/return

Sub Bind_StartCoh
    /call Event_StartCoh
/return

Sub Main
    :Loop
    /doevents
    /delay 1s
    /goto :Loo
/return
[/code]

21 Apr 2017 by The Undertaker
- Updated for TEST
- Fixed a couple offsets that where wrong for LIVE.

19 Apr 2017 by Dr. Sneerstell
- Updated for LIVE
- ${Skill[someskill].Auto} returns true or false if the skill is set to use /autoskill on/off
- ${Me.AutoSkill[1]} returns a pSkillType
- ${Me.AutoSkill[2]} returns a pSkillType
- Example usage:
- ${Me.AutoSkill[1].Name} returns the name of whatever skill is set as the first autoskill.
- ${Me.AutoSkill[2].ID} returns the ID of whatever skill is set as the second autoskill.
- Fixed /items crash
- The previous change to the GROUNDITEM Struct member "ID", the renaming of it to "ItemPtr",
  caused a crash, and has been reverted.
- Reorganized skills a bit. NUM_SKILLS is now 0x64 (it always was) so change plugins if needed.

15 Apr 2017 by eqmule
- Fix for /ranged crash in the TEST build.
- The GROUNDITEM Struct member "ID" has been renamed to "ItemPtr". (just accept it)
  Added some missing members to that struct as well.

14 Apr 2017 by eqmule
- Fix for /doability crash in the TEST build.

13 Apr 2017 by eqmule
- Updated for TEST

08 Apr 2017 by eqmule
- Changed max npc level to 125
  this fixes spawnsearch etc where npc's higher than level 115 would not show up.

19 Mar 2017 by eqmule
- Updated for TEST

15 Mar 2017 by eqmule
- Updated for LIVE
- Stuff

10 Mar 2017 by eqmule
- Updated for TEST
- Stuff

23 Feb 2017 by eqmule
- Added the offline trader acceptance to mq2autologin.

22 Feb 2017 by eqmule
- Tip for macro authors:
- Added FloorZ to the Spawn TLO it returns a float.
  FloorZ usage: ok so... eh, spawns are sometimes (always?) "planted" a few inches below or above the floor...
  This member represent where the floor is ACTUALLY at.
  So if you for example do a /echo ${Target.Z} and it returns 219
  and then you do a ${Target.FloorZ} it will return like 216 or something...
  Why is this important, well for brainiacs new mq2nav, I discovered that
  sometimes, when a spawns z location is outside of the geometry... (above or below)
  you cannot just do a /nav target or a /nav locxyz ${Target.X} ${Target.Y} ${Target.Z}
  BUT doing a /nav locxyz ${Target.X} ${Target.Y} ${Target.FloorZ} works.
  So... this is how you get /nav working correctly with problematic spawns which have their feet outside of the geometry.

15 Feb 2017 by eqmule
- Updated for LIVE
- XTARGETDATA has been renamed to XTARGETSLOT
- New include added SharedClasses.h
- the XTARGETSLOT struct has been moved to SharedClasses.h
- Unknown0x4 in the XTARGETSLOT struct has been renamed to XTargetSlotStatus, change plugins accordingly.
- XTarget stuff has gone through a make over, this will break plugins.
  Here are ONE example of how to fix this:
  MQ2Melee.cpp:
  change:
  [code]case XTaggro:
		{
			Dest.DWord = true;
			Dest.Type = pBoolType;
			if (PCHARINFO pChar = GetCharInfo()) {
				if (PXTARGETMGR xtm = pChar->pXTargetMgr) {
					if (PXTARGETARRAY xta = xtm->pXTargetArray) {
						DWORD x = 0;
						for (DWORD n = 0; n < xtm->TargetSlots; n++)
						{
							if (xta->pXTargetData[n].xTargetType == XTARGET_AUTO_HATER && xta->pXTargetData[n].Unknown0x4)
							{
								x++;
							}
						}
						if (x>1) {
							if (pAggroInfo) {
								for (DWORD i = 0; i<xtm->TargetSlots; i++) {
									if (DWORD spID = xta->pXTargetData[i].SpawnID) {
										if (PSPAWNINFO pSpawn = (PSPAWNINFO)GetSpawnByID(spID)) {
											if (pTarget && ((PSPAWNINFO)pTarget)->SpawnID == pSpawn->SpawnID)
												continue;
											if (pSpawn->Type == SPAWN_NPC && xta->pXTargetData[i].xTargetType == XTARGET_AUTO_HATER) {
												DWORD agropct = pAggroInfo->aggroData[AD_xTarget1 + i].AggroPct;
												//WriteChatf("Checking aggro on %s its %d",xta->pXTargetData[i].Name,agropct);
												if (agropct<100) {
													Dest.DWord = false;
													break;
												}
											}
										}
									}
								}
							}
						}
					}
				}
			}[/code]
			to
			[code]case XTaggro:
				{
					Dest.DWord = true;
					Dest.Type = pBoolType;
					if (PCHARINFO pChar = GetCharInfo()) {
						if (ExtendedTargetList *xtm = pChar->pXTargetMgr) {
							DWORD x = 0;
							for (int n = 0; n < xtm->XTargetSlots.Count; n++)
							{
								XTARGETSLOT xts = xtm->XTargetSlots[n];
								if (xts.xTargetType == XTARGET_AUTO_HATER && xts.XTargetSlotStatus)
								{
									x++;
								}
							}
							if (x > 1) {
								if (pAggroInfo) {
									for (int i = 0; i < xtm->XTargetSlots.Count; i++) {
										XTARGETSLOT xts = xtm->XTargetSlots[i];
										if (DWORD spID = xts.SpawnID) {
											if (PSPAWNINFO pSpawn = (PSPAWNINFO)GetSpawnByID(spID)) {
												if (pTarget && ((PSPAWNINFO)pTarget)->SpawnID == pSpawn->SpawnID)
													continue;
												if (pSpawn->Type == SPAWN_NPC && xts.xTargetType == XTARGET_AUTO_HATER) {
													DWORD agropct = pAggroInfo->aggroData[AD_xTarget1 + i].AggroPct;
													//WriteChatf("Checking aggro on %s its %d",xta->pXTargetData[i].Name,agropct);
													if (agropct < 100) {
														Dest.DWord = false;
														break;
													}
												}
											}
										}
									}
								}
							}
						}
					}
				}[/code]
- Good Luck.

13 Feb 2017 by derple
- Fixed ${Target.Buff[x].Caster} so it takes multiple casters of the same spell into account.
  Before this fix, only the first caster of a spell would be returned.
- Added ${Target.MyBuff[x]} it returns a pSpellType
  Example Usage:
  [code]holyshit0=/if (!${Debuff.Silenced} && ${Me.PctMana} > 10 && ${Target.MyBuff[Envenomed Breath].ID} == NULL && ${Target.CurrentHPs}<95) /casting "Envenomed Breath"[/code]
- Added ${Target.MyBuffCount} it returns a int of all buffs YOU have casted on the target.

08 Feb 2017 by eqmule
- Fixed a few places which would use pInvSlotMgr without NULL checking it
- Added .TimeBeenDead to the spawn tlo You can use it to figure out how long a corpse has been dead.
  NOTE: The timer is dependant on if you where in the zone when the corpse spawned.
  If you enter a zone and check this tlo member it will display the time of the death 
  as the time you entered the zone.
- Fixed a potential stack corruption in EndMacro
- Updated for TEST
- Made some changes to MacroQuest2.exe to deal with it not detecting eqgame version correctly sometimes.

03 Feb 2017 by eqmule
- Updated for TEST, yes there was a new patch.
- Fixed a issue that would hang the client and sometimes even crash it.
  this should fix the problem with using Untamed Rage on a berserker
  as well as other buff stacking check problems.

03 Feb 2017 by eqmule
- Updated for latest LIVE and TEST patches

01 Feb 2017 by eqmule
- Crash handling is now somewhat configurable
  See the MQ2CrashCallBack function and GetCrashDialogMessage

30 Jan 2017 by eqmule
- Added ${MacroQuest.Build} it returns an int where LIVE = 1 TEST = 2 BETA = 3 and EMU = 4
- Added Start EQBC Server to the tray icon menu.

29 Jan 2017 by eqmule
- I finally had time to sit down and look at the crash reporting
  it has been given a major overhaul
  you will know what I mean next time you crash.
  Please READ the crash message carefully.
  Do what it says. Or not.

24 Jan 2017 by eqmule
- Fix for ${Me.HaveExpansion[Empires of Kunark]} crash - cred maskoi
- A few changes to mq2chatwnd to deal with potential memleaks - cred Derple

21 Jan 2017 by eqmule
- Updated for TEST

20 Jan 2017 by eqmule
- Fixed a bug in the EQINVSLOTWND struct where slots where WORD instead of short
  this will take care of any remaining problems with /itemnotify
- stuff in progress, nothing to see here yet...
- Fixed a buffer overflow in the UPCNotificationFlush_Detour -Thanks Maskoi

19 Jan 2017 by SwiftyMUSE
- Fixed BuffStackTest to correctly test spells with triggering spas.

18 Jan 2017 by eqmule
- Updated for LIVE
- Bunch of other stuff, thanks Brainiac for the arrayclass mod
- Exp has been changed to a __int64, because, well it is, and has been for a few years...

14 Jan 2017 by SwiftyMUSE
- Corrected potential crashes in the following routines: GetAdjustedSkill, GetBaseSkill, GetModCap, 
  GetCastingTimeModifier, GetFocusCastingTimeModifier, GetFocusRangeModifier, HasSkill, MakeMeVisible.
- Corrected a bug in BuffStackTest when checking triggering spas.

13 Jan 2017 by SwiftyMUSE
- Added SkillBase to character. This will give you the static base maximum for your skills.
- Updated Skill and SkillCap to handle the new TS aas allowing for above the cap values.

13 jan 2017 by eqmule
- Added ${Macro.MemUse} it returns a pIntType letting u know how much memory your macro is using.
  its useful if you suspect you have a leak.
- Ok so here is a NEW FEATURE which was brought to us by Brainiac, Thanks Brainiac!
  It allows us to extend any existing TLO's in our own plugins.
  Example:
  You want to add a new member to for example the character TLO
  named .CursorKrono which tells you how many Krono you have on your cursor
  you could then do /echo ${Me.CursorKrono}

  Below is a plugin example for how you would do this: (tags added for forum post to show up correctly)
[CODE]
// MQ2ExtensionTest.cpp : Defines the entry point for the DLL application.
//

// PLUGIN_API is only to be used for callbacks.  All existing callbacks at this time
// are shown below. Remove the ones your plugin does not use.  Always use Initialize
// and Shutdown for setup and cleanup, do NOT do it in DllMain.


#include "../MQ2Plugin.h"

PreSetup("MQ2ExtensionTest");

//----------------------------------------------------------------------------
// test the mq2 datatype extension code

class MQ2CharacterExtensionType* pCharExtType = nullptr;

class MQ2CharacterExtensionType : public MQ2Type
{
public:
	enum ExtensionMembers {
		CursorKrono = 1,
	};
	MQ2CharacterExtensionType() : MQ2Type("MQ2TestCharacterExtension")
	{
		TypeMember(CursorKrono);
	}
	bool GETMEMBER()
	{
		PMQ2TYPEMEMBER pMember = FindMember(Member);
		if (!pMember)
			return false;
		switch (pMember->ID)
		{
			case CursorKrono:
			{
				if(PCHARINFO pCharInf = GetCharInfo()) {
					Dest.DWord = pCharInf->CursorKrono;
					Dest.Type = pIntType;
					return true;
				}
			}
		}
		return false;
	}
	bool ToString(MQ2VARPTR VarPtr, PCHAR Destination)
	{
		return false;
	}
	bool FromData(MQ2VARPTR& VarPtr, MQ2TYPEVAR& Source)
	{
		if (Source.Type != pCharExtType)
			return false;
		VarPtr.Ptr = Source.Ptr;
		return true;
	}
	bool FromString(MQ2VARPTR& VarPtr, PCHAR Source)
	{
		return false;
	}
};
PLUGIN_API VOID InitializePlugin(VOID)
{
	pCharExtType = new MQ2CharacterExtensionType;
	// This is where you add it to an existing TLO
	// in this case the one named "character" aka our ${Me} tlo...
	AddMQ2TypeExtension("character", pCharExtType);
}
PLUGIN_API VOID ShutdownPlugin(VOID)
{
	//dont forget to remove it on plugin shutdown...(aka plugin unload)
	RemoveMQ2TypeExtension("character", pCharExtType);
	delete pCharExtType;
}[/CODE]

12 Jan 2017 by eqmule
- Updated for TEST
- ZonePoint in the DOORS struct has been renamed to SpellID

06 Jan 2017 by SwiftyMUSE
- Updated spell effects display
- Updated buff stacking testing

06 Jan 2017 by eqmule
- Fixed the _EQCASTSPELLGEM struct, thanks JimBob
  this should make features that relies on the spellicon and spellstate members of that struct work again.
- Updated the TEST build so its synced with LIVE.
- Added some new Spawn TLO members: (DISCLAIMER:  I reserve the right to remove/alter and or depreciate any of these as I'm still testing this stuff.)
	IsBerserk (pBoolType), pTouchingSwitch (pIntType), bShowHelm (pBoolType), CorpseDragCount (pIntType), bBetaBuffed (pBoolType), CombatSkillTicks[x] 0-1 (pIntType), 
	FD (pIntType), InPvPArea (pBoolType), bAlwaysShowAura (pBoolType), GMRank (pIntType), WarCry (pIntType), IsPassenger (pBoolType), 
	LastCastTime (pIntType), DragNames[x] 0-1 (pStringType), DraggingPlayer (pStringType), bStationary (pBoolType), BearingToTarget (pFloatType), bTempPet (pBoolType), 
	HoldingAnimation (pIntType), Blind (pIntType), LastCastNum (pIntType), CollisionCounter (pIntType), CeilingHeightAtCurrLocation (pFloatType), AssistName (pStringType), 
	SeeInvis[x] 0-2 (pIntType), SpawnStatus[x] 0-5 (pIntType), bWaitingForPort (pBoolType)

- SolventNeeded in the iteminfo struct has been renamed to SolventItemID 
- Added some new members to the iteminfo struct and cleaned it up a little.
- Added MQ2AugType TLO, it has these members: Slot (pIntType), Type (pIntType), Visible (pBoolType), Infusable (pBoolType), Empty (pBoolType), Name (pStringType), Item (pItemType)
- New Member: AugSlot added to the item TLO 
  it returns a pAugType
  Usage: (Items can have MAX 6 slots for augs so... [x] can ONLY be 0-5)
        /echo ${Cursor.AugSlot[0].Type}
        /echo ${Cursor.AugSlot[1].Visible}
        /echo ${Cursor.AugSlot[2].Infusable}
        /echo ${Cursor.AugSlot[3].Empty}
        /echo ${Cursor.AugSlot[4].Name}
        /echo ${Cursor.AugSlot[5].Item.Purity}
- Added 2 new commands: /removeaug and /insertaug to the mq2itemdisplay plugin
  type /removeaug or /insertaug for help
  /removeaug will pop a dialog if a perfect augmentation distiller needs to be used...
  I would be extremely careful with these 2 commands unless you understand
  how they work... if you augment the wrong item or remove an augment from the wrong item or whatever... its not my fault.
- Added the MQ2WorldLocationType TLO it has the following members: ID (pIntType),Y (pFloatType), X (pFloatType), Z (pFloatType),Heading (pFloatType), Zone (pZoneType),
- Added BoundLocation to the Charatcer TLO its size is 0-4 for up to 5 bind points.
  Usage:
		 /echo ${Me.BoundLocation[0].ID} returns the zone id of your first bind point
		 /echo ${Me.BoundLocation[1].ID} returns the zone id of your second bind point
- Changed pChar2->ZoneBoundX it's now pChar2->BoundLocations[0].ZoneBoundX; 
          as well as all the other ->ZoneBo****** members.

20 Dec 2016 by eqmule
- Updated for TEST

18 Dec 2016 by eqmule
- OK ILL PUT THIS FIRST SO YOU DON'T MISS IT:
- I have changed ALL instances of GuildID to __int64 (cause DBG did)
  PLEASE! be aware of this change as it WILL break some plugins.
  NOW, as for macros: IF your macros uses ${Me.GuildID} NOTE that it returns a pInt64Type
  from now on.
  This is the reason I have added 2 new members to the pInt64Type TLO
  Namely: .LowPart and .HighPart
  SO: IF you have a macro that relies on GuildID being 4 bytes...
  Then you NEED to change it from: ${Me.GuildID} to ${Me.GuildID.LowPart}
  mkay...
- Now onto the fixes:
- FIX: /pet attack <id>
- FIX: barter and trader "tells" no longer trigger beepontells
- FIX: /mqclear no longer crashes
- FIX: /itemnotify "name of item" lefmouseup can pick up
  items from top level slots once again.
- For completeness sake I also added .LowPart and .HighPart to the pIntType TLO

15 Dec 2016 by eqmule
- Fix: double timestamps in the eqlog is no longer happening so you can turn on /timestamp again.
- Fixed a bug in FindItem and its derivatives where it needed signed parameters.
- Fixed the EQINVSLOTWND struct, it was off by a few bytes.
  Yes that means .InvSlot will once again "work" (dont effing use it. in your macros, use ItemSlot and ItemSlot2)

14 Dec 2016 by eqmule
- GuildID in SPAWNINFO is a __int64 now... not by my design, it just is
  I have tried to make it backwards compaible with the spawn guild tlo which is still a DWORD
  report any bugs related to this change on the forum. Plugins are gonna have to be updated accodingly.
- Fix Errors like this for example: error C2660: 'GetGuildByID': function does not take 1 arguments
  char  *pGuild = GetGuildByID( GetCharInfo()->GuildID ); becomes
  LARGE_INTEGER guildlarge = {0};
  guildlarge.QuadPart = GetCharInfo()->GuildID;
  char  *pGuild = GetGuildByID( guildlarge.LowPart,guildlarge.HighPart );

- I started correcting the iteminfo struct it's a work in progress so expect more changes to fully implement this.
- Initially the Augment members has gotten a review (and a fix since they where broken)
- So... AugSlot1 etc is now part of its own class
- therefor:
- pitem->AugSlot1 is now pitem->AugData.Sockets[0].Type
- and so on...
- pitem->AugSlot1_Visible is now pitem->AugData.Sockets[0].bVisible
- and so on...
- CListWnd no longer inherits CSidlScreenWnd BUT it has access to the CXWnd class members.
- CComboWnd no longer inherits CSidlScreenWnd BUT it has access to the CXWnd class members.
  Fix Errors like these:
  list->Items becomes list->ItemsArray.Count
  CListWnd*pListWnd = (CListWnd*)pCombo->Items becomes CListWnd*pListWnd = pCombo->pListWnd (it was kinda confusing before, but less so after this change)

13 Dec 2016 by SwiftyMUSE
- Updated GetClassesFromMask to display "ALL" or "ALL EXCEPT:" when appropriate based on the class
  mask.

08 Dec 2016 by eqmule
- Updated for TEST
- Fixed a bug where FindItem and all its derivatives wouldn't look deeper than 20 slots into a bag.
  Now it doesn't matter how many slots a bag has, it is dynamic.
- I #pragma pack(8) where I need it now, dont change them.
- In preparation for automatic updating of the CONTENTS struct
-  I HAD to reorganise it.
-  Therefor:
-	NumOfSlots1 has been renamed to ContentSize Ths also effects macros that use the NumOfSlots1 member.
-	NumOfSlots2 has been renamed to Size

-	MOST of these changes affect core only, I dont think there will be many plugins that needs updating
-	BUT here are some examples of how to fix errors that I have seen:
-	change:
-	pItem->ItemSlot TO pItem->GlobalIndex.Index.Slot1
-	cSlot->pContentsArray TO cSlot->Contents.ContainedItems.pItems
-	cSlot->pContentsArray->Contents[iPack] to cSlot->GetContent(iPack)
-	pInvSlot->pContentsArray TO pInvSlot->Contents.ContainedItems.pItems
-	pInvSlot->pContentsArray->Contents[ucPack] TO EITHER:
-	pInvSlot->Contents.ContainedItems.pItems->Item[ucPack] OR SIMPLY JUST
-	pInvSlot->GetContent(ucPack) BOTH return the exact same thing.

06 Dec 2016 by SwiftyMUSE
- Fixed up the new SPA descriptions in spell display

28 Nov 2016 by eqmule
- Fixed ${Me.ManaRegen}
- CButtonWnd now inherits CXWnd (cause it does).
- GetItemTimerValue has been renamed to GetItemRecastTimer
- Removed ManaGained, HealthGained, EnduranceGained from Pulse() and the exports.
  Use GetEnduranceRegen(), GetHPRegen() and GetManaRegen() instead.
  This change should make Pulse() a bit faster since we dont check that stuff constantly.

20 Nov 2016 by SwiftyMUSE
- Fixed bug waiting for familiars keyring to load

19 Nov 2016 by SwiftyMUSE/eqmule
- Updated for TEST
- Added GuildID and ExpansionFlags to MQ2CharacterType
- Added support for familiars keyring in /cast and /useitem

17 Nov 2016 by eqmule
- Added ${Me.Vitality} ${Me.PctVitality} ${Me.AAVitality} ${Me.AAVitality}
- Fixed CampfireDuration
- Fixed the Task tlo
- Fixed ${Me.Exp} and ${Me.PctExp}
  Thanks to william12 for reporting these bugs.

16 Nov 2016 by eqmule
- Updated for LIVE
- Reorganized SPAWNINFO to reflect how its laid out in memory.
- Feet in Spawninfo has been renamed to FloorHeight
- AvatarHeight2 in Spawninfo has been renamed to Width
- HoldingType in Spawninfo has been renamed to HoldingAnimation
- InnateETA in Spawninfo is now part of SpellGemETA as its LAST member because... well it should be.
- GetMeleeRangeVar2 has been renamed to MeleeRadius
- Class in the spawninfo struct has been moved to its correct location which is inside ActorClient.
  Therefor: (and I know people will post even though the answer is right here)
  ITS NOT pSpawn->Class anymore, its now pSpawn->mActorClient.Class
  same thing goes for Race.
  pSpawn->mPlayerPhysicsClient.Levitate instead of pSpawn->Levitate
  pSpawn->mPlayerPhysicsClient.pSpawn instead of  pSpawn->pSpawn

- mkay...

14 Nov 2016 by eqmule
- Updated for BETA
- GetSpellEffectNameByID fixed to not return a temp buffer - cred HTW
- ReadWindowINI in MQ2AdvPath correctly read the ini but never set the window value
  this has been corrected - cred Brainiac
  a zip which has the corrected version in it is located here : http://www.macroquest2.com/phpBB3/viewtopic.php?f=29&t=11451&p=172713#p172713

- Corrected the zoneinfo struct 
  What we previously had been refering to as "ZoneType" was not in fact it, so it has been renamed to FOgOnOff which is what its for.
  This means that ${Zone.Type} has changed a bit...
  it now returns 0-5 see the EOutDoor enum for more info. And whoever wants to update the wiki should refer to that.
  in short: 0=Indoor Dungeon 1=Outdoor 2=Outdoor City 3=Dungeon City 4=Indoor City 5=Outdoor Dungeon

13 Nov 2016 by eqmule
- Added some missing members to the test cxwnd struct
- Fixed the 4Byte error.

12 Nov 2016 by eqmule
- Updated for TEST

12 Nov 2016 by SwiftyMUSE
- Updated spell effects display

11 Nov 2016 by eqmule
- Updated for BETA

10 Nov 2016 by eqmule
- Updated for BETA
- In preparation for the expansion on the 16th and for future faster patching,
  THE FOLLOWING STUFF has undergone some serious changes:
  You have 5 days to adjust your personal builds and plugins.

- BGColor is now a COLORREF change plugins accordingly.
  and no, it CANNOT be changed back to a ARGBCOLOR since that contains a union with bytes and that screws up the 4 aligned padding.
- UnknownCW has been renamed to CRNormal change plugins accordingly.
- Locked is now a bool
- TimeMouseOver has been renamed to FadeDelay
- dShow is now a bool
- We are using 4 byte alignemnt from now on, set ur plugins to 4 byte alignment.
- ONE MORE TIME, WE ARE NOT USING 1 byte ALIGNMENT ANYMORE.
- the CXWnd struct grew somewhat to make patching of it easier for me.
- Fixed a bug in MQ2EQBC that would crash u on /unload
- The following plugins has had changes made to them:
	MQ2AvdPath.cpp
	MQ2DPSAdv.cpp
	MQ2EQBC.cpp
	MQ2Melee.cpp
	MQ2MoveUtils.cpp
	MQ2Spawns.cpp
- They are located in this post: http://www.macroquest2.com/phpBB3/viewtopic.php?f=29&t=11451&p=172713#p172713

10 Nov 2016 by SwiftyMUSE
- Updated RankName to find an exact match for name. The results from Spell.ID and Spell.RankName will now be
  from the same spell (if it exists in the spellbook).

09 Nov 2016 by eqmule
- Updated for BETA

08 Nov 2016 by eqmule
- Updated for TEST
- Updated for BETA

04 Nov 2016 by eqmule
- Updated for BETA

03 Nov 2016 by eqmule
- Updated for BETA

02 Nov 2016 by eqmule
- Updated for BETA

01 Nov 2016 by eqmule
- Updated for BETA

31 Oct 2016 by eqmule
- Updated for BETA

30 Oct 2016
- Updated for BETA -eqmule
- ChatWindow will again allow itself to be hidden behind other windows when ingame. -SwiftyMUSE

29 Oct 2016 by eqmule
- Updated for BETA

28 Oct 2016 by eqmule
- Updated for BETA
- ChatWindow is now top dog at charselect and will no longer go awol there.
- ChatWindow will no longer crash at charselect when it's children are clicked.
- Made some changes to MQ2DInput.cpp in preparation for going full scale c++
  since CINTERFACE is going bye bye in a future update.

27 Oct 2016 by eqmule
- Updated for BETA

25 Oct 2016 by eqmule
- Updated for BETA

24 Oct 2016 by eqmule
- Updated for BETA

22 Oct 2016 by eqmule
- Updated for BETA

21 Oct 2016 by eqmule
- Updated for BETA

19 Oct 2016 by eqmule
- Updated for LIVE
- Updated for BETA

18 Oct 2016 by eqmule
- Updated for BETA

15 Oct 2016 by eqmule
- Updated for BETA

13 Oct 2016 by eqmule
- Updated for BETA
- Updated for TEST

12 Oct 2016 by eqmule
- Updated for BETA
- Added CharSelectList to the EverQuest TLO, it only has 1 member for now: ZoneID
  it returns the zoneid the character is currently in.
  Usage: /echo Im at charsselect and ${Window[CharacterListWnd].Child[CLW_Character_List].List[1,3]} is in ${EverQuest.CharSelectList[1].ZoneID}
  Output:  (if a char named Eqmule is the first in your charlist) Im at charselect and Eqmule is in 202
  OR:
  /echo Im at charsselect and Eqmule is in ${EverQuest.CharSelectList[Eqmule].ZoneID}
  Output: same as above.

11 Oct 2016 by eqmule
- Updated for BETA
- I had a lot to do and it was difficult to get this working, so it's not tested properly.
  I basically wanted to get it out before they patch again.

01 Oct 2016 by eqmule
- some new stuff added to the map by JudgeD
	/mapactivelayer
	/maploc
	/clearloc
	see this post for more info: http://www.macroquest2.com/phpBB3/viewtopic.php?f=17&t=19987

29 Sep 2016 by eqmule
- Added fellowship to the spawnsearch tlo - Idea Cred: mwilliam
  Example usage:
   /if ${SpawnCount[fellowship loc ${Me.X} ${Me.Y} radius 50]} >= 3) {
		/echo its ok to place a campfire now.
   } else {
		/echo not enough fellowship members here to place a campfire right now
   }
- RemoveBuff now accepts buffnames that are quoted "some buff"
- pinstCSystemInfoDialogBox HAS BEEN RENAMED TO pinstCLargeDialogWnd cause thats what it is.
- /loginchar server:charname will now launch eq and log the char in.
  NOTE: if you run this command and server:char is already running, you will kill his game and
  he will be logged in again, this command ALWAYS launches a new client.
  this is for advanced users only, I use it personally to launch and get back into a game when 
  one of my clients has crashed. (easily detected with the ${Group.Member[soandso].Offline} tlo member... or lets say I havent seen the guy for 15 minutes)
  NOTE2: this command only works if you are using the mq2 login system and have a profile for the character.
  Example: /loginchar tunare:eqmule
  will search all mq2 profile sets for the tunare server and the char eqmule
  if it finds it, it will launch eq and log in that character.
- The ~ key should now be able to cycle full screen windows and in order - SwiftyMUSE

21 Sep 2016 by eqmule
- Updated for LIVE

18 Sep 2016 by eqmule
Sunday is funday... so here is some fluff:
- Added a "Boss Mode" hotkey, alt+~, (alt+tilde) if u click that all your eq windows will be instantly hidden. It's a toggle.
  the hotkey can be changed in the [MacroQuest] section, the value is called BossMode=
  setting BossMode=0 disables it.
- You can now "cycle" eq windows now with the '~' key.... (also known as tilde)
  its not obvious but you CAN change it by editing the macroquest.ini
  in the [MacroQuest] section add a CycleNextWindow=somekey
  Example: (and this is what it defaults to when this entry does not exist)
           CycleNextWindow=shift+`
  u can do alt+ and ctrl+ as well but thats it.
  you cannot combine alt+shift+, i didnt want to make this to complex.
  you CAN however drop the prefixes altogether and just specify it as
  CycleNextWindow=b
  that would make the lettere "b" on your keyboard cycle the windows... (not recommended unless u plan on never using the letter b for any other reason...)
  Setting CycleNextWindow=0 will disable it completely.
----- fluff end -----
- /loadspells no longer "loads them" even when a load technically isn't needed. -code cred: Vyco Dynn
- Fixed a bug related to keyring locations.

16 Sep 2016 by eqmule
- Fixed a crash bug in listwnd::addstring for the test build -report cred: fry
- ISXEQ once again compiles... sorry about the long wait.
  BIG NOTE: it now includes ISXDK 35, this means you should use VS 2015 with toolset 140 to build it.
  one thing though... mq2ic doesnt load for some reason for it
  I have contacted Lax and hope we can figure out a workaround.
  Bottomline... yeah... you CAN build isxeq now...
  but its not protected by mq2ic, so run at your own risk.
  I really didnt want to wait any longer to get something out.
  but if you are the paranoid type, id hold off a couple more days
  until we can figure out a way to load it...

15 Sep 2016 by eqmule
- Updated for TEST
- The Loader now detects if a profile is loaded or not and reloads if needed if clicked,
  prior to this update sessions that u did /unload in game for had their profile name set
  as character (Loaded) and if you clicked such a profile, it would not reload.
- Fixed a bug in GetItemContentsByName
- Fixed a bug in GetItemLink -cred demonstar55 and SwiftyMUSE
- Added a new parameter to FindItemBySlot so we can specify which locations to search.
- NEW FEATIRE: The EverQuest TLO has a new member .LastMouseOver
  it returns a windowtype of the last window the mouse was hovering.
  Want to know the name of a window or its children? Tired of doing /windows and look through a list of a million windows?
  Well now it's easy:
  Example: Place the mouse over a window and do a /echo ${EverQuest.LastMouseOver.Name}
  Example2: /echo ${EverQuest.LastMouseOver.Tooltip}
- NEW FEATURE: Added .MouseOver to the Group TLO
  Usage1: /echo Im hovering my mouse over ${Group.MouseOver.Name} which has ths spawnid: ${Group.MouseOver.ID}
  Usage2: /bct ${Group.MouseOver.Name} hi there I dont want to change my target just to tell u: please heal ${Me.Mame}
  Usage3: /bct eqmule //casting "Complete Heal" -targetid|${Group.MouseOver.ID}
  Usage4: /bct ${Group.MouseOver.CleanName} //setprio 2
  Final Note: YOU CAN hover over your own name in the player window where u see your hp and it will return you.
  There are many more usages for this im sure...
- Fixed GetItemLink
- Fixed AltAbilityReady to only return true for active abilities - cred desgn
- Fixed multiple buffer overflows all over the place in core.
- Note to self:
  The following plugins has had some kind of modification made to them to work with this release:
  MQ2Twist, MQ2SpawnMaster, MQ2LinkDB, MQ2EQBC I should post them on the forum.
  NavigationType.cpp MQ2Netheal.cpp MQ2SpawnMaster.cpp MQ2Twist.cpp


02 Sep 2016 by eqmule
- Reverted a "fix" to the /while command that instead of fixing it made it worse
  im not happy with this command, im gonna have to spend more time on it.

01 Sep 2016 by eqmule
- Misc Fixes to improve stability.
- The Launcher can now launch single sessions without logging u in, i basically just "launches clean"
  rightclick the "Launch Clean" menu item to toggle starting eqgame in suspended mode (for power users)
- The Launcher can now export and import login profiles.
- Added some missing itemtypes.
- The ALTABILITY struct has gotten an overhaul
  CurrentRank is now GroupLevel
  RequirementCount is now RequiredGroups
  RequiresAbility is now RequiredGroupLevels
  grant_only is now QuestOnly
  next_id is now NextGroupAbilityId
  last_id is now PreviousGroupAbilityId
  PointsSpent is now TotalPoints
- PLUGIN AUTHORS: GetAAById has a second parameter, its level, use it or it will default to -1 this is only important when you try to find a aa by name.
	example:
	int level = -1;
	if (PSPAWNINFO pMe = (PSPAWNINFO)pLocalPlayer) {
		level = pMe->Level;
	}
	if (PALTABILITY pAbility = pAltAdvManager->GetAAById(index, level)) {
- I added a wrapper for GetAAById so we can build emu builds.
  its called GetAAByIdWrapper and is exported.

- CTargetWnd__UpdateBuffs is now CTargetWnd__RefreshTargetBuffs (cause it is)
- Bunch of other stuff

17 Aug 2016 by eqmule
- Updated for LIVE
- TRUEBOX nerfed.

15 Aug 2016 by SwiftyMUSE
- Updated to include CreateHtmlWnd in base code. You can now load MQ2Web and MQ2NoNag in the same session.

12 Aug 2016 by eqmule
- Updated for TEST
- EzDetour is now EzDetourwName all EzDetour( calls should be replaced to use the new EzDetourwName
  I did this because debugging /unload crashes is much easier now.
  EzDetour is still in the compile for awhile to give everyone time for the transition but expect it to be gone in due time.
- Misc updates, fixed a bug in macroquest2.exe which would prevent loading profiles that where not checked.
  made edit and delete work on (Loaded) profiles
- Fixed a bug in mq2autologin which would prevent it from working correctly if eqmain was already loaded on its initialization.
- TRUEBOX will not load mq2eqbc, mq2cast, mq2moveutils or mq2melee anymore. It proved to be to much of an nuisance to me and other players.
  And frankly too much negative attention is bad for mq2 as well. I'll take full responsibility for what went down, and I dont want that again.
  We didn't create mq2 to get people banned, we created it to add utility.
  TRUEBOX is likely to be scrapped altogether on the 17th although i might resurrect it in another form in the future.
  BUT IF we ever go down this path again, expect only utility like audio triggers and maybe a dpsparser, think GINA and gamparse etc.

9 Aug 2016
- Added .LayoutCopyInProgress to the EverQuest TLO
  it returns TRUE if a layoutcopy is in progress and FALSE if not.
- Fixed a couple buffer overflow bugs.
- Misc stuff.

8 Aug 2016 by eqmule
- The integrity checker is now 714% faster (or something).
- Updated mq2autologin, its not going to crash you ever again (well in theory at least)
  So, look, mq2autologin has been overhauled, and I also figured out where the serverids
  are being stored, this means that from now on you can place server shortnames in the mq2autologin.ini
  and as long as they have a server LONGNAME that matches what you see in the server select list it will be able to log you in.
  This is particularly useful on emulator login servers that assign dynamic IDs.
  NOTE2: for live servers, like tunare and drinal for example, those really ARE the real shortnames so I use those.
         BUT for emu servers, I have no idea what their shortanmes are, sometimes they dont even use a "short name", but instead, they use like a really long one with
		 spaces in it and so on, so I HIGHLY recommend you stick to a short name with no spaces in it, especially IF you are using the new MQ2 login feature on
		 the tray icon because eqgame only accepts 30 character commandlines so having a really long "shortname" will definaltely break that type of login for you...
		 bottomline, the mq2 login feature doesn't really care if the shortname is fake or real, it will use whatever is in your profile when it look them up in the ini.
  NOTE3: for live and test servers, obviously the static id of those servers is still valid, and mq2autologin will still be able to look those up internally
  like it always have, this new ini setting is mainly for emu servers, but you can of course add any server u like, even live ones.
  so without further ado here is an:
    Example of a [Servers] section in mq2autologin.ini (note that I have no idea if these servers even allow mq2, this is just an example)
	[Servers]
	tunare=Tunare - The Seventh Hammer
	drinal=Drinal - Maelin Starpyre
	firiona=Firiona Vie (Roleplaying Preferred)
	peqtgc=[] [PEQ]The Grand Creation [legit-god]
	ezserv=[] EZ Server - Custom Zones, Vendors, Quests, Items, etc
	stormhav=[] Storm Haven - High-Quality Custom Content
	alkabor=[] The Al'Kabor Project [www.takproject.net]

25 Jul 2016 by eqmule
- THE BIG #pragma warnings SHOULD DIE patch...
- I have removed the #pragma warnings for depreciated string functions.
- This will absolutely break ALL your plugins.
- I am available on skype to help you fix every single one. eq.mule
- This is NOT going to be easy, but I have posted updated plugins
  on macroquest2.com in every thread that I had plugin source for.
- When you get WARNINGS while buidling this version, IT MEANS, you need a fix.
- DO NOT I REPEAT DO NOT ADD A PRAGMA TO FIX IT
- I'm seriously going to go ballistic if i see any more #pragma warnings
  If a #pragam warning is needed we are doing it wrong.

- So... the whambulance will be comming for sure when you update to this version.
  Sorry about that, but it was needed because I'm sick of all the buffer overflows
  that are crashing us randomly and I can never get a good call stack in order to fix them.
  This fix is years overdue, and I consider it crucial in order to move forward
  towards a 100% stable mq2.

- Anyway... I made a whole bunch of stuff stringsafe
  too much to list, if u have plugins that wont build
  post about it or message me and ill help u fix them.
  Here is a link to a post that has all my personal versions of the plugins I use, that I have fixed for this release:
- http://www.macroquest2.com/phpBB3/viewtopic.php?f=50&t=20053
- pMQ2Blech is no longer an export, create your own Blechs, cause hooking into that one is no longer an option.
  (this means mq2moveutils need to be updated see above link for updated plugins.)

13 Jul 2016
- Updated for LIVE
- Updated for TRUEBOX
  Yes... you can probably bypass my code thats in place to make a TRUEBOX version that
  has all the stuff the LIVE one has, but I am appealing to your decency now.
  Please dont. We have a good thing going with dbg now and I hate to see that ruined by someone
  for their own personal gain. -eqmule
- 
- To build a TRUEBOX version of mq2, uncomment //TRUEBOX in mq2main.
- If I find out that people are abusing this newfound power, I WILL have no other choice than
  moving more stuff into mq2ic, please dont make me do that. I like to keep mq2 as open
  as possible.

12 Jul 2016
- Updated for TEST
- winter is comming.

06 Jul 2016
- Updated for LIVE
- You can now enable/disable MQ2login from the tasktray menu.

02 Jul 2016
- Added a check for "You have a character logged into a world server as an OFFLINE TRADER from this account" to mq2autologin
- Added a check for "failed login attempts on your account since the last time you logged in."  to mq2autologin
- Added a check for "This login requires that the account be activated.  Please make sure your account is active in order to login"  to mq2autologin
- Added a check for "Error - A timeout occurred"  to mq2autologin

- Added a setting for the "Trade when you have something on the cursor and click on the name of the target in the target window" feature
  its in macroquest.ini as UseTradeOnTarget. default is 1. (on)

01 Jul 2016
- Updated for TEST
- The Create new Profile window no longer closes after u create a profile.
  you can close it on the [X] when you are done adding profiles, this was a requested feature.
- To celebrate that it looks like we are getting all our accounts back, I decided to comply with some users requests
  so I:
- Added a popupmenu to the Profilemenu on the trayicon
  you can now rightclick the profile and you will see Edit, Delete and Check/Uncheck
  The browse button is active now as well.
  Happy Boxing!, this should make it easier.

30 Jun 2016
- Updated for TEST
- Updated MQ2AutoLogin.cpp - cred: derple.
- Updated Blech - cred derple
  change was done to fix a crash in blech.
- Fixed Spell Dmg in MQ2ItemDisplay - cred: dewey2461
- Misc Stuff to improve stability.
- Changed the way Profile for Login works, you will need to recreate your profiles. -cred: dewey2461
  Im really sorry about that, but its better we get this done now than in 6 months
  when it will affect more people.
  This is new feature to me as well, and im doing my best to make it work the way people want it,
  based on the feedback I get.
  The good news is, next version will have a browse to path button (that works)
  an edit and a delete option for the profiles, this change lays the groundwork for that.

28 Jun 2016
- MQ2AutoLogin is now part of the core zip
- NEW FEATURE: Profiled Logins:
	Basically it's a new menu on the task icon called Profiles.
	The first time you click it you will see a Create New... menu item.
	You click it and a small window asking for 5 things will pop up.
	Server, login, pass, character name and path to eqgame.exe
	Once you have that filled in you click an OK button and your profile will be encrypted and saved in mq2autologin.ini
	You can save as many profiles as you want and they will sort per server on the menu.
	Each server profile has a Load/Unload All option so once you have added all your accounts for a server you just click the Load All and away it goes,
	it will login all of the characters under that server. (Well all that are check marked)

- Check marks: each character can be marked for loading by simply right clicking the character name to toggle it marked on or off.

- Loading individual accounts:
	You just left click on a character name and if it is check marked, it will load and the name will be changed to <Charname> (Loaded)

- Unloading individual accounts:
	If a char is loaded and has the text (Loaded) behind it you just left click it to unload.
	I kept this as simple as I possibly could so its a Toggle.

- I can add window positioning and stuff I guess but for now it's just a easy way to login a box team on a server.

- Batch Files and hotkeys:
	If you currently use batch files or hotkeys or whatever, those should still be usable if you don't want to click the menu.
	Example: (this example assumes you HAVE profiles created with "Create New..." in mq2autologin.ini)
	Batch file can launch your accounts by sending the server_charname to the eqgame client like this: <path to eqgame.exe> patchme /login:drinal_eqmule
	And that's really all there is to it... You would of course change the server and Charname to your server and your char (drinal and eqmule)

- Encryption:
	I strongly recommend getting this setup though, because it encrypts your password in a way that in "theory" makes it only decryptable on YOUR computer,
	this means that even if you accidently post your mq2autologin.ini somewhere, or someone gets hold of it, the information inside it will be useless to them.
-	Finally, no, you don't "HAVE" to use this feature, mq2autologin is backwards compatible to handle any old way you feel more comfortable with.


22 Jun 2016
- Updated for LIVE
- Updated for TEST
- BeepOnTells and FlashOnTells fixed to not beep and flash on pet tells.
- Added .ScreenMode to the EverQuest TLO, it returns the ScreenMode as a integer.
- Added a new command: /screenmode which sets the screenmode.
  Usage: /screenmode <#> Where 2 is Normal and 3 is No Windows
  This is experimental, I noticed you can decrease the memory footprint by setting it to 3 and then back to 2
  in 3 only the main window is drawn and I suspect memory gets freed then.

17 Jun 2016
- Added .PPriority to the EverQuest TLO, it returns the Process Priority as a string.
- Added a new command: /setprio which sets process priority (like in Task Manager)
  Usage: /setprio <1-6>
  Where 1 is Low 2 is below Normal 3 is Normal 4 is Above Normal 5 is High and 6 is RealTime
  Example: You need to build something quick in Visual Studio
  just do a /bcga //setprio 2 and it will zoom by real fast.
- Added .Corrupted and .Cursed to the Me. and Target. TLO's

16 Jun 2016
- Fixed the ISXEQ build errors.
- Fixed a few arrays related bugs:
- ${Me.Book[0]} will now return NULL again instead of assuming the macro author meant ${Me.Book[1]}.
  This fix should make macros and some plugins that relied on NULL returns for invalid tlo member usage work again.
  (hint: there is no such thing as ${Me.Book[0]} all macro arrays start at 1... but whatever...)
- Fixed a /unload crash in mq2autologin
  it has been posted here: http://www.macroquest2.com/phpBB3/viewtopic.php?f=50&t=16427

15 Jun 2016
- Updated for LIVE
- Added xtarhater to the spawnsearch tlo - Idea Cred: Maskoi
  Example usage:
   /if (${SpawnCount[npc xtarhater loc ${Target.X} ${Target.Y} radius ${Spell[Deadening Wave Rk. II].AERange}]} >= ${SpawnCount[npc loc ${Target.X} ${Target.Y} radius ${Spell[Deadening Wave Rk. II].AERange}]}) {
		/echo its ok to cast the aemez it wont aggro more mobs than whats on xtarget.
		/casting "Deadening Wave Rk. II"
   } else {
		/echo if you cast your aemez now, you will agro more mobs than are on your xtarget, which would be stupid.
		/casting "Bewilder Rk. II"
   }
- Fixed a bug in .RankName which would cause it to return the wrong spell.

10 Jun 2016
- .MyCastTime in the spell TLO is now a timestamptype (cause it is)
  OK FINE... LOOK THESE THINGS WILL BREAK "SOME" MACROS:
  Since I changed all these recast and cast timers and so on in the last few days
  A LOT of macros will break...
  Sorry about that but these timers should never have been floats in the first place
  and we better get this done now or it will cause problems down the road for us, when we add new stuff.
  TO DEAL WITH THIS I have Added .Raw to the timestamp TLO it will just output total milliseconds
  And IF you really need the old Float output I also added .Float
  this will allow you to still see things as floats if that's what you prefered.
  Example: /echo ${Me.Book[1].MyCastTime.Float}
  Output: 1.50

09 Jun 2016
- Updated for TEST (yes really)
- Added .DurationValue1 to the Spell TLO
- Changed the way /unload and re/inject works, those things are now part of the Processgame detour
  that should prevent some crashes related to us interfering with the window drawing.
  In fact direct calls to eqgame functions from mq2start or any other thread is asking for trouble.
  This change should minimize that behaviour.
- .CastTime in the spell TLO is now a timestamptype (cause it is)
- .RecoveryTime in the spell TLO is now a timestamptype (cause it is)
- .FizzleTime in the spell TLO is now a timestamptype (cause it is)

  See yesterdays changes for an example of usage using .RecastTime

09 Jun 2016 by SwiftyMUSE
- Additional updates for spell effects

08 Jun 2016
- Sorry TEST players this update is NOT for todays TEST patch. Expect one tomorrow.
- Added .IsSkill to the spell tlo
- Fixed a crash in Me.CombatAbility when doing ${Me.CombatAbility[0]}
- Fixed some potential crashes that could occur because of signed/unsigned integer misuse.
- Added .DoOpen and .DoClose Methods to the Window TLO
  Usage: /echo ${Window[somewindow].Child[somechild].DoOpen}
  Expected Result: it will echo TRUE and open it.
- Addded .NumGems to the character TLO it returns the number of spellgems you currently have.
  Usage: /echo ${Me.NumGems}
  Expected output for a level 1 character: 8
  Expected output for a level 105 character which has Mnemonic Retention AA at rank 4: 12
- .RecastTime in the spell TLO is now a timestamptype (cause it is)
  Usage: /echo ${Spell[Steadfast Stance Rk. II].RecastTime.TotalSeconds}
  Expected Output: 150

01 Jun 2016
- fixed a bug that would always return NULL instead of TRUE or FALSE
when doing ${AdvLoot.SList[x].AlwaysGreed} - cred hoosierbilly

25 May 2016
- Updated for TEST

24 May 2016
- Updated for TEST

23 May 2016
- Updated for TEST

22 May 2016
- Updated for TEST

18 May 2016
- Fixed a crash in MQ2itemDisplay
- Fixed a crash in merchinfo (/mac scribe)

18 May 2016
- Updated for LIVE
- /echo now accepts colorcodes -cred htw see http://www.macroquest2.com/phpBB3/viewtopic.php?f=47&t=17141&p=152508#p152508
- Fixed a few bugs related to aa indexes.
- Dont make a big thing out of this but:
- /caption now takes a new argument "anon"
  You can use this to anonymize your session.
  It was brought to my attention that there was an interest in recording/streaming video - cred: maskoi
  while at the same time protecting the privacy of the player as well as other players.
  NOTE 1: This is cosmetic and LOCAL only, in other words NOT AN ACTIVE HACK.
  NOTE 2: You are NOT anonymous to other players OR the server.
  NOTE 3: I recommend leaving this option OFF at all times unless you really need to use it, because it WILL use a lot of cpu time.
  NOTE 4: The mq2labels plugin need to be loaded for the "full anonymity effect".
  NOTE 5: Chat is NOT anonymized at all. Although if people want that, we can certainly make it happen in a future update.
  Usage: /caption anon on
- And finally see changes for test in changes below from 13 May 2016, they apply to LIVE now as well.

13 May 2016
- Updated for TEST
- Note that the following Values was removed from the ITEMINFO Struct in the TEST build:
  	.Accuracy
	.StrikeThrough
	.Avoidance
	.DoTShielding
	.SpellShield
	.StunResist
	.CombatEffects
	.Shielding
	.DamageShieldMitigation
	Its unlikely that these will return, but I will know in a few days when I have had more time to investigate this.
	I *MIGHT* create wrapper functions for these values like ((EQ_Item*)pItem)->GetAccuracy();.
	BUT IF YOU HAVE PLUGINS OR MACROS THAT USE THESE VALUES: //Comment them out for now...
	I will know more before this stuff gets pushed to the LIVE client next week...
- Updated for LIVE

12 May 2016 by SwiftyMUSE
- Finally... move the NetStatus indicator on the screen. You are no longer limited to the upper left corner.
  Using NetStatusXPos and NetStatusYPos these will be added the to default (0,0) coordinates to allow placement
  at other areas on the screen.
- Added commands /netstatusxpos, /netstatusypos to update the (x,y) screen coordinates for the NetStatus indicator.

10 May 2016
- Updated for TEST
  This will get u in game, but there are still some stuff that needs fixed, 
  the Caps needs calced for example.
  I just wont spend to much time on it now, since one or more repatches are likely.

08 May 2016
- Maintenance release PART II:
- Added .IsSwarmSpell to the Spell TLO, it return TRUE/FALSE if a spell is a swarmspell or not.
 Usage: /echo ${Spell[Chattering Bones].IsSwarmSpell}
 Output: TRUE
- Fixed the offset for EQ_PC__GetCombatAbilityTimer_x (again)
- Fixed another crash in mq2map.

06 May 2016
- Fixed a crash in mq2map. Thanks to everyone that sent in crash dumps.
- Fixed a /unload crash.

04 May 2016 by SwiftyMUSE
- Added to Zone TLO
  ZoneType, NoBind, Indoor, Outdoor, Dungeon
- Added to Spawn TLO
  EQLoc, MQLoc
- Added to Spell TLO
  Location

02 May 2016
- Maintenance release PART I: I highly recommend everyone update to this release.
- NEW STUFF:
- Added ${Me.ItemReady[xxx]} it returns a bool true or false, it was 10 years overdue, and yes i know we can check it with Item Timer but
  I like the consistency of having SpellReady, AltAbilityReady, CombatAbilityReady and now ItemReady
  it also makes it easier to remember to macro writers. -Idea cred: Maskoi
- Usage: /echo ${Me.ItemReady[=worn totem]}
- will look for an item name that exactly matches "worn totem" and return true if its ready to click/cast/use and false if not.
- Usage: /echo ${Me.ItemReady[drunkard]}
- will look for an item name that has the word "drunkard" in it and return true if its ready to click/cast/use and false if not.
- the item name is not case sensitive.

- CHANGES:
- MacroQuest2.exe should once again be winxp compatible.
- ${Me.AltAbilityTimer[xxxx]} does NOT return a pTickType anymore, its NOW a pTimeStampType, so update your macros.
- Changed the name of __bCommandEnabled_x to g_eqCommandStates_x (cause thats what it is)

- FIXES:
- Created a wrapper for ExecuteCmd cause it has 4 paramters now, and i didnt want to break plugins.
- This should fix multiple crashes as well as the "mash hotkeys too quickly crash". (yes that was likely us)
- Fixed the offset for EQ_PC__GetCombatAbilityTimer_x
- Corrected the _ZONEINFO struct(s)
- Corrected the function declaration for CSidlScreenWnd::GetChildItem note that it takes 2 arguments now.
- Corrected the function declaration for CXWnd::GetChildWndAt note that it takes 3 arguments now.
- Corrected the function declaration for CXWnd::Move (for the CXWnd__Move1_x offset).
- Corrected the function declaration for EQPlayer__DoAttack_x on EMU builds.

26 Apr 2016
- Updated for TEST
- Removed fancy progressbar message for now, it might return or not, dont know yet but im hunting a memory leak so... we'll see.

23 Apr 2016
- Fixed a crash in ${Merchant.Item[x]}

22 Apr 2016
- Updated for LIVE

20 Apr 2016
- Updated for LIVE

15 Apr 2016
- Fixed broken spell stuff for TEST - cred demonstar55
- Added support for specifying buildtype (TEST/LIVE/BETA/EMU) in the preprocessor.
- Updated Macroquest.exe to only inject in the right eqgame.
  Example: you have macroquest loaded in the tasktray from your
  Releast(test) directory it will not try to inject into a live eqgame session.
  if you have live macroquest running and start eqgame for test it will not try
  to inject into the live client.
  This means you can have 2 macroquest.exes running and they will only inject in
  the exe that mq2main.dll is built for. (it knows what dir it was started from).

14 Apr 2016
- Updated for TEST
- Fixed ${Me.AbilityReady[Taunt]} and other abilites not on hotkeys so they work even when not "hotkeyed"
  Thanks mwilliam for the bug report
- Added some more items to actordef.

12 Apr 2016
- Updated for TEST

11 Apr 2016
- Fixed /face to use pCharSpawn instead of pLocalPlayer
  this should make moving work while mounted again... sorry about that...

07 Apr 2016 by SwiftyMUSE
- Updated Charmed, Brells to correctly identify buffs on yourself.

07 Apr 2016
- Updated for TEST

06 Apr 2016
- Updated for TEST

02 Apr 2016
- Updated for TEST
- Added the missing members to the Spell struct. - demonstar55

01 Apr 2016
- Updated for TEST

31 Mar 2016
- Moved the charinfo pIllusionsArray cause it was in the wrong place.
  This prevented FindItem from finding items in the illusion keyring.

30 Mar 2016
- I think I got Advloot under control now, go for it, test it as hard as u can.
- Added a new Member .LootInProgress to the AdvLoot TLO
  use it or face imminent doom!
  Usage Example:
  [code]
  /if (!${AdvLoot.LootInProgress}) {
		/echo its safe to loot
		if (${AdvLoot.SCount}>=1) {
			/echo im going to give 1 ${AdvLoot.SList[1].Name} to myself
			/advloot shared 1 giveto ${Me.Name} 1
		}
  } else {
		/echo do something else, loot is in progress...
  }
  [/code]

29 Mar 2016
- Made some adjustments to make advloot more stable
- Made some adjustments to doors , thanks htw

25 Mar 2016
- Fixed GetFriendlyNameForGroundItem to support instanced zones
- Misc fixes

24 Mar 2016
- Fix for ISXEQ build, it will compile again, report any weirdness on the forum.
- Fix to make /itemtarget select the closest item first
- Update to /items and /doors so they sort by Distance3D
- Updated /doortarget let me know if it fails to target
- Updated /click left door let me know if u find a door it cant open.
- Added a .DoTarget Method to the Ground TLO
  Usage: /if (${Ground[egg].DoTarget.ID}) {
               /echo we just targeted a ${Ground[egg]}
         }
- Added a .DoFace Method to the Ground TLO
  Usage: /echo (${Ground[egg].Doface.Distance3D}) {
  Will face the closest item on the ground which has the word "egg" in it.
  and then echo the distance to it in the mq2 window.
  well if it finds an item with the word "egg" in it on the ground that is, otherwise it will just echo NULL
  .DoFace does NOT target the ground item, it just faces it.

- Changed how /items <filter> work, its now case insensitive and takes any part of a word into account
  Usage: /items egg will display all items on the ground that has the word "egg" in them.
- Changed how /doors <filter> work, its now case insensitive and takes any part of a word into account
  Usage: /doors pok will display all doors in the zone which has the word "pok" in them.


23 Mar 2016
- Updated for LIVE
- WARNING! Task TLO has changed, update your macros.
- Well, I was gonna release the new Task TLO in the next zip
  but then dbg decided to patch so you guys get whatever I could finish
  before I had to release the zip.
  It needs more documantation and definately more testing as well,
  but I can say this much for now:
  /echo Task 1 is ${Task[1]}
  Output: Task 1 is Hatching a Plan
  /echo The task with "hatch" in is name is called: ${Task[hatch]} 
  Output: The task with "hatch" in is name is called: Hatching a Plan
  /echo ${Task[hatch]} is listed as number ${Task[hatch].Index} in the tasklist.
  Output: Hatching a Plan is listed as number 1 in the tasklist.
  /echo The ${Task[hatch]} first objective is to ${Task[hatch].Objective[1].Instruction}
  Output: The Hatching a Plan first objective is to find where the eggs are being incubated
  /echo The ${Task[hatch]} first objective status is ${Task[hatch].Objective[1].Status} 
  Output: The Hatching a Plan first objective status is 0/1
  /echo The ${Task[hatch]} first objective should be completed in ${Task[hatch].Objective[1].Zone}
  Output: The Hatching a Plan first objective should be completed in Hatchery Wing
  /echo I should be working on ${Task[hatch].Step} in ${Task[hatch].Step.Zone}
  Output: I should be working on find where the eggs are being incubated in Hatchery Wing
- Added .Type to the Task TLO: it outputs a string Quest or Shared depending on the task:
  Usage: /echo ${Task[hatch].Type}
  Output: Shared
- The Task TLO also has a .Select "Method" (see below for an explaination of TLO methods.)
  .Select can select list items and combobox items.
  .Select returns TRUE if a selection was made and FALSE if not.
  Usage: /if (${Task[hatch].Select}) {
			/echo I just Selected a task that has the name "hatch" in it...
		} else {
			/echo I did not find a task that has the word "hatch" in it, so nothing was selected.
		}

- Fixed a racecondition crash in mq2bzsrch.
- Fixed a plugin unload/load crash
- Made some changes to mutex locks.
- Fixed the loot and the trade struct for the test build.
- Added a new command /invoke to invoke TLO Methods...
  Basically we have had TypeMethods in the source for years, but it was never finished.
  Consider these methods beta for now.
  So from the command line or hotbuttons you can do stuff like: /invoke ${Spawn[eqmule].DoTarget}
  and it will execute the DoTarget method of the Spawn TLO... (and /target eqmule IF it finds that spawn)
  In macros it should make things more simple but at the same time add more power
  because now you can do stuff that saves a few lines, like:
  /if (${Spawn[eqmule].DoTarget.ID}) {
		/echo i just targeted ${Target}
  }
  or
  /if (${Spawn[eqmule].DoFace.ID}) {
		/echo i just faced eqmule
  }
  the following Methods are available for use and testing as of this patch:
  For the Task TLO:
	.Select
  For the Spawn[]. TLO:
	.DoTarget
	.DoFace
	.DoAssist
	.LeftClick
	.RightClick
  For the Me. TLO:
	.Stand
	.Sit
	.Dismount
	.StopCast
  For the Me.Buff TLO Member:
	.Remove
  For the Switch TLO:
	.Toggle
  For the Ground TLO:
	.Grab
  For the Window TLO:
	.LeftMouseDown
	.LeftMouseUp
	.LeftMouseHeld
	.LeftMouseHeldUp
	.RightMouseDown
	.RightMouseUp
	.RightMouseHeld
	.RightMouseHeldUp
	.Select

- And finally, there seem to be some problem with /click left door
  I will have a look at that tomorrow.

17 Mar 2016
- Fixed a crash in the ${Merchant} TLO
- Fixed a crash in the ${Task} TLO

16 Mar 2016
- Updated for LIVE
- Added a new TLO: GroundItemCount
  usage: /echo There are ${GroundItemCount[apple]} Apples on the ground
  Output: There are 5 Apples on the ground
- usage: /echo There are ${GroundItemCount} items on the ground in this zone.
  Output: There are 12 items on the ground in this zone.
- Extended the Ground TLO to accept searches
  usage: /echo The closest ${Ground[brew].DisplayName} is ${Ground[brew].Distance3D} away from you.
  output: The closest Brew Barrel is 26.4 away from you.
  Note that both of the searchfunctions are case insensitive and are sorted by distance colosest to you.
  The only acceptale parameter in the search filter is by name or partial name.

- Added .Distance3D and .DisplayName to the Ground tlo
  DisplayName will display the actual name of the ground item, .Name will still display the actorname...
  ${Ground} now defaults to ${Ground.DisplayName} instead of ${Ground.ID}
- Doortargets as well as GroundTargets are now cleared when you do a /target clear

15 Mar 2016
- Maintenance Release, bunch of cleanups and stuff that should improve overall stability.

-Updated all vcxproj files and solutions to use build.props for easier administration - Cred: brainiac

- Fixed Me.Dar, Me.Counters, Buff Dar and Buff Counters - Cred: Demonstar55
- Community can provide input if we should separate them into their elements.
- For now they return combined, which might be useless.

- FRIENDLY DEV TIP OF THE DAY:
- Some people has been asking me how to run VS as admin by default in windows 8-10:
- There is a simple trick to it, and I recommend that everyone do this, but
- especially if you are going to debug MQ2 OR build ISXEQ because it needs
- to copy files to your InnerSpace directory and that is usually located
- under Program Files (which requires admin privs).
- Anyway... to do this, paste the following link in your browser:
- http://lmgtfy.com/?q=make+visual+studio+always+run+as+administrator
- When you have followed those steps, navigate to this directory:
- C:\Program Files (x86)\Common Files\Microsoft Shared\MSEnv
- Now locate the VSLauncher.exe in that dir, rightclick it, select properties
- Go to the compatability tab, and check the "Run this proram as an administrator" box.
- Click ok. That's it. From that point on, your VS will always start itself as admin.

12 Mar 2016
- Updated for TEST

09 Mar 2016
- Updated for TEST
- New SPA's added
- IsBodyType has been renamed to HasProperty (cause thats what it is)
- Bunch of changes to mq2windows, lets see if it works as intended.

- Added a new TLO Member to ${Me} .AssistComplete
. You can check it after you do a /assist. It will be true when the assist request has been completed.
.  Usage Example: /assist Eqmule
.                 /delay 5s ${Me.AssistComplete}==TRUE
.				  /if (${Target.ID}) {
.				      /echo EqMule wants me to help fighting ${Target}
.				  }
- Turned on Exception Handling (/EHsc) for all projects except mq2main
- when we move to the v140xp toolset we can use the noexcept keyword to turn it on for mq2main as well...

- --------------------> VERY IMPORTANT STUFF BEGIN <-------------------
- It's time to upgrade to Visual Studio 2013 Community or newer.
- From this version and onward we will not support older compilers.
- There just isn't any good reason now that Microsoft has free Community Editions
- which can build mq2 just fine.
- Therefor:
- All vcxproj files has been updated to use the vs2013 toolset (v120xp) (thanks Brainiac)
- We want to move to 2015, but we will have to wait until ISXDK supports that version.
- If you use 2015, just install the vs 2013 community edition if you want to build ISXEQ
- For mq2 it doesn't really matter, you can build it with 2015 toolset (v140 or v140xp)
- just let it upgrade if it asks for it.

- Older solution files has been removed:
- For building MQ2 use MacroQuest2.sln
- --------------------> VERY IMPORTANT STUFF END <---------------------

- If you have no interest in building ISXEQ you can stop reading now.

- For building ISXEQ use ISXEQ.sln PLEASE NOTE: --------------->
- The red headed stepchild ISXEQ has gotten some love this week.
- You might have noticed that the zip grew a bit in size this release
- the reason is that it now includes all files needed to build ISXEQ.
- So...
- This means that from now on, you can just open ISXEQ.sln and build it.
- DO NOT LET IT UPGRADE THE TOOLSET! it only works with the v120xp toolset.
- Having said that, No more additional downloads, googling for libs, headers, updating paths
- patching files, reading pages and pages of forum threads, and all that extra
- shiz that we all love to spend time on...
- In other words we made it easier to build ISXEQ "out of the box" (aka the zip)

24 Feb 2016
- Updated for TEST
- Changed how GroupAssistTarget and RaidAssistTarget works
  before this change you could get a return that was invalid when no mainassist was assigned.
  since I make sure there actually is a mainassist in the group or raid
  this is no longer possible.
- Fixed /pickzone so picks above 9 can be picked - cred: derple

19 feb 2016
- Added .BuffsPoplulated to ${Target}
-  Usage example:
-  /target pet
-  /delay 5s ${Target.ID}==${Pet.ID} && ${Target.BuffsPopulated}==TRUE
-  /echo ${Target} has ${Target.BuffCount} buffs on him.

- Trampoline following - cred: brainiac

18 Feb 2016 by SwiftyMUSE
- Updated to make GetNumSpellEffects inline.
- Updated MQ2Map to use layer 2 again.
- Updated more groundspawn names.

17 feb 2016
- Updated for LIVE
- I refer you all to the change message from 12 feb 2016
  the changes described in it, now applies for LIVE build as well.
- Fixed SpellReady so it's 111% reliable now.

14 feb 2016 HAPPY VALENTINES DAY!
- Removed most of the holes I punched in the source with #if defined(TEST) in the last version cred: brainiac
- Updated some stacking code cred: demonstar55
- Fixed SpellReady so it's 110% reliable now.
- minor fixes

12 feb 2016
- Fixed SpellReady so it's 100% reliable now.
- Other stuff
- Updated for TEST
- BELOW THIS LINE ARE TEST RELATED CHANGES, BUT LIVE BUILDERS SHOULD READ IT AS WELL (cause it is comming your way)

- Added CalcIndex to ${Spell} (on TEST)
- Added NumEffects to ${Spell} (on TEST)
-  Both of them SHOULD be used in macros that enumurate Base, Base2, Calc,Attrib and Max
-  Example: lets say your macro does this:
-		/for i 1 to 12
-			/echo Base ${i} is : ${Spell[Augmentation].Base[${i}]}
-		/next i
-	FROM NOW ON: IT SHOULD LOOK LIKE THIS: (or you will get errors running it)
-		/varcalc count ${Spell[Augmentation].NumEffects} + 1
-		/for i 1 to ${count}
-			/echo Base ${i} is : ${Spell[Augmentation].Base[${i}]}
-		/next i
-							

- Ok, listen PEOPLE WHO BUILD MQ2 FOR -> TEST <- : this is IMPORTANT!:
-  This patch punched a bunch of holes in mq2, and Im telling you folks right now:
-  IF YOU DONT UPDATE YOUR PLUGINS THEY WILL Fail to build.
-  ok and here is how to update them:
-  Search EVERY single plugin you have for references to ->Base[, ->Base2[, ->Calc[, ->Attrib[ and ->Max[
-  Replace EVERY result with a proper call to the corrosponding new APIs:
-	LONG GetSpellAttrib(PSPELL pSpell, int index);
-	LONG GetSpellBase(PSPELL pSpell, int index);
-	LONG GetSpellBase2(PSPELL pSpell, int index);
-	LONG GetSpellMax(PSPELL pSpell, int index);
-	LONG GetSpellCalc(PSPELL pSpell, int index);
-	Let me give and example: You do the search and you find this code:
-	for (int a = 0; a < 12; a++) {
-		switch (spell->Attrib[a])
-	YOU MUST replace that code... with this:
-	if (PSPELL spell = GetSpellByID(SpellID)) {
-		for (int a = 0; a < GetSpellNumEffects(spell); a++) {
-			switch (GetSpellAttrib(spell, a))

-	Notice what I did there? you CANNOT and SHOULD NOT use hardcoded "12" anymore
-	It just isn't how spell effects are stored anymore, they only store
-	the ACTUAL number of effects in memory, not all 12 slots...
-	So... the new Spell member function GetSpellNumEffects(x) SHOULD ALWAYS be used from now on.

-	Mkay? questions?, come talk to us on irc/skype/email whatever...
-	And finally, for the LIVE people... this is comming your way within a week or so when
-	they patch for LIVE, so get ready, cause I'm not going to repeat this info again.
-  This message will self destruct in 3...2...1...

28 Jan 2016
- The changes to the Task TLO from the Jan 14 patch has been reverted, they where not ready for production yet.
- Me.Pet has been fixed for TEST along with a bunch of other spawninfo offsets that where all off.
- Me.Trader has been fixed for LIVE
- Me.Buyer has been fixed for LIVE
- Added Poisoned and Diseased to ${Target}
- Added Poisoned and Diseased to ${Me}
- RewriteMQ2Plugins has been removed, it was a dangerous function that could set all plugins to 0 if you crashed while doing /plugin someunstableplugin unload
- RewriteMQ2Plugins has been replaced with SaveMQ2PluginLoadStatus
- Added Krono to ${Me}
- Added XTargetSlots to ${Me}
- Misc other fixes.
- Stuff

22 Jan 2016
- Updated for TEST
- Updated for LIVE

20 Jan 2016 by MacroQuest2.com Devs
- Updated for LIVE
- Fixes to the task tlo by dewey2461 see: http://www.macroquest2.com/phpBB3/viewtopic.php?f=30&t=19912
- New feature map highlights see http://www.macroquest2.com/phpBB3/viewtopic.php?f=17&t=19895
  code cred: JudgeD

17 Jan 2015 by MacroQuest2.com Devs
-Added CursorPlatinum,CursorGold,CursorSilver and CursorCopper to the ${Me} tlo

16 Jan 2016 by MacroQuest2.com Devs
- Fixed Open in the CONTENTS struct
- Added .Open to the itemtype, it works for containers. its a boolean.

14 Jan 2016 by MacroQuest2.com Devs
- Updated for TEST
- Added a new feature. cred: dewey2461
- Description: Extends the Task TLO with the TaskElementList's Objective[ ]

- The TaskElementList is a row,column address where column 0 is the text, 1 is the status, etc.

- Examples: 

- /echo ${Task.Objective} The first objective
- /echo ${Task.Objective[0]} The first objective
- /echo ${Task.Objective[0,1]} The first objective's status
- /echo ${Task.Objective[0,2]} The first objective's zone
- /echo ${Task.Objective[1]} The second objective

16 Dec 2015 by MacroQuest2.com Devs
- Updated for LIVE
- Change: LoreGroup and LinkDBValue in the CONTENTS struct has been renamed
  to GroupID and OrnamentationIcon (cause thats what they are)
  Make changes to your plugins if you use them.
- switches got some love - thanks brainiac.

14 Dec 2015 by SwiftyMUSE
- Added Slowed, Rooted, Mezzed, Crippled, Maloed, Tashed, Snared, Hasted, Aego,
	Skin, Focus, Regen, Symbol, Clarity, Pred, Strength, Brells, SV, SE,
	HybridHP, Growth, Shining, Beneficial, DSed, RevDSed, Charmed to ${Target}
- Added Aego, Skin, Focus, Regen, Symbol, Clarity, Pred, Strength, Brells, SV, SE,
	HybridHP, Growth, Shining, Beneficial, DSed, RevDSed, Charmed to ${Me}
- Updated MQ2Linkdb code to generate links for most all items (98.04% of lucy items)
- Added new groundspawns for MQ2Map

12 Dec 2015 by Eqmule
- Please don't use MQ2 for unattended gameplay (afk botting)
- Updated for TEST

09 Dec 2015 by Eqmule
- Please don't use MQ2 for unattended gameplay (afk botting)
- Updated for LIVE
- Dont try to use mq2 or any other third party tool on the Phinigel server.
  Consider this a friendly warning.

08 Dec 2015 by Eqmule
- Please don't use MQ2 for unattended gameplay (afk botting)
- Updated for TEST
- Misc Buffer Overflow fixes.

07 Dec 2015 by Eqmule
- Please don't use MQ2 for unattended gameplay (afk botting)
- Updated for TEST

05 Dec 2015 by Eqmule
- Please don't use MQ2 for unattended gameplay (afk botting)
- Updated for TEST

03 Dec 2015 by Devs
- Please don't use MQ2 for unattended gameplay (afk botting)
- Updated for TEST
- Updated mq2ic for isxeq, copy it to your extensions folder and isxeq will load it for you.

02 Dec 2015 by Devs
- Well... This is probably the most important update to MQ2 in years.
  Recent changes to the client released with the new Broken Mirror expansion
  added a new type of MQ2 detection which is meant to prevent mq2 usage on the new Phinigel server.
  We fully support the NO MQ2 policy on Phinigel, and we want to continue
  supporting that policy and backup DBG any way we can that’s within reason.
  We have therefor decided to add a new type of integrity checker to MQ2.
  We have placed the code in a MQ2 plugin that has been named MQ2Ic.dll. (MQ2 Integrity checker)
  We feel strongly that MQ2 is in a symbiosis with Everquest, and it’s important to us
  that all MQ2 users feel safe while they use MQ2.
  MQ2 users are an important part of the Everquest community and we wish to keep it that way.
  In short, we recommend you keep MQ2Ic.dll loaded while you are playing Everquest.
  It will protect your integrity on all servers EXCEPT Phinigel.
  It will be included in every zip from now on, and will be maintained by active mq2 devs.
  Its usage is optional though, and you can unload and load it like any other plugin, but it comes loaded by default.
  This plugin will also fix some recent plugin issues and crashes as well as improve the fps performance.
  All questions about this plugin should be directed to eqmule@hotmail.com

26 Nov 2015 by EqMule and Braniac
- HAPPY THANKSGIVING EDITION!
- Please don't use MQ2 for unattended gameplay (afk botting)
- Updated for TEST
- Fixed a few annoying issues with mq2 message wrapping multiple lines in tools like DebugView. -Brainiac
- Updated ITEMINFO. AugRestrictions was in the wrong place.
- Added code to ${Target.AggroHolder} so it returns yourself as well as other now.

23 Nov 2015 by EqMule
- Please don't use MQ2 for unattended gameplay (afk botting)
- Fixed some ISXEQ stuff
- The following commands now work in ISXEQ:
  - /beepontells
  - /flashontells
  - /timestamp
  - /click left door (remember to do /doortarget before u do that though)
  - /click left item (remember to do /itemtarget before u do that though)
  - /click left target
  - /click right target
  - /useitem "some item" (or partial name) or without the quotes... this one works for items in keyrings as well (illusions, mounts)

22 Nov 2015 by EqMule and Demonstar55
- Please don't use MQ2 for unattended gameplay (afk botting)
- Added .Index to the AltAbility TLO.
- Added .NextIndex to the AltAbility TLO.
- Added .CanTrain to the AltAbility TLO.
  Usage: /if (${AltAbility[Companion's Aegis].CanTrain}) /alt buy ${AltAbility[Companion's Aegis].NextIndex}  
- Added a few new APIs:
- AltAdvManager::CanSeeAbility
- AltAdvManager::CanTrainAbility
- PcZoneClient::HasAlternateAbility
- Added the /pick # command to the ISXEQ build.

20 Nov 2015 by EqMule
- Please don't use MQ2 for unattended gameplay (afk botting)
- Updated for TEST
- Updated for LIVE

19 Nov 2015 by EqMule
- Please don't use MQ2 for unattended gameplay (afk botting)
- Fixed the /ranged crash

18 Nov 2015 by EqMule
- Please don't use MQ2 for unattended gameplay (afk botting)
- Updated for LIVE
- Updated for TEST
- Change the MQ2MountType TLO has been renamed to MQ2KeyRingType
  it works exactly like the mount tlo would, but it also take illusions now
  so u can do:
  Usage: /echo ${Mount[1].Name}
  Outputs: [MQ2] Whirligig Flyer Control Device
  Usage: /echo ${Illusion[2].Name}
  Outputs: [MQ2] Polymorph Wand: Steam Suit
  Usage: /echo ${Illusion[Polymorph Wand: Steam Suit].Index}
  Outputs: [MQ2] 2
- New Feature: you can now use /useitem on illusion items even if they are in the keyring
  usage: /useitem Polymorph Wand: Steam Suit
- Change: there used to be a value in the itemstruct called CastTime
  I noticed it was actully FoodDuration, so it has been renamed.
  If you have any plugins that used "someitem->CastTime" from that struct,
  you need to change that to whatever you intend it to do, cause for whatever
  reason you have been using it up til this point, you have gotten FoodDuration back...
  Im guessing that was a bug, and you really wanted someitem->Clicky.CastTime instead...
  so adjust accordingly.

11 Nov 2015 by EqMule and Demonstar55
- Please don't use MQ2 for unattended gameplay (afk botting)
- BIG NEWS!
- After a really long time, messing with this on and off
  I'm proud to present support for splash spells in the cast command.
  You can now cast any splash spell as long as you have a target.
  If you dont have a target it will just cast it at your own location.
  There is no need for window in focus, or full screen or any of that stuff
  you dont even have to be facing the target.
  Basically the only requirement is that its in lineofsight and in range.
  The splash feature was brought to you as a joined effort
  with Demonstar55 as the main contributor, his tireless dissasembling
  and reverse engineering as well as updates on the progress on skype, irc etc
  was a major help in bringing this to you all, so give him a shoutout!
  I need to mention ctaylor22 as well for pushing me to work on it at all.
  Anyway... enjoy.
- Added a new member to the Spawn TLO: CanSplashLand, it returns true or false
  usage: /echo ${Target.CanSplashLand}
  I suggest you use this tlo member in your macros BEFORE you try to cast a splashspell
  there is no point in casting it if it wont land due to a line of sight problem.
  NOTE! This check is ONLY for line of sight to the targetindicator (red/green circle)
  its NOT a range check, you need to check range yourself like for every other spell
  before you cast it...
  
01 Nov 2015 by EqMule
- Please don't use MQ2 for unattended gameplay (afk botting)
- Updated for BETA

31 Oct 2015 by EqMule
- Please don't use MQ2 for unattended gameplay (afk botting)
- Updated for BETA

30 Oct 2015 by EqMule
- Please don't use MQ2 for unattended gameplay (afk botting)
- Updated for BETA
- Misc other stuff

29 Oct 2015 by EqMule
- Please don't use MQ2 for unattended gameplay (afk botting)
- Updated for BETA
- Fixed some ISXEQ code

 28 Oct 2015 by EqMule
- Please don't use MQ2 for unattended gameplay (afk botting)
- Updated for TEST
- Updated for BETA

26 Oct 2015 by EqMule
- Please don't use MQ2 for unattended gameplay (afk botting)
- Updated for LIVE
- Updated for BETA
- Misc other stuff

25 Oct 2015 by EqMule
- Please don't use MQ2 for unattended gameplay (afk botting)
- Updated for BETA
- Misc other stuff

24 Oct 2015 by EqMule
- Please don't use MQ2 for unattended gameplay (afk botting)
- Updated for TEST
- Updated for BETA
- Corrected address of AugRestrictions in the iteminfo struct

23 Oct 2015 by EqMule
- Please don't use MQ2 for unattended gameplay (afk botting)
- note that /useitem <some mount> doesnt work in the beta client yet, ill see what i can do...
- Added .SkillModMax to the ItemType TLO
- Fixed a crash in mq2map when doing /loadskin

21 Oct 2015 by EqMule
- Please don't use MQ2 for unattended gameplay (afk botting)
- Updated for LIVE
- Fixed and cleaned a bunch of small stuff but it is possible I broke some stuff as well,
 report if u find something that worked in last zip and not in this one.
- ${DisplayItem} now takes an index as an option parameter index can be 0-5
  you can still just do ${DsiplayItem} and it will just pick whatever you inspected last.
  Example: /echo ${DisplayItem[5]}
- Added a few new members to the DisplayItem TLO:
		Info = 1,
		WindowTitle = 2,
		AdvancedLore = 3,
		MadeBy = 4,
		Information = 5,
		DisplayIndex = 6
  There is a difference between .Info and .Information .Info contains for example:
  .Info can return text like; this item is placable in yards, guild yards blah blah , This item can be used in tradeskills
  .Information can return text like Item Information: Placing this augment into blah blah, this armor can only be used in blah blah

17 Oct 2015 by EqMule
- Please don't use MQ2 for unattended gameplay (afk botting)
- Updated for TEST
- Fixed a few VS 2015 compile warnings.

07 Oct 2015 by EqMule
- Please don't use MQ2 for unattended gameplay (afk botting)
- Added some stuff to the ALTABILITY struct, cred demonstar55
- Renamed AARankRequired to CurrentRank in the ALTABILITY struct
- Added .PointsSpent to the altbility TLO it returns points you spent on an AA
- Added .Rank to the altbility TLO it returns current rank of an AA
- Reminder: .MaxRank in the altbility TLO it returns max rank of an AA
- I'm sorry (not really) but in my ongoing efforts to clean up the API
  I had to rename a couple functions, so take notice and go over your plugins:
  mq2cast and mq2melee calls these for example. See below:
- Renamed GetAltAbility to GetAAById (cause thats what it is)
- Renamed GetAltAbilityIndex to GetAlternateAbilityId (cause thats what it is)

01 Oct 2015 by EqMule
- Please don't use MQ2 for unattended gameplay (afk botting)
- Fixed a bunch of POSIX stuff
- Made sure Target.Buff and Target.BuffDuration now works on spells without having to specify Rank
  example: /echo ${Target.BuffDuration[Pyromancy]} would FAIL prior to todays patch
  now it wont.
  example 2: /echo ${Target.Buff[Pyromancy]} would return NULL prior to todays patch
  now it returns the correct name including its rank: so Pyromancy XV for example...

30 Sep 2015 by EqMule (ALERTS AND MORE ALERTS AND STUFF)
- THIS IS A MACROBREAKING PATCH! (so read these notes)
- Please don't use MQ2 for unattended gameplay (afk botting)
- Fixed .Mercenary in the spawnstruct for TEST -cred demonstar55
- GetGuildIDByName now returns 0xFFFFFFFF and not 0x0000FFFF if a guild is NOT found, so if you use this function in a plugin adjust acordingly.
- Fixed a problem with searching through spawns for guild members
  This might break you macros so pay attention!:
  Prior to THIS patch there was a difference in CASE with guild/GUILD in spawn searches:
  IF you wanted to search for a spawn like this:
  /echo ${Spawn[radius 75 pc guild noalert 6]}
  THAT WOULD MAKE MQ2 THINK the guild you where looking for was called "noalert" 
  now if that was not your intention, you should have used UPPERCASE GUILD instead
  and it would just search for people in YOUR guild.
  In order to not use this confusing method of searching through spawns
  I have decided to rename lowercase guild to guildname
  so from this point and onward, you CAN specify guild OR GUILD and it will just pick your own guild
  in order to search for players of a specific guild use "guildname" and note that if there are spaces in the guildname you need encase with "".
  Example: ${Spawn[radius 75 pc guildname "Some Cool Guild" noalert 6]}
- Added a new TLO: ${Alert}
  it has 2 members: List which returns a AlertListType and Size which returns a IntType
  Usage Example 1: /alert add 1 ${Me.Name}
		 /echo ${Alert[1].List[0].Name}
		 Outputs: eqmule
		 /echo ${Alert[1].List[0].Spawn.Race}
		 Outputs: Dark Elf (or whatever my Class is)
  Usage Example 2: /alert add 1 id ${Me.ID}
         /echo ${Alert[1].List[0].SpawnID}
		 Output: 12345 (or whatever my spawnid is)
         /echo ${Alert[1].Size}
		 Output: 2 (or whatever size your alert list for 1 is)
  Usage Example 3: /alert remove 1 id ${Me.ID}
         removes the list entry from alert 1 that matches: id ${Me.ID}
- Added a new TLO Type: MQ2AlertListType which has the following members:
  well it has a crapload of members look at the source to list them but basically
  it has all the members SEARCHSPAWN has plus one extra that I call Spawn
  Spawn inherits the spawntype see the example above...
  Note that: .Spawn will only work if your alert has either .Name or .SpawnID set.
- Bunch of other stuff fixed/added/fightclub/updated/rewritten etc.
- ${Spell[some spell]} now looks through your aa list as well if it cant find a spell
  I did that to take the new ranks into account for example prior to this patch
  /echo ${Spell[Boastful Bellow].Range} would fail because the Boastful Bellow spell
  has been renamed to Boastful Bellow I
  anyway the fix is now in and it also means .RankName will return ranks for these kinds
  of alt abilities.

25 Sep 2015 by EqMule
- Please don't use MQ2 for unattended gameplay (afk botting)
- Updated for TEST again... (cmon man are u trying to kill me?!!, scowls at hludwolf ready to attack ;)
- So... when they patch at 8.30pm I have 2 choices:
  1. wait until the morning and go over it manually.
  2. run a quickpatch, cross fingers and release without proper testing.
  Well, I did 2. and went to bed, I guess it didnt work as intended
  uhm, so the structs has been corrected, castready and so on
  should be working again...

24 Sep 2015 #2 by EqMule
- Please don't use MQ2 for unattended gameplay (afk botting)
- Updated for LIVE

24 Sep 2015 by EqMule
- Please don't use MQ2 for unattended gameplay (afk botting)
- Updated for TEST
- Corrected the wwsCrashReportCheckForUploader_x offset and detour. :cred SwiftyMUSE

23 Sep 2015 by EqMule
- Please don't use MQ2 for unattended gameplay (afk botting)
- Updated for LIVE

19 Sep 2015 by EqMule
- Please don't use MQ2 for unattended gameplay (afk botting)
- Updated for TEST
- fixed a compile error in CustomPopup when building isxeq. 

19 Sep 2015 by SwiftyMUSE
- Updated autorun to allow for all toons instead of having to specify them individually.
  I did not change the /autorun command which is used to set the autorun value for the current
  toon.
  Eg., add ALL=<command> under [Autorun]
- Modified ground spawn detection to allow the value based on the actual zone.
- Updated pluginhandler to fix a timing issue with running zoned.cfg.

17 Sep 2015 by EqMule
- Please don't use MQ2 for unattended gameplay (afk botting)
- Updated for TEST
- DmgBonusType in the itemstruct has been renamed to ElementalFlag (because thats what it is)
- DmgBonusVal in the itemstruct has been renamed to ElementalDamage (because thats what it is)
  if you have plugins that refer to these make sure u rename as well.
- the size of the _AGGROINFO struct changed. Cred: demonstar55
- Added .Icon to the MQ2ItemType TLO
- Added Scroll to the mouseinfo struct. Thanks Brainiac,
- Fixed a crash in /windowstate that could happen when using a (bad) Custom UI. Thanks demonstar55
- since GetCombatAbilityTimer now accepts -1 as a timer, I have removed that check
  this means you should remove it from mq2melee as well for example:
  this line: if (EFFECT->ReuseTimerIndex && TYPE != AA && EFFECT->ReuseTimerIndex != -1)
  becomes this: if (EFFECT->ReuseTimerIndex!=0 && TYPE != AA)

26 Aug 2015 by EqMule
- Please don't use MQ2 for unattended gameplay (afk botting)
- Updated for TEST
- New feature: you can now search spawns by if they are aggresive or not
  for more info see this post by demonstar55 http://www.macroquest2.com/phpBB3/viewtopic.php?f=30&t=19813
- Added new command: /removepetbuff
  it will remove a pet buff by name or partial name.
  Usage: /removepetbuff Spirit of Wolf
  Feature requested by: standred
- New Commands: /popcustom and /popupecho
  for more info on these 2 commands see this post: http://www.macroquest2.com/phpBB3/viewtopic.php?f=30&t=15800&p=142608#p142608
  Cred: PMS
- Added new TLO member for the Character TLO: SpellInCooldown
  it returns TRUE if you have a spell in cooldown and FALSE when not.
  Cred:demonstar55 see this topic for more info: http://www.macroquest2.com/phpBB3/viewtopic.php?f=47&t=19689

21 Aug 2015 by EqMule
- Please don't use MQ2 for unattended gameplay (afk botting)
- Updated for TEST
- Updated for LIVE
- Made a few changes to how the zoned.cfg is processed
  hopefully that should fix a crash I have gotten reports about.
  *crossing fingers*

19 Aug 2015 by EqMule
- Please don't use MQ2 for unattended gameplay (afk botting)
- Updated for LIVE
- This is a heads up:
  In the near future I will restrict /target to a radius of 360
  I do this because its unreasonable to target stuff across zones.
  There is absolutely no scenario where you have a reason to target a mob
  until its within that range. So change your macros now if they do this.
  If you have line of sight to a mob there will be no radius restriction.

14 Aug 2015 by EqMule
- Please don't use MQ2 for unattended gameplay (afk botting)
- Updated for TEST

08 Aug 2015 by EqMule
- Please don't use MQ2 for unattended gameplay (afk botting)
- Updated for ninjapatch.
- Updated mkplugin.exe mkplugin.cpp and ISXEQ\PostBuild.bat with changes by D2U
  See http://www.macroquest2.com/phpBB3/viewtopic.php?f=30&t=19790
- Updated TelnetServer.cpp with changes by rmaxm
  See http://www.macroquest2.com/phpBB3/viewtopic.php?f=28&t=19793
- Updated the _LOOTITEM struct with addition by dewey2461
- Bugfix: ${Me.Inventory[someslot].Augs} now returns correct number of augslots the item has.
  example: /echo My gloves has ${Me.Inventory[Hands].Augs} augslots.
  NOTE: I dont know how this worked in the past, but this only counts how
  many augslots an item has, it doesnt check if there is actually an augment
  in the slot...
  Cred: Nytemyst for the report.
- Updated MQ2ItemDisplay.cpp with changes by dewey2461
  Added ${GearScore.UpgradeName}
  Added ${GearScore.UpgradeSlot}
  See http://www.macroquest2.com/phpBB3/viewtopic.php?f=30&t=19792

03 Aug 2015 by EqMule
- Please don't use MQ2 for unattended gameplay (afk botting)
- Fixed a 10 year old bug where GetSpellDuration would use pCharSpawn (which can be a level 30 mount)
  instad of the correct pLocalPlayer (which is actually your characters spawn with correct level)
  the impact of this would be that spells that scale their duration by the level of the caster
  would return a shorter duartion when on a mount...
  example: doing /echo ${Spell[Enticer's Command].Duration.Minutes} on a level 105 enc would return 4 when on a mount and 7 when not
  bug report: Maskoi

24 Jul 2015 by EqMule
- Please don't use MQ2 for unattended gameplay (afk botting)
- Updated for todays TEST ninja patch
- Fixed a struct that would crash eq if mq2hud was used.
- same struct messed up keypresses as well...
- /mouseto is back... and thats all I have to say about that at 
   this point, more on this some other time.

23 Jul 2015 by EqMule
- Please don't use MQ2 for unattended gameplay (afk botting)
- Updated for todays LIVE ninja patch

2 Jul 2015 by EqMule
- Please don't use MQ2 for unattended gameplay (afk botting)
- Updated for todays LIVE client

21 Jul 2015 by EqMule
- Please don't use MQ2 for unattended gameplay (afk botting)
- Updated for the TEST client
- Fixed a bug with finding items in bags for the test build.

16 Jul 2015 by EqMule
- Please don't use MQ2 for unattended gameplay (afk botting)
- Updated for TEST build.
- Removed SetForegroundWindow from the FlashOnTells feature.
  (it was not working as intended when using ISBoxer)
  It will still flash the window.

15 Jul 2015 by EqMule
- Please don't use MQ2 for unattended gameplay (afk botting)
- New Command: /flashontells
  You can use it to turn flashing of the eq window on or off when you recieve a tell.
  Usage:
  You either do /flashontells [on|off] or just /flashontells for a toggle.
  Or just set it in MacroQuest.ini to FlashOnTells=1 in the [MacroQuest] section.
  NOTE: You have to have tell windows enabled in options for this to work.
- TimeStampChat, BeepOnTells and FlashOnTells are now default ON if no setting is found in MacroQuest.ini.

14 Jul 2015 by EqMule
- Please don't use MQ2 for unattended gameplay (afk botting)
- Fixed a problem with combat abilities (thanks to William12 for the report)
  Before this change you could buy a rank 1 combatability, lets say Rest
  Then you bought Rest Rk. II
  At that point BOTH are saved in your combatabilities array...
  (I think thats a eq bug cause it sure isn't needed)
  Anyway... doing something like ${Spell[Rest].RankName}
  would then fail cause it would find "Rest" first...
  The fix is basically calling pCombatSkillsSelectWnd->ShouldDisplayThisSkill
   in every place NUM_COMBAT_ABILITIES is used...

06 Jul 2015 by SwiftyMUSE
- Updated to include new currencies (Fists of Bayle, Arx Energy Crystals, Pieces of Eight)
- Fixed ${Me.AltCurrency} to be able to use Medals of Heroism not Marks of Heroism

01 Jul 2015 by EqMule
- Please don't use MQ2 for unattended gameplay (afk botting)
- Updated for the LIVE Client
- Updated for the TEST Client
- Fixed ${Me.Drunk}
- Fixed ${Me.Trader}
- Fixed ${Me.Buyer}

25 Jun 2015 by EqMule
- Please don't use MQ2 for unattended gameplay (afk botting)
- Updated for the TEST Client

18 Jun 2015 by EqMule
- Please don't use MQ2 for unattended gameplay (afk botting)
- Fixed ${Me.UseAdvancedLooting} thanks to william12 for reporting it as broken.

17 Jun 2015 by EqMule
- Please don't use MQ2 for unattended gameplay (afk botting)
- Updated for today's LIVE patch
- GetCombatAbilityTimer for the LIVE build now takes 2 arguments pSpell->ReuseTimerIndex and pSpell->SpellGroup
  do a search for GetCombatAbilityTimer in your plugins and change accordingly.

11 Jun 2015 by EqMule
- Updated for the TEST build
- GetCombatAbilityTimer for the TEST build now takes 2 arguments pSpell->ReuseTimerIndex and pSpell->SpellGroup
  do a search for GetCombatAbilityTimer in your plugins and change accordingly.
  GetCombatAbilityTimer for the LIVE build has not changed. (but it will next patch.)
- Clicking on the name of someone in the targetwindow will now open a trade if you have coin (or an item) on the cursor.

08 Jun 2015 by EqMule
- Please don't use MQ2 for unattended gameplay (afk botting)
- Fixed /pickzone you can now do /pick 5 or whatever and it WILL send you to the 5 instance (if it exist)
  /pick 0 will just pick MAIN instance.

28 May 2015 by EqMule
- Please don't use MQ2 for unattended gameplay (afk botting)
- Updated LIVE build.
- Comming in next zip: /pickzone will take a instance number as an argument
  Usage: /pickzone 3 will pick instance 3 and zone you in (provided its valid)
  /pickzone 0 will select the main instance
  this might be buggy its a work in progress.
  NOTE: You should only use this in zones where /pickzone can be used.

23 May 2015 by EqMule
- Fixed ${Me.DSed} and ${Me.RevDSed} crashes thanks to klaarg for the bug report
- consolidated some other stuff and event related things

19 May 2015 by EqMule
- Updated for today's LIVE and BETA patches.

18 May 2015 by EqMule
- Added .NoDrop to the advlootitemtype tlo it returns TRUE if an item is NoDrop and FALSE if not.
  Usage: /echo ${AdvLoot.PList[1].NoDrop}
- Updated BETA build.

16 May 2015 by EqMule
- Updated TEST and BETA builds.
- Fixed an issue with the TEST build which prevented it from building correctly.
- Fixed a ctd in ${DisplayItem} if used after a /unload and reload but no item displayed. reporter: SwiftyMUSE
- Added ItemLink to the Item TLO it just prints the actual hexlink for an item (not clickable)
  this is useful for when creating hotbuttons with links in them manually...
  Usage: /echo ${Cursor.ItemLink}

15 May 2015 by SwiftyMUSE
- Updated GetItemLink to return a clickable or non-clickable link based on a parameter.

13 May 2015 by EqMule
- Added .IconID to the AdvlootItemType TLO it returns an int - cred randyleo
  usage: /echo ${AdvLoot.PList[1].IconID}
- Added .UseAdvancedLooting to the character TLO it returns TRUE if advanced looting is turned on otherwise FALSE -cred maskoi
  Usage: /echo ${Me.UseAdvancedLooting}

12 May 2015 by SwiftyMUSE
- Corrected GetSpellByID to return NULL when the spell is not found. (necessary to fix mq2cast, where it tries to cast
  an item that is not a clicky item and causes a CTD).

07 May 2015 by EqMule & demonstar55
- AltTimer in the _SKILL struct has been renamed to (the correct name) SkillCombatType (whatever that is...)
- Added .Stuck to the SpawnType TLO, i never seen it return TRUE, so more testing is needed...
- Added .PlayerState to the SpawnType TLO, it returns a mask as an inttype which has the following meaning:
  0=Idle 1=Open 2=WeaponSheathed 4=Aggressive 8=ForcedAggressive 0x10=InstrumentEquipped 0x20=Stunned
  0x40=PrimaryWeaponEquipped 0x80=SecondaryWeaponEquipped
  This too needs more testing.
- Added .Stunned to the spawntype TLO it returns TRUE or FALSE if a mob is stunned or not
  NOTE: .Stunned DID exist in the spawntype TLO before, but it only returned your character's Stunstate
  THIS MEANS IF YOU RELY ON THIS IN YOUR MACROS, use ${Me.Stunned} in your macros from now on instead
  when you need YOUR stunstate and the below examples when you need a SPAWNS stunstate, you have been warned...
  Usage: /echo ${Target.Stunned} or ${Spawn[npc somespawnname].Stunned}
- Added .Aggressive to the spawntype TLO it returns TRUE or FALSE if a mob is aggressive or not
- Cred .PlayerState and .Stuck: demonstar55
- Couple additions to /advloot
- /advloot shared # now accepts leave and giveto as arguments
  Usage:
  /advloot shared <#(index) or "item name"> giveto <name> <opt:qty> (qty is optional, if you leave it out it will give full stack)
  /advloot shared <#(index) or "item name"> leave
  Examples:
  Lets say there is a stack of 4 spiderling silks in the first list item of the shared lootwindow
  /advloot shared 1 giveto eqmule 1
  /advloot shared 1 giveto SwiftyMUSE
  Will give 1 spiderling silks to eqmule
  Will give the remaining 3 spiderling silk to SwiftyMUSE (we didnt specify qty, so it just gave the rest)
  /advloot shared "spiderling silk" leave
  Will just leave the first "spiderling silk" it finds in the shared list on the corpse...
  or /advloot shared 1 leave
  Will just leave whatever is in list index 1 in the shared list on the corpse... (in our example spiderling silk)

05 May 2015 by SwiftyMUSE
- Fixed bug with Me.AltAbility where it would not identify alt abilities that were granted but have
  no cost associated.
- Updated ItemDB.txt with new summoned items.

02 May 2015 by SwiftyMUSE
- Added .TankMercCount, .HealerMercCount, .MeleeMercCount, CasterMercCount to the Group TLO

30 Apr 2015 by SwiftyMUSE
- Fixed crash in MQ2Map when zoning with a custom filter

29 Apr 2015 by eqmule
- Updated for the latest LIVE client
- Fixed /bzsrch command
  this means it works again...
  Usage Example: see this post: http://www.macroquest2.com/phpBB3/viewtopic.php?f=17&t=19699&p=169467#p169467
- Fixed a crash that would happen if you logged all the way into the game
  then all the way out to server select, and back in again
  and at that point tried to call GetSpellByName or any
  of the TLO's that calls it.
- Added a few more members to the AdvLoot TLO: all return TRUE or FALSE if checkbox is checked
  .AutoRoll .Need .Greed .No .AlwaysNeed .AlwaysGreed .Never
  Usage Example: /if (${AdvLoot.SList[1].Need}==TRUE) item 1 in the shared list has Need checked. 
- Added PWantCount and SWantCount which counts the number of items in each list that has a checkmark
  in any of the need and greed boxes.
  Usage Example: /echo /if (${AdvLoot.SCount} && ${AdvLoot.SWantCount}) /advloot shared set ${Me.Name}

24 Apr 2015 by SwiftyMUSE
- Allow any case of NULL, TRUE, FALSE to be accurately calculated by our evaluation used in math.calc (and therefore
  in any IF condition.

23 Apr 2015 by SwiftyMUSE
- Fixed missing ground spawn names on the map

23 Apr 2015 by eqmule
- Updated for the LIVE client dated Apr 22 2015 15:38:04

22 Apr 2015 by SwiftyMUSE
- Added .MercenaryCount to the Group TLO

22 Apr 2015 by eqmule
- Updated for the latest LIVE client

21 Apr 2015 by SwiftyMUSE
- Removed unnecessary CleanName useage, as DisplayedName already has the cleaned up name
- Added LocYXZ to spawntype TLO

18 Apr 2015 by eqmule
- /itemnotify "${FindItem[${spellname}].Name}" rightmouseup
  will now actually mem spells...

17 Apr 2015 by eqmule
- Fixed GroupNumber in the raid TLO
  This means : /echo ${Raid.Member[xxxx].Group} will work again.
- Added MasterLooter as a member to the Raid TLO
  Usage: /echo ${Raid.MasterLooter}

16 Apr 2015 by eqmule
- Updated for latest TEST Client
- /notify now takes address as an argument (useful when a window have nested children and you cant find it by name...)
  Usage: /notify ${Window[SomeWindow].FirstChild.FirstChild.Next.Address} leftmouseup
  Usage: /notify ${Window[SomeWindow].Next.Child[Alist].Address} listselect 2

15 Apr 2015 by eqmule
- Added a new TLO for AdvLoot, this is a first draft, test it, report bugs, and so on to me.
  I need a volunteer to update the wiki with this new TLO and its usage/members
  It has a few members SList,PList,SCount and PCount
  /echo ${AdvLoot.PList[1].Name}
  Output: [MQ2] Bone Chips
  /echo there are ${AdvLoot.PCount} items in the personal loot list
  Output: [MQ2] there are 3 items in the personal lootlist
  /echo the item in index 1 has a StackSize of ${AdvLoot.PList[1].StackSize}
  Output: [MQ2] the item in index 1 has a StackSize of 2
  Alright at this point we know the item in index one is a stack of 2 bone chips
  Now we can decide to do something about it:
  /advloot personal/shared 1 leave
  That will click the leave button...
  /advloot personal/shared 1 ag
  That will click the ag checkbox
  And so on...
  Finally you can do
  /advloot shared set Eqmule 
  Or whatever other group member or Never or Leave on corpse or 
  any of all the other choices in the combobox for shared loot and it will set it...
- Added Support for the 6th Augslot in all TLO's dealing with Augs
  Thanks to demonstar55 for reminding me.
- Fixed multiple bugs where CleanName was used to clean names directly on pointers we werent supposed to modify.
  Thanks to Ceedopey for reporting the bug.

31 Mar 2015 by eqmule
- Updated for the latest TEST client
- Updated for the latest LIVE client

30 Mar 2015 by eqmule
- Fixed CSidlScreenWnd__CalculateVSBRange_x offset

28 Mar 2015 by eqmule
- Updated for the latest TEST client
- Updated for the latest LIVE client

27 Mar 2015 by eqmule
- Updated for the latest TEST client
- Updated for the latest LIVE client
- Spell.Dar is back in its full glory (Dar means DamageAbsorbRemaining) -cred demonstar55
  This is useful.
- Spell.Counter is back in its full glory -cred demonstar55
  This is useful for getting for example poisioncounters.

25 Mar 2015 by eqmule
- Updated for the latest LIVE client patch
- Added MarkNpc and MasterLooter to the groupmember TLO
- Fixed a potential crash in case FreeInventory: - cred htw

25 Mar 2015 by SwiftyMUSE
- Fix to /multiline command that would potentially cause incorrect parsing of the commands.

24 Mar 2015 by eqmule
- Fixed NewVardata cred: ctaylor22 
- Added a catch section to GetSpellByName to not try so hard to crash your eqgame(s)
- SwiftyMUSE added a fix from the future.

22 Mar 2015 by eqmule
- Updated for the latest TEST Client patch

19 Mar 2015 by eqmule
- Updated for the latest TEST Client patch
- Fixed Group.MainTank and the other roles

16 Mar 2015 by EqMule
- Added a sanitycheck for GetSpellByName - cred htw
- Misc Fixes
- HAPPY 16th EQ!

12 Mar 2015 by SwiftyMUSE
- Updated ${If[]} to allow one of two user-defined delimiters. The default delimiters are ',' and '~'.
  In the MacroQuest.ini file, you can change the delimiters using IfDelimiter and IfAltDelimiter values.

11 Mar 2015 by eqmule
- Updated for the latest TEST Client patch
- Updated for the latest LIVE Client patch
- Misc Fixes

07 Mar 2015 by eqmule
- Updated for the latest TEST Client patch
- the Alias TLO has been updated to be compatible with ISXEQ

04 Mar 2015 by eqmule & SwiftyMUSE
- made a few changes to how GetSpellByName works
  from now on I placed all of the spelldb in a map.
  the main reason for this is so we can pick spells that best matches our class
  and if it doesnt , at least pick a spell that is class usable.
  if both of those selections fails, we will just revert to old pick, which is to select whichever spell comes first
  in the db...
  Using this map has made spell lookup between 20-200 times faster than before.
  If you are interested in testing this, add a QueryPerformanceCounter before and after
  the call and you will see this for yourself.
- this also fixes problems with getting correct spells for .RankName
- Misc Fixes & Code cleanup
- ${Zone[xxxxx] if xxxxx is larger than MAX_ZONES no longer crashes the client.
- .RankName now returns the input spell if there is no rank found or if the character you do the query on doesnt have the spell.

27 Feb 2015 by eqmule
- Updated for the latest TEST Client patch

25 Feb 2015 by eqmule
- Updated for the latest LIVE Client patch

23 Feb 2015 by eqmule
- Added .Instance to the character TLO
  Usage: /echo ${Me.Instance} will return a int representing the instance ID
- ${Zone.ID} should now return the correct zone id even for instances and neighborhoods.
  as well as campfire zone id's and so on...
- Misc Fixes
- Fixed GROUPMEMBER struct for the test build
  This should fix a crash reported by dogstar, thanks for the reports buddy!


20 Feb 2015 by eqmule
- Updated for test client patch
- Changed all qsort calls to std::sort -Cred demonstar55
- Fixed /who sort guild (has it ever worked?)
  it will display all non guilded players first then sort the rest by guild.
- Fixed a bug where unloading mq2 while the ProcessGameEvents detour was in use would crash the game...
  This means using /unload should be safer than ever now.
- Misc fixes -Cred Htw and uploaders of minidumps.

13 Feb 2015 by eqmule
- Updated for the Test Client patch.

10 Feb 2015 by eqmule
- Updated for the Live Client patch.

07 Feb 2015 by eqmule
- Updated for the Test Client patch.

06 Feb 2015 by eqmule
- Fixed Task.Timer , it can now be trusted even when the task window is closed.
  ALSO TAKE NOTE: it returns a TimeStampType from now on. (used to be a TicksType)

03 Feb 2015 by eqmule
- Added new TLO Alias - Code by Cr4zyb4rd
  see this post for more info: http://www.macroquest2.com/phpBB3/viewtopic.php?f=30&t=19240&p=167005&hilit=alias#p167005
- Added IsActiveAA to the Spell TLO
  Usage: /echo ${Spell[Origin].IsActiveAA}
  returns: TRUE since Origin is a "Active" AltAbility as opposite to a Passive ability.
- Fixed the EQMisc__GetActiveFavorCost_x offset how long has it been broken?
- Added some stuff to make ISXEQ compile

02 Feb 2015 by eqmule
 - Added .Expansion to the Me.AltAbillity TLO it returns a inttype
 - Added .Flags to the Me.AltAbillity TLO it returns a inttype
 - Added .Passive to the Me.AltAbillity TLO it returns a booltype TRUE if its a passive ability and false if its an active.
 - Added a check for plugin unloading to not try to unload plugins that has already been unloaded...
   not exactly sure if it will help, but im trying to mitigate a crash i have seen when doing /unload
   time will tell.
- Added pcpet and npcpet to searchspawn
  This means you can do stuff like /who pcpet and see a list of all pets that belong to players
  OR /who npcpet and you only see a list of pets that belong to NPCs
  OR /echo ${SpawnCount[npcpet]} to get a count of all npc pets in a zone...
  just specifying pet works as it always have and returns all pets... npc and pc owned...
  Idea: Nytemyst
- Added /mercswitch functionality it will now accept Healer, Damage Caster, Melee Damage and Tank as arguments
  usage: /mercswitch Damage Caster
  and it will switch your merc to the Damage Caster (if you have one and its not already active
  which brings us to:
- Added Mercenary.Index which returns your mercenary's Current list index
- Added Me.MercListInfo which is used in the following ways:
  usage1: /echo ${Me.MercListInfo[1]} returns whatever mercenary type is in Index 1 (there are max 7) as a string and it can be : Healer, Damage Caster, Melee Damage or Tank
  usage2: /echo ${Me.MercListInfo[Healer]} returns the index to the first Healer it finds... as a IntType or 0 if not found.
  This is new code, so there might be some changes to it in the future depending on feedback.

29 Jan 2015 by eqmule
- Updated for test client
- New Command (Idea Cred:brihua) /removeaura
  Usage: /removeaura someaura
  It will take partial auranames as well.
- Added ${Macro.CurLine} Idea:Maskoi
  It will tell you what line you are on in your macro
  usage: /if (${something}) /echo blah blah something happened on Line ${Macro.CurLine}
- Updated Instructions: .Equipment[x].ID doesnt exist, see example below:
  .Equipment in the Spawn TLO returns a inttype, it takes numbers 0-8 or names: head chest arms wrists hands legs feet primary offhand
  Usage: /if (${Pet.Equipment[primary]}==12507) /echo my pet is holding a Frightforged Ragesword in his primary hand
  Usage: /if (${Group.Member[mymagesname].Pet.Equipment[primary]}==12507) /echo my mages pet is holding a Frightforged Ragesword in his primary hand

24 Jan 2015 by SwiftyMUSE
- Modified .RankName to handle spells and potions with the same name

23 Jan 2015 by eqmule
- Updated for today's live client patch

22 Jan 2015 by eqmule
- Removed a MacroError from the ini TLO (sigh)
- I need a vacation...

22 Jan 2015 by eqmule
- Fixed ${Ini (which I broke yesterday)
  It now reads sections and keys correctly again.
  Thanks for the reports.
- Fixed /alert clear #

21 Jan 2015 by eqmule
- Updated for live patch
- Made a change to the Ini TLO (Requester: TreeHuginDruid)
  it should be able to read Section names with commas in them now
  Let me know if this breaks any macros.

19 Jan 2015 by eqmule
- Updated for test server

18 Jan 2015 by eqmule
- Added a workaround for a wineq2 crash.
- Added CCustomMenu so we can create custom menus...
  This is still a work in progress and Ill have more
  to say about it in a later release.
- Stackchecks have been slightly modified to try to take higher level version override into account. -SwiftyMUSE
  Report any issues with this on the forum.

15 Jan 2015 by SwiftyMUSE
- added /break and /continue for /for loops.

14 Jan 2015 by eqmule
- Updated for test patch
- This is a pretty extensive patch, please do a FULL Rebuild.
- New Feature see: http://www.macroquest2.com/phpBB3/viewtopic.php?f=17&t=19610
  you can now have your pet attack a mob without having to target the mob first.
  Usage: /pet attack/qattack # where # is the spawnid of the mob u want the pet to attack
  Example: /pet attack ${Spawn[npc targetable los radius 200 range 1 20].ID}
- Changed the way crashreports are handled.
  You will get an option to break into debugger now.
  I also added some info to the crash detected messagebox
  that lets you know where you can find a copy of the crashdump.
  Not every crash is related to mq2, but if you have a call stack
  where you see mq2main.dll, mail the .dmp to me.
- Added .InInstance to the character TLO
  it returns true if you are in an instance.
  Credit: PeteSampras
- Added a line of code to prevent a ctd in chatwindow
- Added .Offline to the Group.Member TLO
  Usage: /echo ${Group.Member[x].Offline}
  will return a Bool TRUE if offline and FALSE if online
- Added .OtherZone to the Group.Member TLO
  Usage: /echo ${Group.Member[x].OtherZone}
  will return a Bool TRUE if online but in another zone and FALSE if online and in same zone as you.
- Added .AnyoneMissing to the Group TLO
  Usage: /echo ${Group.AnyoneMissing}
  returns TRUE if someone is missing in group, offline, in other zone or simply just dead...
- Rewrote /Alerts again, I wasn't happy with the last version
  lets see if this one is better.

31 Dec 2014 Happy New Year Edition by eqmule
- New Feature see: http://www.macroquest2.com/phpBB3/viewtopic.php?f=17&t=19608
  if you have an item on your cursor and click the name on the targetwindow
  a trade will be initiated and the tradewindow will open.
  Good for tradeing stuff quickly in crowded places like raids or guildhall
- Added a new argument to the /Alerts command [remove]
  it just removes an alert from a list
  Example: /Alert remove 1 npc los
  will remove a previously added alert from list 1 that has is alert on npc and los
  Also alerts are now in a std::list, let me know if there are any problems with this.
  I really hope this wont break any macros, cause code seems to execute a bit faster...

31 Dec 2014 by SwiftyMUSE
- Updated spell stacking (stacks, stackspet, stackswith, willstack)
  Allow stacking of spells that have a greater effect over a lesser one. Used with damage absorption, spell haste, aggro multiplier.
  The change should not break anything existing as I have just put the triggered effects override in the stackswith/willstack code.
  Only updated the stackswith code, willstack is using the old code for comparison purposes. Once we determine the fix doesn't break
  anything, the willstack code will be converted to the new code.
- Added .Hour12 to Time TLO
  returns a string of the format ## AM/PM.
- Change: included "told you," in chat events.

29 Dec 2014 by eqmule
- Botauthors, you can stop summoning pet weapons when its not needed:
- Added .Primary and .Secondary to the Spawn TLO
  both return a inttype which is the idfile id for whatever the spawn is holding in his primary or secondary slot.
- Added .Equipment to the Spawn TLO
  it returns a inttype, it takes numbers 0-8 or names: head chest arms wrists hands legs feet primary offhand
  Usage: /if (${Pet.Equipment[primary]}==12507) /echo my pet is holding a Frightforged Ragesword in his primary hand
  Usage: /if (${Group.Member[mymagesname].Pet.Equipment[primary]}==12507) /echo my mages pet is holding a Frightforged Ragesword in his primary hand
- Change: spawn tlo member .Holding is now a booltype.
  it will return 0 of spawn is not holding anything and 1 if it is.
- BugFix: InitializeMQ2Commands is now called before InitializeMQ2Pulse so we wont end up with a race condition in HideDoCommand...
  the only reason this has worked mostly? fine the last 10 years or whenever it was added in this order
  is cause computers where slower back in the day...
  Anyway if the gCommandCS Critical Section is not initialized when used in HideDoCommand ( CAutoLock DoCommandLock(&gCommandCS);)
  we will hang... (Also changed EnterCriticalSection to a TryEnterCriticalSection, cause there is no reason to get stuck if its the same thread calling it, or is there?
  I'm prepared to revisit this topic if any weird problems arises, let me know...)
- Fix/New Feature: /notify QuantityWnd QTYW_slider newvalue # works now/again (did it ever?) Thanks to nytemyst for the report.
- /windows open now only returns actual open and visible windows.
  I dont know if we need to make an adjustment to this, lets see what people who use that command think.

27 Dec 2014 by SwiftyMUSE
- Fix for /sellitem, the offset was wrong.

24 Dec 2014 Christmas Edition by Santa
- I finally managed to bring perfect LineOfSight to MQ2
  This means no more false positives... Ever...
  Now, poeple ask me, why did it take you 10 years to fix this when it was
  such a simple fix? Well, I actually had to write 1000 lines of code to know which 999 to throw away...
  Anyway Enjoy it, Please see:
  http://www.macroquest2.com/phpBB3/viewtopic.php?f=35&t=19601

  -Usage ${Target.LineOfSight} or ${LineOfSight[${Me.Y},${Me.X},${Me.Z}:${Target.Y},${Target.X},${Target.Z}]}
   Example: /echo there are ${SpawnCount[npc los radius 200 range 100 110]} mobs within a radius of 200 that i can see between level 100 and 110
   Ouptut there are 3 mobs within a radius of 200 that i can see between level 100 and 110

- Splitted ${Target.Maloed} and ${Target.Tashed}
  Maloed only returns a spelltype if the mob actually has a resist debuff casted by a mage or a shaman
  and Tashed only returns a spelltype if the mob actually has a resist debuff casted by a enchanter.

11 Dec 2014 by eqmule
- Updated for patch
- /useitem now works for mounts in the mount key ring.
  Please see change message from the 09 Dec 2014
  for more info on this.

09 Dec 2014 by eqmule
- Added Feature:
  /useitem now works for mounts in the mount key ring.
  /useitem now accepts both quoted and unquoted arguments.
  /useitem now accepts partial arguments.
  Example: /useitem 1 0 or /useitem "Abyssal Steed" or /useitem Abyssal Steed or /useitem Abyssal
  NOTE: if you enclose the argument with quotes, it WILL expect that whats inside the quotes is
  an exact name, so /useitem "Abyssal" wont work, but /useitem Abyssal will...
  also, its not case sensitive, so /useitem abyssal will work as well.
- Added Feature:
  ${FindItem[blah blah]} now finds mounts that are in the mount keyring as well.
- Added MQ2MountType TLO for now it only have 2 members, Index and Name
  Usage: /echo ${Mount[1].Name}
  Outputs: [MQ2] Whirligig Flyer Control Device
  Usage: /echo ${Mount[2].Name}
  Outputs: [MQ2] Abyssal Steed
  Usage: /echo ${Mount[Abyssal Steed].Index}
  Outputs: [MQ2] 2

03 Dec 2014 by eqmule
- Updated for Test patch
- Fixed a problem with /setwintitle
  it wasnt checking for windowclass which would result in
  title not being set for the correct window at all times.

22 Nov 2014 by eqmule
- Added a fix (to a eqbug) which affects Target.Beneficial.
  the player buffs "leak" and shows up briefly in the target buff window
  you can see this if you make target buff window large enough.
  Of course the best fix would be if the eqdevs just made sure player buffs
  dont show up in the targetbuff window, but I dont know if they
  see this a bug or a feature, or even if they are aware.

19 Nov 2014 by eqmule
-Updated for patch
- Added Me.DSed and Me.RevDSed, both return a spelltype
  Usage:
  /if (${Bool[${Me.DSed.ID}]}==TRUE) {
		/echo I have a Damage Shield on its: ${Me.DSed}.
  }
  /if (${Bool[${Me.RevDSed.ID}]}==TRUE) {
		/echo I have a Reverse Damage Shield on its: ${Me.RevDSed}.
  }
- Changes since last zip where made to the following file(s):
	EQData.h
	eqgame.h
	EQUIStructs.h
	MQ2DataTypes.cpp
	MQ2DataTypes.h
	MQ2Utilities.h

13 Nov 2014 by eqmule
- Fixed QuestItem in the Iteminfo struct, it was off by four bytes.
- Added .Quest and .Expendable to the Item TLO.
  both return a pBoolType
  Usage:
  /echo ${FindItem[Drachnid Carapace].Quest}
  Outputs: [MQ2] TRUE
- Changes since last zip where made to the following file(s):
	EQData.h
	MQ2DataTypes.cpp
	MQ2DataTypes.h

12 Nov 2014 by eqmule
- Added Target.Beneficial, Target.DSed and Target.RevDSed
  they all return spelltype
  Usage:
  /if (${Bool[${Target.Beneficial.ID}]}==TRUE) {
		/echo need to debuff cause the target has ${Target.Beneficial} on.
  }
  /if (${Bool[${Target.DSed.ID}]}==TRUE) {
		/echo the target has a Damage Shield on its: ${Target.DSed}.
  }
  /if (${Bool[${Target.RevDSed.ID}]}==TRUE) {
		/echo the target has a Reverse Damage Shield on its: ${Target.RevDSed}.
  }
- Added Spell[somespell].Beneficial
  Usage:
  /echo ${Spell[Skin Like Wood].Beneficial}
  Outputs: TRUE
- Changes since last zip where made to the following file(s):
	MQ2DataTypes.cpp
	MQ2DataTypes.h
	MQ2Utilities.cpp

07 Nov 2014 by eqmule
- Fixed a few Buffer Overflow bugs in our somethingsomething(char* szFormat, ...) functions...
  was long overdue...
- Fixed /buyitem and /sellitem
- Changes since last zip where made to the following file(s):
	eqgame.h
	MQ2Commands.cpp
	MQ2DataVars.cpp
	MQ2PluginHandler.cpp
	MQ2Utilities.cpp

06 Nov 2014 by eqmule
- Changed NUM_BOOK_SLOTS to 0x320 (yes really this time)
  this will fix any problems with the charinfo2 struct...
- Changes since last zip where made to the following file(s):
	EQData.h

04 Nov 2014 by eqmule
- Changed NUM_BOOK_SLOTS to 0x320
  Thanks to woobs for reporting this bug
  This should also fix .RankName
  Thanks to Gnits for reporting that bug.

31 October 2014 by eqmule
- Added Heirloom, Collectible and NoDestroy to the Item TLO.
  They all return pBoolType.
  Been on my todo list forever, so it was long overdue.
- Changes since last zip where made to the following file(s):
	EQData.h
	EQUIStructs.h
	MQ2DataTypes.cpp
	MQ2DataTypes.h

30 October 2014 by eqmule
- Updated for the patch
- Changes since last zip where made to the following file(s):
	eqgame.h

29 October 2014 by eqmule
- Fixed an ISXEQ bug thanks to Kannkor for reporting it.
- Fixed Me.Shrouded thanks to dewey2461 for reporting it.
- Fixed Merchant.Item thanks to Fry for reporting it.
- Added Support for Test Server compile
- Changes since last zip where made to the following file(s):
	EQData.h
	EQUIStructs.h
	MQ2DataTypes.cpp
	MQ2DataTypes.h
	MQ2Main.h
	zipit.lst

28 October 2014 by eqmule
- Updated for the patch
- Fixed offset for __ProcessGameEvents_x
  I dont think there is much of a difference but it was
  pointing to __ProcessMouseEvent_x before this change
  I have no idea if that was intentional or not...
- Changes since last zip where made to the following file(s):
	EQData.h
	eqgame.h
	EQUIStructs.h
	MQ2Main.cpp
	MQ2Main.h
	MQ2DataTypes.cpp
	MQ2DataTypes.h
	MQ2Internal.h
	MQ2Benchmarks.cpp

15 October 2014 by eqmule
- Change: struct _MQBENCH Count member is now a ULONGLONG

01 October 2014 by eqmule
- Added .Endurance to the Item TLO it returns IntType
- Added .PctMana to the Spawn TLO it returns IntType
- Added .Zoning to the Character TLO it returns BoolType TRUE if Zoning FALSE if not.

27 September 2014 by eqmule
-Added support for beta server compile

26 September 2014 by eqmule
- Added a new member to the MQ2FloatType TLO: .Raw it returns a pIntType
  Usage: /echo My heading is: ${Me.Heading.Degrees.Raw.Hex} (${Me.Heading.Degrees})
  Outputs: [MQ2] My heading is: 0x43334C00 (179.30)
- The format for all .Hex members are now "0x%X" instead of "%x"
  Let me know if this has any adverse effects on your MQ2 usage.

19 September 2014 by eqmule
- Updated for the patch for the patch for the patch.
- Fixed a couple ISXEQ bugs, see post:
  http://www.macroquest2.com/phpBB3/viewtopic.php?f=48&t=19538
- Changes where made to the following file(s):
	EQData.h
	eqgame.h
	EQUIStructs.h
	MQ2ChatHook.cpp
	MQ2Template\ISXEQTemplate.cpp

17 September 2014 by eqmule
- Updated for the patch for the patch
- Changes where made to the following file(s):
	eqgame.h

17 September 2014 by eqmule
- Updated for the patch
- Support for the new alt currency "Noble" is hereby announced.
  (it was added on the 12th of Sep)
- Changes where made to the following file(s):
	EQData.h
	eqgame.h
	EQUIStructs.h

13 September 2014 by eqmule
- Fixed ${Me.Fellowship.CampfireZone.ShortName}
- Added BuffDuration to the Pet TLO, it returns a pTimeStampType
  Usage: /echo My pets haste will fade in ${Pet.BuffDuration[Hastening of Sviir Rk. II].TotalSeconds} seconds.
  Outputs: [MQ2] My pets haste will fade in 3200 seconds.
- Added support for getting Duration on Songs.
  See notes (below) from 12 September 2014 updates.

12 September 2014 by eqmule
- WARNING!!! MACRO BREAKING CHANGES!
- I have continued my effort to get a higher resolution on timers in MQ2...
  I just can't do them all at once cause it will
  wreak to much havoc in your macros...
- I have updated the following TLOs:
  MQ2TargetBuffType and MQ2BuffType
  The BuffDuration and Duration members.
  They NO longer return a pTicksType.
  Both return a pTimeStampType now.
  This means you can get a higher resolution since default return is milliseconds.
  BUT IT ALSO MEANS ALL MACROS THAT EXPECT TICKS WILL BREAK...
  So go through all you macros and search for ".Duration"
  and ".BuffDuration" and make sure they are working.
  Usage examples:
  /echo ${Target.Hasted.Duration.TotalSeconds}
  returns: 3668
  /echo ${Target.BuffDuration[Hastening of Sviir Rk. II].TotalSeconds}
  returns: 3537
  /echo ${Me.Buff[Hastening of Sviir Rk. II].Duration.TotalSeconds}
  returns: 3432
- Changes where made to the following file(s):
	EQData.h
	EQUIStructs.h
	MQ2DataTypes.cpp
	MQ2DataTypes.h
	MQ2Main.h
	MQ2Utilities.cpp

08 September 2014 by eqmule
- Added support for clicking Sell in barter window.
  Usage: /notify BarterSearchWnd BuyLineList listselect 2
         /notify BarterSearchWnd Sellbutton leftmouseup
- Added support for clicking Buy in bazaar window.
  Usage: /notify BazaarSearchWnd BZR_ItemList listselect 17
         /notify BazaarSearchWnd BZR_BuyButton leftmouseup
- Changes where made to the following file(s):
	MQ2Windows.cpp

25 August 2014 by eqmule
- Updated for patch.
- Added Maloed and Tashed to the Target TLO
  they both return a pTargetBuffType TLO which has 3 members:
  Address (pIntType), Index (pIntType) and Duration (pTicksType).
  It also inherits pSpellType.
  This means that you can to stuff like:
  /if (${Bool[${Target.Tashed]}==TRUE) /echo ${Target.Tashed.Name} will fade in ${Target.Tashed.Duration.TotalSeconds}s
  [MQ2] Tashania will fade in 114s
 
21 Aug 2014 by eqmule
- Added .Slowed.Rooted.Mezzed.Snared and .Hasted to the Character TLO.
  it returns a pBuffType
	Usage: /echo ${Me.Snared}
	Output: [MQ2] Ensnare
- Changes where made to the following file(s):
	MQ2DataTypes.cpp
	MQ2DataTypes.h
	MQ2KeyBinds.cpp
	MQ2Main.h
	MQ2Utilities.cpp

20 August 2014 by eqmule
- Updated for patch.

05 August 2014 by eqmule
- Updated for patch.

30 July 2014 by eqmule
- Added MercID to the spawn TLO it returns an inttype
  if the spawn is player and has a merc up this is it's spawn ID
  Usage: /echo Eqmule has a merc up, it's a ${Spawn[${Spawn[=Eqmule].MercID}].Class} named ${Spawn[${Spawn[=Eqmule].MercID}].Name}
  Output: [MQ2] Eqmule has a merc up, it's a Cleric named kandrella_012345

- Added ContractorID to the spawn TLO it returns an inttype
  if the spawn is a merc this is its contractor's spawn ID
  Usage: /echo My target (${Target.Name}) is contracted by ${Spawn[${Target.ContractorID}].Name}
  Output: [MQ2] My target (kandrella_012345) is contracted by Eqmule

24 July 2014 by eqmule
- Attempting to fix charselect crashes when macros are running there.
- Changes where made to the following file(s):
	eqgame.h
	MQ2Commands.cpp
	MQ2Globals.cpp
	MQ2Globals.h
	MQ2Mouse.cpp

22 July 2014 by eqmule
- Fixed the CListWnd__Sort_x offset
- Changes where made to the following file(s):
	EQData.h
	eqgame.h
	MQ2DataTypes.cpp
	MQ2DataTypes.h
	MQ2KeyBinds.cpp
	MQ2Main.cpp

21 July 2014 by eqmule
- Added FirstFreeSlot to the Item TLO, it returns an Int.
  Usage:
  /echo ${FindItem[Spell Research Kit].FirstFreeSlot}
  [MQ2] 5
- Added SlotsUsedByItem to the Item TLO, it returns an Int.
  NOTE: it only works for containers and checks only each slot of the container
  this means you CAN have a stack of 100 water flask in slot 1 of the container
  it will still just return 1 cause it counts only how many slots that has "Water Flask"
  in them not the actual stacksize of the item.
  Usage:
  /echo My Spell Research Kit has ${FindItem[Spell Research Kit].SlotsUsedByItem[Water Flask]}} slots that has Water Flask(s) in them.
  [MQ2] My Spell Research Kit has 4 slots that has Water Flask(s) in them.

19 July 2014 by eqmule
- Fix for missing offset

18 July 2014 by eqmule
- Updated for friday night ninja patch...
- Added 2H Piercing to skill definitions.

16 July 2014 by eqmule
- Updated for patch
- NUM_SPELL_SETS is now 30
- /useitem now searches for items by exact name.
  Example: /useitem "Philter of the Wolf V"
  will uee that potion
  /useitem "Philter of the Wolf VI"
  will use that one...
  prior to this patch doing a /useitem "Philter of the Wolf VI"
  would use "Philter of the Wolf V" if it found that one first...

30 June 2014 by eqmule
- Added new command: /removebuff
  it will remove a buff or a song by name or partial name.
  Usage: /removebuff Summon Drogmor
- Added new command: /makemevisible
  it will make you visible.
  Usage: /makemevisible

26 June 2014 by eqmule
- Fixed MercAAExp,MercAAPoints and MercAAPointsSpent
  this means /echo ${Mercenary.AAPoints} works again.
- Added Leader to the Task TLO it returns a pStringType
  Usage: /echo The task leader is ${Task.Leader}
  Outputs: The task leader is eqmule

23 Jun 2014 by SwiftyMUSE
- Corrected several CTD bugs when a character did not have anything in
  their bank and/or shared bank.

21 Jun 2014 by SwiftyMUSE
- Fixed a bug with pMacroQuestType where pEverQuestType members wouldn't
  inherit correctly. All old ${MacroQuest.} members should work correctly
  now again.

20 Jun 2014 by eqmule
- Updated for patch
- Fixed a problem with writing plugins to MacroQuest.ini when ReadOnly.
  Bug Reported by: Xath
  See: http://www.macroquest2.com/phpBB3/viewtopic.php?f=47&t=19458

19 Jun 2014 by eqmule
- Added back Windows XP Support for GetTickCount64()
  Plugins should change all calls from GetTickCount64()
  to GetTickCount642() which detects if its on winxp
  and calls the old function instead of the new one.
  As a sidenote, if you are still using winxp, know that right this
  moment you have already been pwned and with 100% certainty you are part
  of someones botnet. If you are lucky they wont steal you eqlogin
  just use your computer to click ads or something...
- Fixed a bug with .RankName where two different spells
  can belong to same spellgroup.
  The solution was to compare by SpellGroup AND the spellname.
  Bug Reported by: MacQ
  See http://www.macroquest2.com/phpBB3/viewtopic.php?f=48&t=19455

18 Jun 2014 by eqmule
- Updated for patch.
- The Spell TLO member .RankName now works for combatabilities as well
  Example: /echo My version of Rest is: ${Spell[Rest].RankName}
  Outputs: [MQ2] My version of Rest is: Rest Rk. II

17 Jun 2014 by eqmule
- ${Me.PID} ha been moved to the EverQuest TLO
  so it is now ${EverQuest.PID}
- ${Me.WinTitle} has been moved to the EverQuest TLO
  so it is now ${EverQuest.WinTitle}
- New TLO: EverQuest - Cred: Cybertech
  it has basically the same members as the old MacroQuest TLO
  but I think most of them are more fitting under the EverQuest TLO.
  MacroQuest TLO will inherit EverQuest TLO so backward compatibility is maintained
  BUT new macros should use EverQuest instead.
- Added SpellGroup and SubSpellGroup to the Spell TLO
- Added RankName to the Spell TLO - Cred: petesampras,htw,maskoi
  it returns a pSpellType rather than a pStringType, but since default is the .Name
  and I think thats how most people will use it, its called "RankName"
  Usage: /echo I have the ${Spell[Certitude].RankName} version of Certitude its ID is: ${Spell[Certitude].RankName.ID}
  Output:
  [MQ2] I have the Certitude Rk. II version of Ceritude its ID is:
  Second example: Lets say you have Vinespur Rk. II in your spellbook (and memmed)
  then doing a /cast "${Spell[Vinespur].RankName}" in your macro will cast it, since its
  going to be resolved as /cast "Vinespur Rk. II"
  This should decrease the edititing of inifiles everytime you buy a new rank of a spell.

Friday the 13th!! (of June 2014 by eqmule)
- Added Rank to the Spell TLO, it returns a pIntType thats either 1, 2 or 3 for spells
  and 4-30 for clickys and potions. - Cred: petesampras
  This represents the spell rank, i.e a Rk. II Spell will return a 2.
  Usage: /echo ${Spell[Certitude Rk. II].Rank}
  Outputs: [MQ2] 2
- Added 3 new members to the Character TLO: (a while ago, just forgot to mention it.)
    ZoneBoundX, ZoneBoundY, ZoneBoundZ
	they return a pFloatType
- ${Me.Name}, ${Me.Surname} ${Me.Level} ${Me.ID} now works at charselect as well.
  There is no good reason to duplicate them, so from now on they are fetched from
  LocalPlayer instead since that one exist at charselect, but pCharInfo does not.
- Removed the follow since they are no longer in the client:
	TypeMember(GroupLeaderExp);
	TypeMember(RaidLeaderExp);
	TypeMember(GroupLeaderPoints);
	TypeMember(RaidLeaderPoints);
	TypeMember(PctGroupLeaderExp);
	TypeMember(PctRaidLeaderExp);

10 Jun 2014 by eqmule
- Since someone asked me this:
  -Q: Can you make the /setwintitle set it each time u zone?
  -A: Yes, create a file called zoned.cfg into your Release\Configs Folder
  and paste for example: /SetWinTitle EverQuest - ${Me.Name} (${Zone.ShortName})
  into it.
- Fixed a problem with Auras being detected as a Named spawn. Cred Maskoi.
- Fixed a bug in SearchSpawn where it would return Untargetable mobs
  even though the untargetable flag wasnt set.
  This means ${Spawn[npc radius 100]} wont return Arcane Distillect anymore,
  but ${Spawn[npc untargetable radius 100]} will. (if one is in radius)
- IsInGroup and IsInRaid now checks for Player's corpse as well as Player
  (as long as you specify [pccorpse] in the spawnsearch.)
  This means you can now do stuff like:
  /echo ${SpawnCount[pccorpse Group zradius 50 radius 110]}
  /echo ${SpawnCount[pccorpse Raid zradius 50 radius 110]}

09 Jun 2014 by eqmule
- Fixed? /while
  Feel free to test it and report any bugs.
- Added /GetWinTitle and /SetWinTitle Commands
- Added WinTitle to the Character TLO: it returns a pStringType
- Added PID (Process ID) to the Character TLO: it returns a pIntType
  Usage:
  /SetWinTitle [${EverQuest.PID}] EverQuest - ${Me.Name} (Lvl:${Me.Level} ${Me.Class})
  /echo ${EverQuest.WinTitle}
  [MQ2] [2319] EverQuest - Eqmule (Lvl:100 Shadow Knight)

01 Jun 2014 by eqmule
- Added three new MQ2Type(s): MQ2TimeStampType, MQ2Int64Type and MQ2DoubleType
  MQ2TimeStampType has the same submembers as pTicksType
  with the difference being that the default return value is milliseconds.

- MACRO-BREAKING CHANGE! (if your macro uses Me.GemTimer)
  Look, for years we relied on updating stuff every 6 seconds (1 tick)...
  I had to make this change since the client updates more often nowadays.
  Which is why:
  ${Me.GemTimer[x]} now returns a pTimeStamp.
  The default return is milliseconds until gem is refreshed.
  Usage Example: /echo ${Me.GemTimer[5].TotalSeconds}
  Outputs: [MQ2] 25

- All references to GetTickCount() have been replaced with GetTickCount64()
  This will fix problems related to all timers for people who dont do a complete
  shutdown of their computer earlier or on every 49.7th day.
  Plugin authors should replace all references to GetTickCount() in their plugins
  with GetTickCount64() as well.
- ${Macro.Runtime} now returns a pInt64Type to be able to hold the return of GetTickCount64
  if you are using ${Macro.Runtime} in your macro, make sure it works as intended. 

23 May 2014 by eqmule
- Fixed a fix...
  Sorry but I was in the middle of testing stuff yesterday and today they patched so
  in order to get everything out quick for x2 weekend
  I missed a bug in GetSpellByID, its fixed now (again)

23 May 2014 by eqmule
- Updated for patch

22 May 2014 by eqmule
- Secured a few functions that calls GetSpellByID against buffer overflows.

21 May 2014 by eqmule
- Updated for patch

15 May 2014 by eqmule
- Updated for patch

14 May 2014 by eqmule
- Updated for patch

12 May 2014 by eqmule
- Added nogroup to searchspawn - cred htw
  This means you can do stuff like /echo ${Bool[${NearestSpawn[1, nogroup pc radius 300]}]}
  it will return TRUE if there is at least 1 player within 300 radius of you thats NOT in your group.
- Added case Range: to ItemType

08 May 2014 by SwiftyMUSE
- Update of SpellSlotInfo for SPA's 157 to format as a ranged value
- Added MaxBuffSlots, changed FreeBuffSlots to use the new function that gets the max buff slots

29 Apr 2014 by eqmule
- Updated for patch

26 Apr 2014 by eqmule
- If using an old ItemDB.txt you will now see a message asking you to update it.

24 Apr 2014 by SwiftyMUSE
- Fix for reuse timer in spell slot information
- Fix for random CTD on some spell display
- Fix for CTD when item missing in ItemDB
- Added command /SpellSlotInfo [#|"spell name"]. You can use this to see the spell slot
  information for any spell without having to right-click display through the MQ2ItemDisplay plugin.
- Ground spawn updates

18 Apr 2014 by eqmule
- Fixed a bug in GetSpellByID that would make it return "Unknown Spell" when it 
  should just return 0
  This means macros like scribe.mac will work again.

16 Apr 2014 by eqmule
- Fixed the EQRAIDWINDOW struct
  This means caption classcolors for raidmembers will again work as intended.
- Changed how plugins are loaded from MacroQuest.ini
  I don't think this will affect anyone, but from now on
  when a plugin is unloaded the [Plugins] section will not be erased
  The old mq2plugin=mq2plugin is still valid, but eventually
  you will end up with a list of plugins where the entries
  will look like mq2plugin=1 or mq2plugin=0
  I did this because I'm preparing the loader for being able to unload/load
  plugins directly from its iconmenu.

13 Apr 2014 by SwiftyMUSE
- Added GemIcon, HateGenerated, PvPCalc, Unknown182, Unknown222, Unknown223 to the SPELL struct
- Added HateGenerated to MQ2ItemDisplay output

11 Apr 2014 by SwiftyMUSE
- Merged the MQ2GearScore logic into the base code for MQ2ItemDisplay. This means that MQ2GearScore
  is no longer necessary and MQ2Bzsrch will work correctly for those that want scores.
  In order to use the new functionality, rename your old ini file to MQ2ItemDisplay.ini to get all
  the same values. You can stop using MQ2GearScore and go back to use the base code MQ2ItemDisplay

10 Apr 2014 by SwiftyMUSE
- Update of SpellSlotInfo for SPA's 124/125/132 to format as a ranged percent and specify that SPA 132
  is a # of tick(s)

08 Apr 2014 by SwiftyMUSE
- Rewrite of SpellSlotInfo, uses new function ParseSpellEffect. Pass a pSpell structure, slot number,
  character buffer and it will return a character buffer with the spell effect information
- Fixed issue with MQ2ItemDisplay that would sometimes display the wrong usable classes

08 Apr 2014 by SwiftyMUSE, eqmule
- Corrected datatype refactor to allow for correct type inheritence in MQ2 parser

08 Apr 2014 by eqmule
- Added MaxTargets to the SPELL struct
  This means we can check how many targets a spell will affect, 12 for example.
- Added SpellGroup to the SPELL struct
  This is used to display the spell family for the "Limit: SpellGroup"

06 Apr 2014 by SwiftyMUSE
- Fixed issues with GetSpellNameByID and GetSpellbyID that would cause undefined results or CTD

05 Apr 2014 by eqmule
- Fixed a crash in GetSpellEffectName
- MacroQuest2.exe should work on windows 8.x now

04 Apr 2014 by eqmule
- Update for patch

02 Apr 2014 by SwiftyMUSE
- TEMPORARY fix for C2065 compiler issue on vs2008

02 Apr 2014 by eqmule
- Update for patch
- MacroQuest.ini is now created (from the _default template) if it doesnt exist.
- The item and spelldisplay plugin should display more correct info now
  SwiftyMUSE did most of that grunt work, big props to him for taking it on.
  We will carefully monitor this code and add more fixes as we go to make stacking
  and spell/iteminfo 100% perfect.

30 Mar 2014 by SwiftyMUSE
- Added CreateMQ2NewsWindow for Macroquest.ini file to turn on/off the creation of
  the news window
- Updated stacking checking to ignore bard songs and song window illusions
- Removed the stat change portion of the additional checks for stacking introduced
  on 23 Mar 2014

30 Mar 2014 by eqmule
- Fixed /lootall
- Added Caster to the Spell TLO
  returns a pStringType of the caster of a buff
  Usage: /echo ${Target.Buff[Ancient Flames].Caster}
  [MQ2] eqmule

27 Mar 2014 by CyberTech
- Refactor datatype definitions for MQ2 and ISEQ code
    All datatypes are declared in one file (DataTypeList.h), one time, for both ISXEQ and MQ2.
    Inheritance and Persistence are defined at the same time and location.
    This will avoid the ISXEQ build breaking or falling behind when new datatypes are added to MQ2.
    Additionally, it simplifies the code required for a new MQ2 datatype -- 1 line of code instead of 4

26 Mar 2014 by eqmule
- Fixed Spell[some spell].Description
  it now returns the correct string.
- Added a Slowed,Rooted,Mezzed,Crippled,Snared and Hasted
  to the TargetType TLO.
  they all return a pTargetBuffType TLO which has 3 members:
  Address (pIntType), Index (pIntType) and Duration (pTicksType).
  It also inherits pSpellType.
  This means that you can to stuff like:
  /echo ${Target.Slowed.Name} will fade in ${Target.Slowed.Duration.TotalSeconds}s
  [MQ2] Tepid Deeds will fade in 114s
  /echo ${Target} will break mezz in ${Target.Mezzed.Duration.TotalSeconds}s
  [MQ2] a_pyre_beetle48 will break mezz in 66s

24 Mar 2014 by eqmule
- Added exact match option to spawn searches (Suggested by: petesampras)
 example: /echo ${Spawn[=eqmule]} will find eqmule but not eqmulee.
- Fixed GroupMemberTargeted (this means /target clear works again)
- Added new TLO Member 'Inviter' to the character TLO. (its a pStringType)
 You can check ${Me.Invited} to see if you have a
 group invitation so I figured it would be useful
 to know who actually sent the invite:
 Usage: /echo ${Me.Inviter} just invited me to join their group
 Output: [MQ2] uberplayer00 just invited me to join their group

23 Mar 2014 by SwiftyMUSE
- Corrected itemdisplay to show useable classes for the spell when over level 70
- Corrected to make sure cfg files are executed during refresh injections
- Additional checks for spell stacking.
  (Buffs/Songs will stack (both land) if they are benefical spells and it's some type
  of stat change that was currently causing it to fail)

22 Mar 2014 by SwiftyMUSE
- Corrected useable class name in itemdisplay extension.
- Additional updates for spell effects
- Updates for spell stacking. Added .StacksWith as an alias
  for .WillStack

22 Mar 2014 by eqmule
-NOTE, THIS UPDATE WILL BREAK PLUGINS. (but not that much see below)
 SPELL struct member Level is now ClassLevel
 this was done cause i want you to know which plugins to update.
 ANY place that refers to Level-1 muct be changed to ClassLevel
 do NOT forget to remove the -1
-Updated the launcher.
-Injecting is now faster, it will happen even when eq is not in focus.
 This means injecting will no longer attach to any process it feels like.
 it will only attach to eqgame.exe.
 This is a good thing, (cause it means you wont have to kill the tasktray icon)
 if you need to /unload to do a rebuild for example.
 Also, since mq2main only attaches to eqgame, launchpad will now
 run just fine without dying even when the tasktray icon is up...
 If you /unload you can "reload" from the tasktray icon by selecting
 "Refresh Injections"
 If you start a new session of eqgame.exe mq2main.dll will be autoinjected.
 "Refresh Injections" will only reattach to eqgame.exe(s) that doesn't already
 have a mq2main.dll loaded in its address-space. 
 If one is loaded already it will move on to the next eqgame.exe it finds and try there
 until it has made sure all running eqgame.exe has mq loaded...

18 Mar 2014 by SwiftyMUSE
- Added CountSongs
- Changed .Stacks and .StacksPet to allow the comparison of the songs too
- Added MercType to the list of PlayerClasses
- Added the ability to allow custom offsets for those that need that (See the new privates files, MQ2Globals-private.cpp/.h)
- Added an actordef list to define the names for the various groundspawns.
  (If you find any missing (there are some), please post and they can be added.) Use "/items drop" to see
  the value that needs to be added. I removed the use of weapons.h and grounds.h. They were merged into
  the actordef list.
- Added some missing expansion names
- Added additional spelltype members (thanks PeteSampras)

18 Mar 2014 by eqmule
-IMPORTANT: MacroQuest.ini has been renamed to MacroQuest_default.ini
 I did this because I got tired of that unzipping would overwrite
 mine (which has custom settings in it) everytime there was a new zip.
 New Users that never run MacroQuest2.exe before
 SHOULD remove the _default extension on that file before they start MacroQues2.exe.
 (I want to make MacroQuest2.exe automatically do that at some point if no ini exist,
 but for now its a manual thing)
-Fixed a ctd when you did a /echo ${FindItemBankCount[blah]} with an empty shared bank...
-Fixed EQRAID struct (again)
-Added all known SPAs (458 of them), this means you should not get any more Unknown Spell Effects
 in the Spell Display. (You will get "Please Check" instead but thats for me
 so I know which ones I need to look closer at, dont worry about that for now.
-Added Spell restrictions as well to the spell display info - cred htw

-This is mainly a maintenance release, which means, it has code i am going to finetune later
 as well as some code that is now redundant and will be removed at a later point so we can avoid bloat.
 Hopefully releasing this now, will give those of you that maintain your own versions enough time
 to merge in the new stuff with your own builds before next patch...

-The Readme.chm file is back! (Click ReadMe on the macroquest2 icon...)
 it has compile instructions for VS 2012...

 more can be done to update other sections of it, but we need to start somewhere.
 contact me if you are interested in helping out with that.

16 Mar 2014 by eqmule
-Fixed EQRAIDMEMBER struct
 This means /echo ${Raid.Member[${Me}].Class} (and the likes) will work again.
-Fixed a bug with pRaidType where pSpawnType members wouldn't inherit correctly.
 This means things like /echo ${Raid.Member[${Me}].Race} will work properly (again)... (did it ever work?)

15 Mar 2014 by eqmule
-Fixed the EQRAID struct 
 This means, things like /echo ${Raid.Members} will work again.

13 Mar 2014 by eqmule
-Updated for patch
-Fixed a problem with MQ2Labels showing up as Unknown

12 Mar 2014 by eqmule
-Updated for patch
-The MQ2Type destructor is now virtual Cred: TypePun

09 Mar 2014 by eqmule
-Added Distance3D float member to the Switch TLO
-/click left item is back!! (in all its old days glory...)
 To use: first /itemtarget then /click left item
 Yes you can pick up stuff from the ground without facing it.
 Yes you can open a tradeskill container without facing it.
 BUT make sure you are in range. (20)
 Even though you do not have to be facing the item I still recommend
 you do a /face item (for appearances) before you issue a click left item...
 Please dont abuse this.

01 Mar 2014 by eqmule
-Fixed InvitedToGroup (it was in the wrong place in the struct)

26 Feb 2014 by eqmule
-Made some preparations for future updates related to Custom Help Windows
 Not a critical update unless you are a hardcore plugin author.

23 Feb 2014 by eqmule
-Corrected some offsets that where wrong.
 This should fix a couple ctd's reported on the forum (hopefully)
 Sorry about any downtime this may have caused to your crews...
-CampfireZone wont ctd in neigboirhoods or greater guild halls anymore
 however it wont return anything either until I figure out where that info is located.
-Updated /beepontells and /timestamp to take on AND off as arguments.
 no argument will just toggle, just like before this change.
 This is also saved to macroquest.ini from now on.

21 Feb 2014 by SwiftyMUSE, eqmule
- Updated for patch

20 Feb 2014 by eqmule
-Fixed EQRAID struct 
 This means, things like /echo ${Raid.Members} will again work.

19 Feb 2014 by eqmule
-Updated for patch
-Added LoreGroup and LinkDBValue to CONTENTS struct
 It is used in the linkdb plugin. Cred: SwiftyMUSE

-Added a new TLO Member for Song/Buff, HitCount which will return a pIntType of how many hits a song/buff has left before it fades.
 Usage /echo ${Me.Song[Lich Sting Recourse].HitCount}

-made some adjustments to /itemnotify
 Im not really finished with it, more testing is needed
 but now it can select items when merchantwindow is open.

 and /ctrl /itemnotify should pick up single items as well... *should*
 more to come on this, its complicated... I know the code looks like a complete mess
 but I will clean it up when I know exactly how I want it to work...

05 Feb 2014 by eqmule
-Changed /ini to work in the following way (see below), apperantly there was a bug in my understanding
 of how people wanted it to work.
//	/ini "someini.ini" "the section" "NULL" "NULL"
//	adds a key named NULL and a value named NULL under the [the section]:
//	to remove the key named NULL:
//	/ini "someini.ini" "the section" "NULL" NULL
//	OR /ini "someini.ini" "the section" "NULL"
//	to remove section "the section":
//	/ini "someini.ini" "the section" NULL
//	OR /ini "someini.ini" "the section"
//
//	Basically leaving the third and/or fourth parameter blank will be interpreted as NULL
//	enclosing NULL in quotes will interpret it as an actual string "NULL"

29 Jan 2014 by eqmule
-Fixed a bug in MQ2DataVars.cpp
 itemlinks now works as intended. (again)
-Added some support for ISXEQ and some new commands(/beepoontell,/timestamp) + a lineofsight code change
 cred: Red-One

28 Jan 2014 by eqmule
-Updated for patch

27 Jan 2014 by eqmule
-New Feature: /useitem "item name here"
-New Feature: /itemnotify "item name here" left/rightmouseup
 This means no more need to figure out which slot an item is in, as long as its in our inventory
 it will be "clicked".
 For obvious reasons, rightmouseup only works on clicky items...

-NOTE! MACRO AUTHORS:
Keeping with my modus operandi of "breaking things that are'nt fixed" (properly)
I have made changes to the following:
Macro breaking changes: (please dont panic, its easy to adjust)
1. TLO ${Me.XTarget[x].Type} is now ${Me.XTarget[x].TargetType}
 Reason: XTarget inherits Spawn and since that already contains a .Type member, it was necasary to change it.

2. Ok , so I noticed that everquest sometimes mark chat as SPAM
and in order to do that, they "tag" say,tell, and the rest of the chat if it orignates from another player.
This messes up our eventhandling, and I believe it has for several years.
So, its well overdue for a change, I am sorry about this though, cause this WILL
break some macros (and possibly plugins) that "fixes" this internally...
Here is an example of how a macro would deal with this:

#event healme "#1# says,#*#heal me#*#"

Sub Event_healme(line, Sender)
	/varset Sender ${Sender.Right[-2].Left[-1]}
	/if (${Sender.Equal[eqmule]}) {
		/echo eqmule needs a heal
		/varset healneeded 1
	}
/return

As you can see, unless we "strip" ${Sender} it will never be equal to "eqmule"
cause "eqmule" is actually "\x12\x31eqmule\x12"

Now, the fix for this obviously should be taken care of by core mq, and not your individial macros.
So I have done precicely that.
After building this version of mq, the new event should look like this instead:
Sub Event_tagged(line, Sender)
	/if (${Sender.Equal[eqmule]}) {
		/echo eqmule needs a heal
		/varset healneeded 1
	}
/return

Ok? questions? post on the forum, im releasing this version a month or so before next patch, 
so u should all have plently of time to adjust to this change.

22 Jan 2014 by eqmule
-Updated for patch

21 Jan 2014 by eqmule
-Added two new features
-New Command: /beepontells which is a toggle, can be set in MacroQuest.ini BeepOnTells=1 in the [MacroQuest] section.
 well... thats what it does, u get a tell... it beeps...
-New Command: /timestamp which is a toggle, can be set in MacroQuest.ini TimeStampChat=1 in the [MacroQuest] section.
 Basically it timestamps all chat when its on...
 NOTE: The timestamp takes place AFTER chatevents are handled, so at least in theory
 this should NOT have any adverse effects when turned on.

20 Jan 2014 by eqmule
-pinstCTaskWnd is back, dont know when it got lost...
-Added new TLO "Task" its useful for shared tasks(quests).
 it has the following members:
 -Title returns a pStringType of the shared task.
 -Timer returns a pTicksType of the amount of time left before task expires.
 -Members returns a pIntType of how many members the task has.
 -Member returns a pTaskMemberType
  pTaskMemberType has the following members:
  -Name returns a pStringType
  -Leader returns a pBoolType of TRUE or FALSE if the member is the task leader or not
  -Index returns a pIntType of the members taskindex, i.e where in the list it is... 1-6
Usage:
       /if (${Task.Member[Eqmule].Leader}) {
              /echo I am the leader of ${Task.Title} which expires in ${Task.Timer.TotalMinutes}...
	   }
	   /echo Task Member 2 is ${Task.Member[2]}
Output:
      [MQ2] I am the leader of Hatching a Plan which expires in 243 minutes...
      [MQ2] Task Member 2 is Eluidiaan

-XTarget now inherits pSpawnType
 this means that you can now do stuff like:
 /echo ${Me.XTarget[1].PctHPs}
 [MQ2] 93
 /echo ${Me.XTarget[8].Level}
 [MQ2] 16
 NOTE: max XTarget is 10... I dont think doing /echo ${Me.XTarget[11].Level} will turn out good for anyone...

 Please update ALL macros that targets mobs around you *when fighting* to check their HP to use XTarget[x].PctHPs instead.
 HINT: This is not a suggestion, its a very strong recommendation/borderline order.
 The reason for this is that:
 1. Targeting multiple mobs over and over just to check their HP, SLAMS the eq servers with targetpackets.
 2. It is BAD practice and it slows down YOUR macro, as well as the eq servers.
 3. For your own good, detecting botters are extremely easy by just watching how your character targets.
    no "real" player will target 50 mobs around him in a couple seconds, just to select the one with the lowest HP.

04 Jan 2014 by eqmule
-Added ActiveDisc to the Character TLO, it returns a pSpellType if a discipline is active. (otherwise NULL)

 usage: /if (${Me.ActiveDisc.ID}) {
			/echo Yes I am using a Discipline, and its ${Me.ActiveDisc.Name}, the spell id is ${Me.ActiveDisc.ID}
		}
 
02 Jan 2014 by eqmule

								HAPPY NEW YEAR!!!
We have had a good 2013, I expect to add some exciting new things as well as continue
work on updating and making MQ2 better and better this year.
Stay tuned, and thank you for all of your support!

-This is NOT a critical update (no need to update unless you really need the following:)
-Added GetCurrencyIDByName
-Added new Character TLO Member AltCurrency which returns a pIntType
 usage: /echo ${Me.AltCurrency[Marks of Valor]}
        /echo ${Me.AltCurrency[31]}
 Cred: desgn
-Added ZoneFlags to the pZoneType TLO, it returns a pIntType
-Added Category and Subcategory Members to the Spell TLO, they return pStringType
-Fixed a CTD in ${DisplayItem.StackSize}
-Added delete functionality to the /ini command
 usage: NULL required: http://www.macroquest2.com/phpBB3/viewtopic.php?t=12574&highlight=delete
       no NULL needed: http://www.macroquest2.com/phpBB3/viewtopic.php?f=28&t=18467

 Both approaches are valid and will work for backward compatability.

15 Dec 2013 by eqmule
-This is NOT a critical update (no need to update unless you really need the following:)
 I just added FindItemByID and renamed FindItem to FindItemByName
-Updated ${Mercenary.State} to return "NOMERC" if you dont have a merc.

-There is a /while command in right now (has been for a while -pun intended)
 I just wasnt ready to announce it earlier, look, this is extremely beta.
 IF you are gonna try it, you cannot expect it to work perfectly
 I basically only tried:
 /while (${Target.ID}) {
	/delay 1s <--- IMPORTANT
	/echo Hi there we have a target
 }
 You can NOT do:
 /while (something) /echo hi there
 
 right now it NEEDS the {} enclosure...
 and please unless you want your cpu to freak out... use a "/delay something" within that closure...
 see my example above (the <-- IMPORTANT)

11 Dec 2013 by eqmule
-Updated for patch
-Updated AltAdvManager::GetAltAbility with second parameter, I dont know what it is yet, rank? level?
-Fix for SpawnInfo->Trader and SpawnInfo->Buyer

06 Dec 2013 by eqmule
-Fixed void CTabWnd::SetPage(int,bool,bool);
(this means aapurchase and the likes works again...)
your're welcome...

05 Dec 2013 by eqmule
-Updated for patch

27 Nov 2013 by SwiftyMUSE
-Added AAPointsAssigned to Me TLO

16 Nov 2013 by EqMule
-Fix for ${Target.AggroHolder} it now properly return Pets and Mercenary SpawnTypes as well as Players.
 There is still some work to do on this TLO, for example it wont return
 yourself, this is not intentional, its on my todo list.

-Added support for /itemnotify with bags closed for bank and shared bank as well.

-Fixed a bug where if you sent a /itemnotify in <pack> <slot> leftmouseup 
 and you had the item on a hotbutton, instead of picking it up, it would activate it.
 This means that from now on, if you issue a /itemnotify leftmouseup command... you can be 100% sure
 it WILL pick up the item, not activate it...

14 Nov 2013 by EqMule
-Updated for patch
-"/itemnotify in" changed to work even if bags are closed.
 example: /itemnotify in pack1 1 leftmouseup ( Will pick up the item in pack1 slot 1 even if the bag is closed...)

 Note: that this is pretty much untested right now, let me know of any issues.

10 Nov 2013 by SwiftyMUSE
- added MaxLevel to Spell TLO
  the purpose was to allow autobot to get the max mezz level automatically
  and avoid hardcoding it in the macro itself.

07 Nov 2013 by EqMule
-Fix for Contents.Power
-Added a manifest to MacroQuest2.exe so it will requireAdmin automatically.
-Updated all visual studio vcxproj files to use the v110xp toolset.

its time for you guys to update to vs2012 sp3 or newer if you want to use the vs2012 .sln
For the rest of you, this shouldnt have an impact, just use old MacroQuest2.sln

as for the strcpy_s error, this is intentional, upgrade your visual studio to a version released after 2006.
you cannot use vs 6.0 anymore (unless you change them all back to strcpy)

06 Nov 2013 by EqMule
-Updated for patch
- Changed top #turbo to 80, still defaults to 20
-Brought back an old friend from the dead... /click left door
 You do not *HAVE* to face the door to "click" it but I still recommend that you do, your char doesn't need the attention...
Usage:
Sub OpenDoor
:retrydoortarget
	/doortarget DOOR1
	/delay 1
	/if (!${Switch.ID}) {
		/goto :retrydoortarget
	}
	/face door nolook
	/delay 1
:retryopendoor
	/if (!${Switch.Open}) {
		/click left door
		/delay 1s
		/goto :retryopendoor
	}
/return

29 Oct 2013 by EqMule
-Cast item works on items in bags now if you have VoA or higher expansion.
cred to desgn for code/suggestion

26 Oct 2013 by EqMule
-Added a new member to the Target TLO:
${Target.AggroHolder} it returns a pSpawnType of whoever your target is most angry with and currently attacking, 
i.e they guy that has the most aggro.
This can be used for ANY Target, you dont even have to have aggro yourself or even be in group with them.
You can run by someone fighting, select their target and this will return whoever its most angry with...
/echo ${Target.AggroHolder}
[MQ2] EqMule

***OK THE NEXT FIX "might" break some macros, BUT, this is how it is meant to work for consistency, so... deal with it please.***
-Fixed ${Group.Member[<thename>].PctAggro and ${Group.Member[x].PctAggro
/echo ${Group.Member[eqmule].Index}
[MQ2] 3			<-- im groupmember 3
/echo ${Group.Member[3].Name}
[MQ2] Eqmule	<-- see?
/echo ${Group.Member[3].PctAggro	<-- it works with the number
[MQ2] 54		<-- my aggro
/echo ${Group.Member[Eqmule].PctAggro	<-- as well as the name
[MQ2] 54		<-- my aggro

23 Oct 2013 by EqMule
-NOTE TO: Macroauthors, Macro breaking CHANGE!

 Look, to prepare for a PctAggro fix, I needed to make a change to how ${Group.Member[<TheName>]} works
 This will most likely BREAK some people macros
 BUT it is going to be consistant with how other TLO's work that deal with Names and so on.
 so in the end you will thank me for making this change.
 From Now On: ${Group.Member[<TheName>} returns a pGroupMemberType NOT a pIntType
 SO IF you need the Index of a GroupMember, I have added a new member called: Index
 Example of how it worked BEFORE THIS PATCH:
 /echo ${Group.Member[${Me.Name}]}
 [MQ2] 0
 Example of how it works AFTER THIS PATCH:
 /echo ${Group.Member[${Me.Name}]}
 [MQ2] Soandso
 BECAUSE the new type is a pGroupMemberType, it also inherits pSpawnType which is why you can also do:
 /echo ${Group.Member[${Me.Name}].Class}
 [MQ2] Wizard
 I hope you all can see the benefit of being able to directly access the pSpawnType in this way...
 But, to get back to the index:
 To actually get the index do a:
 /echo ${Group.Member[${Me.Name}].Index}
 [MQ2] 0

 We good?

21 Oct 2013 by EqMule
-Fixed ${Pet.Body.ID} and ${Mercenary.Body.ID} crashes (when no pet/mercenary was up)

20 Oct 2013 by EqMule
-Added Prestige to the Item TLO:
usage: /echo ${Cursor.Prestige} returns a pBoolType TRUE if its a Prestige item otherwise FALSE

19 Oct 2013 by EqMule
-Added Subscription to the Character TLO:
usage: /echo ${Me.Subscription} returns a pStringType "UNKNOWN","FREE","SILVER" or "GOLD"

15 Oct 2013 by EqMule
-Added EnduranceCost to the Spell TLO:
usage: /echo ${Spell[Malarian Mantle].EnduranceCost} returns a pIntType
-Added PctPower to Item TLO:
usage /echo ${Me.Inventory[powersource].PctPower} returns a pFloatType

14 Oct 2013 by EqMule
-Added 2 new Members to the Character TLO:
${Me.PctMercAAExp} which returns a float of the current percent of exp your mercenary has.
and
${Me.MercAAExp} which returns the actual pIntType

13 Oct 2013 by EqMule
-Fix For macros not loading...

13 Oct 2013 by EqMule
-Fix for ${Group.Member[x].Pet}

12 Oct 2013 by EqMule
-Added Support for CustomPlugins.ini
 it only have 2 sections and in the Macroquest Section only DebugSpewToFile is valid
 in the Plugins section you can add as many plugins as u like...
 /plugin unload on a custom plugin will unload it (as it should), but it will NOT write the change to the CustomPlugins.ini.
 That behaviour is by design. If you dont want a plugin to be loaded, you should manually remove it from the list.
 Example of what my CustomPlugins.ini looks like:
 [MacroQuest]
 DebugSpewToFile=1

 [Plugins]
 mq2AutoLogin=mq2AutoLogin

12 Oct 2013 by EqMule
-Fix for a crash in the "Clearing A Path" instance in Dead Hills
 this will most likely fix other instance crashes as well in the new zones.
 however i couldnt log in game to test, so report in bugs forum if u still crash
 when zoning in.

12 Oct 2013 by EqMule
-Fix for ${Me.Pet.Following} and ${Me.Mercenary.Following}
-Todo: Fix ${Me.Inventory[powersource].Power}

11 Oct 2013 by EqMule
-Removed PetTarget and PetCombat
-Added new TLO members for ${Me.Pet}
- Buff		example: /echo ${Me.Pet.Buff[1]} returns a pSpellType
			example: /echo ${Me.Pet.Buff[Spirit of Wolf]} returns a pIntType (The slot the buff is in)
- Combat	example: /echo ${Me.Pet.Combat} returns a pBoolType TRUE or FALSE (on/off)
- GHold		example: /echo ${Me.Pet.GHold} returns a pBoolType TRUE or FALSE (on/off)
- Hold		example: /echo ${Me.Pet.Hold} returns a pBoolType TRUE or FALSE (on/off)
- ReGroup	example: /echo ${Me.Pet.ReGroup} returns a pBoolType TRUE or FALSE (on/off)
- Stance	example: /echo ${Me.Pet.Stance} returns a pStringType "FOLLOW" or "GUARD"
- Stop		example: /echo ${Me.Pet.Stop} returns a pBoolType TRUE or FALSE (on/off)
- Target	example: /echo ${Me.Pet.Target} returns a pSpawnType of the pets current target
- Taunt		example: /echo ${Me.Pet.Taunt} returns a pBoolType TRUE or FALSE (on/off)

10 Oct 2013 by EqMule
-Updated for patch
-Added new TLO ${Mercenary}
It returns a SpawnType so you have access to all spawnmembers.
As well as these four new ones:
${Mercenary.State} (stringtype) which returns strings: "DEAD" "SUSPENDED" "ACTIVE" or "UNKNOWN";
${Mercenary.StateID} (int) which returns the state as a number (mostly good for debugging)
${Mercenary.Stance} (stringtype) which return the Stance as a string
${Mercenary.AAPoints} (int) returns how many unspent mercenary AA you have.
I Plan to add more stuff later if needed. Those are the most useful for now...

09 Oct 2013 by EqMule
-Fix for Bank and SharedBank members in CHARINFO struct
(thanks to Drakhhen for making me aware of this bug)

08 Oct 2013 by EqMule
- Updated for Oct 7-8 2013 patch
- Shared Bank now has 4 slots
- I will add a TLO for the new mercenary AA
 but I need more time to look into it, unless someone beats me to it.
 For now use the UI...
- Added a couple new TLO's
 /echo ${Me.PetTarget}
 will return the spawn your pet has targeted.
 so you can do /echo ${Me.PetTarget.ID} and so on to get more info out... 
- /echo ${Me.PetCombat}
 is the pet attacking something? 
 returns TRUE or FALSE 

Im pretty sure these 2 can use some more work, but should work in most situations I think...

22 Sep 2013 by EqMule
- Added Me.ZoneBound which returns Zone information for the zone you are bound in
  Usage:
	/if (${Zone.ID}==${Me.ZoneBound.ID}) {
		/echo crap im back at bindpoint, did I die?
	}
18 Sep 2013 by EqMule
- Updated for patch
21 Aug 2013 by EqMule
- Updated for patch
18 July 2013 by EqMule
- Added support for /useitem
  Example: /useitem ${FindItem[=worn totem].ItemSlot} ${FindItem[=worn totem].ItemSlot2}
  Note: you need VOA expansion or newer for /useitem to work, its a soe, not an mq2 command
- Fixed listselect *
	Example: /notify MMTW_MerchantWnd SubtypeListBox listselect 10
			 Will select the Tier V Healer listitem in the Mercenary Merchant Window.
	
	*listselect wasnt able to actually "select" items, it only "highlighted" them prior to this fix.
17 July 2013 by EqMule
- Added comboselect*
	Example: /notify MMTW_MerchantWnd TypeComboBox comboselect 2
			 Will select Journeyman Mercenaries in the Mercenary Merchant Window.
	
	*listselect still works when you just need to "set" an item in a combobox
	but when you want it to actually do the "select" use comboselect.

16 July 2013 by EqMule
- Updated for Jul 16 patch
- Added Item.Damage (thanks to nod77)
- Added new TLO GetCurSel (thanks to Dewey2461) see http://www.macroquest2.com/phpBB3/viewtopic.php?f=30&t=18947
- report bugs to me on irc or on the forum

22 June 2013 by ieatacid
- Fixed window.Enabled

20 June 2013 by EqMule, ieatacid
- Updated for Jun 19th patch

2 June 2013 by ieatacid
- MacroQuest.GameState now returns 'PRECHARSELECT' when applicable

17 May 2013 by EqMule, ieatacid
- Updated for May 14th patch

21 April 2013 by ieatacid
- MQ2Map fixed

21 April 2013 by ieatacid, EqMule
- Updated for April 17th patch

21 March 2013 by ieatacid
- Fixed keybind issues (?)

16 March 2013 by ieatacid
- Updated for March 13th/14th patch

16 February 2013 by ieatacid
- Updated for Feb. 13th/14th patch

20 January 2013 by ieatacid
- Fixed _CXWND.pParentWindow crash
- Fixed MQ2ItemDisplay crash

19 January 2013 by ieatacid
- Fixed MQ2ItemDisplay
- Fix corpse crashes
- Fixed a couple inventory struct members that were off -- item.stack and some others should work correctly now
- Fixed Me.Pet

18 January 2013 by ieatacid
- Updated for January 16/17 patch

4 January 2013 by ieatacid
- Fixed _ITEMINFO.Clairvoyance
- Fixed HasExpansion function

24 December 2012 by ieatacid
- MQ2ItemDisplay: fixed duplicate spell data being displayed

13 December 2012 by ieatacid
- Updated for December 12th patch
- FIXED OLD COMPILER WARNINGS

9 December 2012 by ieatacid
- Added ability to check if your account has a specific expansion enabled
... bool character.HaveExpansion[n]: Check if you have an expansion by number
... bool character.HaveExpansion[name]: Check if you have an expansion by name (full name not abbreviation)
... Added function for checking expansion availability. See HasExpansion function in MQ2Utilities.cpp for more info
- Added access to aggro data
... int character.PctAggro: Your aggro percentage
... int character.SecondaryPctAggro: Secondary aggro percentage
... spawn character.SecondaryAggroPlayer: spawninfo for secondary aggro player
... spawn character.AggroLock: spawninfo for aggro lock player
... int target.PctAggro: target's aggro percentage on you (same as character.PctAggro)
... int target.SecondaryPctAggro: target's secondary aggro percent (same as character.SecondaryPctAggro)
... spawn target.SecondaryAggroPlayer: spawninfo for target's secondary aggro player (same as character.SecondaryAggroPlayer)
... int groupmember.PctAggro: group member's aggro percentage
... int xtarget.PctAggro: xtarget's aggro percentage

3 December 2012 by ieatacid
- Fixed MQ2Bzsrch.  bazaaritem.Value has been removed because it's no longer sent with the item data

29 November 2012 by ieatacid
- Fixed alternate ability bug
- Fixed Me.CombatState
- MQ2Bzsrch is still broken, don't load it

28 November 2012 by ieatacid
- Updated for today's patch

23 November 2012 by ieatacid
- Fixed MQ2FPS (it once again stops rendering)

15 November 2012 by ieatacid
- Fixed custom chat channel join/leave messages not firing

12 November 2012 by ieatacid
- Fixed UI crashes

10 November 2012 by ieatacid
- Fixed alt ability bug

9 November 2012 by ieatacid
- Updated for November 7th patch
- Due to the introduction of ASLR into the client, offset names in eqgame.h have been changed as it was the easiest route to take in adapting the code base
- A function has been added to MQ2Inlines.h for plugins that need to adjust their own offsets for ASLR: DWORD FixOffset(DWORD nOffset);
... It takes the offset as a parameter and returns the recalculated offset

18 September 2012 by ieatacid
- Updated for patch on the 16th

25 September 2012 by ieatacid
- Updated for patch

19 September 2012 by ieatacid
- Updated for patch

16 August 2012 by ieatacid
- Updated for patch

19 July 2012 by dkaa, ieatacid
- Updated for patch

27 June 2012 by ieatacid
- Updated for patch

13 April 2012 by ieatacid
- Updated for patch

31a March 2012 by dkaa
-- Fixed DeleteAll, which was crashing MQ2Tracking...

31 March 2012 by dkaa
-- Fixed MyTradeReady, etc
-- Fixed various window crashes
-- Broke all the plugins that create their own window.  While consolidating some code, I ran into the problem that Show is both member data and function.  Do the data member changed to dShow, which means plugins like MQ2BagWnd have to change too.

23 March 2012 by ieatacid, dkaa
- Updated for March 22nd patch
- Added mapfilter TargetPath
... when enabled, right-clicking a spawn on the map will make it your target and draw a path to it on the map and in the world
... off by default

03 February 2012 by dkaa
- Kill launchpad if we are injected.  Launchpad is snooping into all processes.

15 January 2012 by dkaa
- Updated to fix /lootall

17 December 2011 by ieatacid
- Updated for today's patch

15 December 2011 by ieatacid
- Fixed spell manager crash

14 December 2011 by ieatacid
- Updated for today's patch

23 November 2011 by ieatacid
- Fixed _EQINVSLOTWND struct
- Added Me.GemTimer to retrieve the refresh time on spell gems, returns ticks type

18 November 2011 by ieatacid
- Updated for November 15th patch

11 October 2011 by ieatacid
- Fixed Me.TributeTimer

15 September 2011 by ieatacid
- Updated for today's patch

19 August 2011 by ieatacid
- Fixed some campfire stuff

30 June 2011 by ieatacid, dkaa
- Updated for today's patch

28 April 2011 by dkaa
- updated for the patch

20 April 2011 by dkaa
- fix for XTarget -- thanks, drkrain

19 April 2011 by dkaa
- added Me.SkillCap

14 April 2011 by ieatacid
- Updated for April 13th patch

6 April 2011 by ieatacid
- Added Me.MercenaryStance -- returns current active mercenary stance as a string, default is NULL

23 March 2011 by dkaa
- Fixed GetSTMLText -- you need the new eqbcs
- Fixed SetSTMLText -- you need the new eqbcs
- Fixed AppendSTMLText -- you need the new eqbcs
- Added a constant for the chat font offset so the /bcfont will work again
- Added the class CXStr &  CXStr::operator=(class CXStr const &) offset.
- This is all brainiac's fault.

17 March 2011 by dkaa
-  Jaysus, a patch on Paddy's day.

9 March 2011 by ieatacid
- Updated for today's patch

5 March 2011 by dkaa
- Fixed window.Enabled

19 February 2011 by ieatacid
- Me.Aura now returns the effect name as a string instead of a spell type.  If you need access to the spell data, look it up using the Spell TLO

17 February 2011 by ieatacid
- Updated for today's patch

15 February 2011 by dkaa
- fixed NoDrop again

13 February 2011 by ieatacid
- Fixed item.NoDrop
- Me.Aura now returns the name of the effect in the aura window if it can't find the matching spell
- _FELLOWSHIPINFO fix (thanks, Drakhhen)
- Fixed CListWnd::DeleteAll function offset (thanks, brainiac)

12 February 2011 by ieatacid, dkaa
- Updated for February 9th and 11th patches

16 January 2011 by dkaa
- Fixed IsNamed for some of the newer zone.  Thanks, el_nene.

16 January 2011 by ieatacid
- Fixed spawn.Levitate
- Fixed Me.FreeInventory

13 January 2011 by ieatacid
- Updated for today's patch

8 December 2010 by ieatacid
- Updated for today's patch

7 December 2010 by ieatacid
- Fixed "/click left" crash

4 December 2010 by ieatacid
- Added Me.Haste which reports total haste as it appears in the stats tab of the inventory window
- Changed EQ_Character::DoCombatAbility to return bool instead of void, as it is in the client

16 November 2010 by ieatacid
- Fixed for Me.FreeInventory

10 November 2010 by ieatacid
- Updated for today's patch

9 November 2010 by ieatacid
- Fixed /lootall crash

5 November 2010 by dkaa
- Fixed RightClickedOnPlayer
- Fixed item.Stacks, item.FreeStacks, and item.StackCount

1 November 2010 by ieatacid
- Fixed GetFullZone and GetShortZone crashes

29 October 2010 by dkaa
- Fixed SelectedItem and some crashes

26 October 2010 by ieatacid
- Updated for today's patch

23 October 2010 by dkaa
- Fixed the loot window and looting

22 October 2010 by dkaa
- Fixed the VC6 compile issue.
- Fixed some crashes.
- Fixed FindItem so it returns the correct slot.

21 October 2010 by ieatacid, dkaa
- Updated for today's patch
- Bug fixes and code changes for the October 16th patch

16 October 2010 by ieatacid, dkaa
- Updated for October 12th patch

15 September 2010 by ieatacid, dkaa
- Updated for today's patch

8 September 2010 by ieatacid, dkaa
- Updated for today's patch

18 August 2010 by ieatacid
- Updated for today's patch

29 July 2010 by dkaa
- Fixed a problem with Dar.  Thanks, Minymezz

28 July 2010 by ieatacid
- Updated for today's patch
- Adjusted /doability to look for your abilities in a similar way the client does, further eliminating it relying on abilities being mapped to action window buttons

14 July 2010 by ieatacid, dkaa
- Updated for today's patch

9 June 2010 by ieatacid
- Updated for today's patch

13 May 2010 by dkaa
- made the chat window history a constant to promote harmony

13 May 2010 by ieatacid
- Updated for today's patch
- Fixed Me.Dar and Me.Buff.Dar

12 May 2010 by ieatacid
- Updated for today's patch

10 May 2010 by ieatacid
- Fixed the 'listselect' window notification so you no longer need to 'leftmouse' and 'leftmouseup' after. Macros will need to be adjusted accordingly

14 April 2010 by ieatacid
- Updated for today's patch

10 March 2010 by ieatacid
- Updated for today's patch

13 January 2010 by ieatacid
- Updated for today's patch

7 January 2010 by dkaa
- Fixed the buff count to 30, song count to 20

24 December 2009 by ieatacid
- Added Me.XTarget.  See wiki for details: http://www.macroquest2.com/wiki/index.php/DataType:xtarget

18 December 2009 by SwiftyMUSE
- Updated for today's patch

15 December 2009 by SwiftyMUSE
- Updated for today's patch

14 December 2009 by dkaa
- Fix for AltAblity and Underfoot

8 December 2009 by ieatacid, SwiftyMUSE
- Updated for today's patch

19 November 2009 by ieatacid
- Updated for today's patch

18 November 2009 by dkaa
- added npccorpse and pccorpse to the spawn search filters

14 November 2009 by ieatacid
- Fix for EQMERCHWINDOW struct which will fix various things that reference it

14 November 2009 by dkaa
- Fix for labels -- added CLABELWND which is not, in fact, a CSIDLWND

13 November 2009 by dkaa
- Fix for inventory problems (corrected InvSlotWnd)

12 November 2009 by ieatacid, dkaa, SwiftyMUSE
- Updated for November 11th patch

21 October 2009 by ieatacid
- Updated for today's patch

8 October 2009 by ieatacid
- Updated for today's patch

21 September 2009 by ieatacid
- FindItemCount TLO now searches for augs on items

15 September 2009 by SwiftyMUSE
- Updated for today's patch

6 September 2009 by dkaa
- added el_nene's FromData changes

6 September 2009 by ieatacid
- Added spawn.Following which returns the spawn that a player is /following, or your pet's target

31 August 2009 by ieatacid
- Fixed _SPELL struct that changed in July
- Changed GAMESTATE_PRECHARSELECT from '6' to '-1'

19 August 2009 by ieatacid
- Updated offsets for today's patch

17 August 2009 by ieatacid
- Mouse_Aux3, Mouse_Aux4, Mouse_Aux5 added to dikeys.h

16 August 2009 by ieatacid
- Added mouse buttons to dikeys.h (Mouse_Mid, Mouse_Aux1, Mouse_Aux2).  This should let you /bind them now and eliminate associated crashes

14 August 2009 by pms
- fix for shownames
  http://www.macroquest2.com/phpBB2/viewtopic.php?t=16365

14 August 2009 by brainiac, dkaa
- Updated for the 08/12 patch

15 July 2009 by SwiftyMUSE
- Updated for today's patch

14 July 2009 by SwiftyMUSE
- Changed NUM_SPELL_GEMS to reflect the additional 2 added by the devs.

3 July 2009 by ieatacid
- Fixed /loadspells and other functions that rely on the _SPELLFAVORITE struct
- Updated MQ2ItemDisplay -- it now shows our extra item info when the modified/unmodified button is pressed (thanks pms for the idea)

29 June 2009 by ieatacid
- gGameState now gets set correctly when camping to desktop or server-select screen

24 June 2009 by ieatacid
- Reverted changes to CleanUI detour to fix MQ2ChatWnd crash when reloading the UI
- Changed tooltip handling in MQItemdisplay to work more efficiently and fix a bug with the left ear slot

24 June 2009 by SwiftyMUSE
- Updated for today's patch

21 June 2009 by ieatacid
- Fixed suffix display bug in captions (the error was in _SPAWNINFO)

20 June 2009 by SwiftyMUSE
- Backed out bug fix for MQ captions.
- Generate correct gGameState when camping (server/desktop).  This should fix random crashes in plugins when they think they are still "INGAME" but are really at server select screen.

18 June 2009 by SwiftyMUSE, ieatacid
- Updated for today's patch
- Added NUM_BUFF_SLOTS to handle the everchanging number of buffs in the target and pet windows.

17 June 2009 by SwiftyMUSE
- Added the command history functionality to MQ2ChatWnd (thanks PMS)

15 June 2009 by dkaa
- Fixed bug NoDrop on items on FV and other special servers

15 June 2009 by SwiftyMUSE
- Fixed bug with flashing MQ captions.
- Fixed bug with tooltips.  If you had a clicky item equipped in the left ear, the target window (and possibly others) would show tooltips baseed on "item name(ready)" instead of "buff name (time remaining)".
- Added filtering of macro ended messages.
- Added additional functionality to MQ2ChatWnd (thanks PMS)
   The window will redraw right away when you reload your UI in game, rather than waiting for the first text output request to recreate itself. 
   AutoScroll - on by default/normal behavior 
   NoCharSelect - off by default/normal behavior 
   SaveByChar - on by default/normal behavior 

12 June 2009 by SwiftyMUSE
- Updated for today's patch

11 June 2009 by ieatacid
- Fixed /unload crash on Windows 7 (and Vista?)

11 June 2009 by SwiftyMUSE, dkaa
- Fixed target.buff

10 June 2009 by ieatacid, SwiftyMUSE
- Updated for today's patch

21 May 2009 by SwiftyMUSE
- Updated for today's patch

15 May 2009 by ieatacid, dkaa
- Fixed guild struct and related functions
- Fixed pet window struct
- Removed MAX_GUILDS as it is no longer used

14 May 2009 by SwiftyMUSE
- Updated for today's patch

6 May 2009 by ieatacid
- Added spawn.Owner which returns a spawn type for a mercenary's owner

26 April 2009 by ieatacid
- Fixed group role issues

08 April 2009 by ieatacid
- TOTAL_SPELL_COUNT fix

07 April 2009 by SwiftyMUSE, dkaa, ieatacid
- Updated for today's patch

29 March 2009 by ieatacid
- Added Me.Mercenary which returns one of the following: SUSPEND, ACTIVE, NULL, UNKNOWN

21 March 2009 by ieatacid
- Me.CombatAbilityTimer and Me.CombatAbilityReady should now function correctly

19 March 2009 by SwiftyMUSE
- Updated for today's patch

15 March 2009 by ieatacid
- Fix for active leadership abilities
- Fix for GetCombatAbilityTimer crash (dkaa)

12 March 2009 by ieatacid, SwiftyMUSE
- Updated for today's patch

09 March 2009 by SwiftyMUSE
- Fixed aura (by name).  You can determine if an aura is active with Me.Aura[#aura name effect].ID
- Fix for buff stacking issue
- Cleaned up merc names for Group.Member[#]

12 February 2009 by dkaa, ieatacid, SwiftyMUSE
- Fixed pet buff window information/stackspet
- Fixed NPCCorpse mapfilter toggle

12 February 2009 by ieatacid, SwiftyMUSE
- Updated for the patch on the 11th

9 February 2009 by SwiftyMUSE
- Added exact match option to spawn searchs (use a "=" immediately preceeding the name being searched for)
- Updated named mob identification.  Named mobs will not exist in non-combat zones and warders, familiars, etc. have been demoted from their named status.
- Added /mapfilter option for named spawns (will toggle between named/normal npcs when npc filtering is active)
- Updated /mapfilter corpse as a master toggle for PC/NPC corpses.  When active, you can toggle PC/NPC filtering using PCCorpse/NPCCorpse respectively.
- Added Faycites, Chronobines as additional alternate currencies

31 January 2009 by dkaa
- added "targetable" as a spawn search modifier

20 January 2009 by ieatacid, dkaa
- Updated for today's patch

18 January 2009 by ieatacid
- Adjusted spawn types for banners.  The client lists the following races as banners: 500, 553-557, 586

17 January 2009 by ieatacid
- Added "/mqclear" command to MQ2ChatWnd which, you guessed it, clears the MQ2 chat window.  This does it the right way and removes all text from the window, unlike some plugins I've seen that just add 11ty new lines (\n) to the chat window
- Fixed "/setautorun".  It was saving incorrectly so AutoRun ini entries would never be processed (thanks pms)
- The "/dosocial" command should now work properly

11 January 2009 by ieatacid, SwiftyMUSE
- Events will once again trigger on "You have entered <zone name>."
- Completed formatting corrections for using spaces vs. tabs
- Corrected bug with spawnsearch.  Spawn[id 0] WILL NO LONGER return the same values as ${Me}.  You have been warned.
- Corrected spell stacking bug with some new spells (.Stacks/.WillStack)

29 December 2008 by dkaa
- added params to the /exec command (thanks three-p-o)

11 December 2008 by dkaa
- fixed a bug in the pet window with BuffFadeETA
- turned of macro error logging by default because it causes crashes if the log file is unwriteable

11 December 2008 by SwiftyMUSE
- updated for today's patch

10 December 2008 by SwiftyMUSE, ieatacid, dkaa
- updated for today's patch

10 December 2008 by dkaa
- Macro errors are now logged to a file

29 November 2008 by ieatacid
- Removed window manager drawing of the cursor on each pulse while in screen mode 3 (UI hidden) -- not needed since EQ switched to using Windows' cursor

05 November 2008 by ieatacid
- Fixed caption crash that happened on some untargetables
- Added "Flyer" spawn type for spawns that appear in some zones with NaN location data, which will filter them from NPC spawns
- Fixed Me.Aura bug when passing a number to it

03 November 2008 by dkaa
- added Triple Attack to skills.h

29 October 2008 by SwiftyMUSE
- Updated for today's patch

27 October 2008 by ieatacid
- Removed BuffUpdate from the target type. It's no longer cleared when you switch/release targets and, as such, serves no real purpose

22 October 2008 by ieatacid
- Added mercenary as a spawn type and map filter option
- Added bool mercenary to groupmember type
- Me.Aura now can now receive an index to access more than one aura (no index defaults to the first aura)

21 October 2008 by SwiftyMUSE
- Updated for October 21st patch

19 October 2008 by dkaa
- fixed the problem with the first line of macro not being run if /macro 
    was invoke within a macro.

17 October 2008 by SwiftyMUSE
- Added Spawn.Loc and .LocYX.  Loc is a float formatted string, LocYX is an int formatted string.
- Display permanent buff timers as "Perm" not "-0:18"
- Misc source cleanup

12 October 2008 by ieatacid
- Added BuffDuration to target type. It takes the buff name or number as a parameter and returns a ticks type.
- Added to Group TLO: string MainTank, string MainAssist, string Puller
- Added to groupmember type: bool MainTank, bool MainAssist, bool Puller

11 October 2008 by SwiftyMUSE
- Update mappable commands with all correct values, looks like it was not done in initial patch
- Update for Me.State.  If you are on a mount it will return "MOUNT" instead of continuing on and returning "STAND"

11 October 2008 by dkaa
- Fix for mappable commands -- thanks, brainiac
- Fix for class type 71, merc liaison.

10 October 2008 by dkaa
- Fix for VC6 compile problems.

09 October 2008 by ieatacid
- Changed target TLO. It now uses the new TargetType which inherits the spawn type.  The TargetType contains the following members:
   Buff (access to spell type): returns the target's spell by index (${Target.Buff[n]}) or name (${Target.Buff[name]}).  If no index is given (${Target.Buff}) it returns the first spell name or "NULL" if the target has no buffs
   BuffCount: returns the number of buffs on the target
   BuffUpdate: since there's a delay between when you target a spawn and when you get their buff data, this lets you know if the buff data is available
      
09 October 2008 by ieatacid, dkaa, SwiftyMUSE
- Updated for October 7th patch
- Added spawn type members: CurrentMana, MaxMana, Current Endurance, MaxEndurance -- these behave like CurrentHPs (only updated when you target a spawn)

08 September 2008 by ieatacid
- Added Level to groupmember type

07 September 2008 by SwiftyMUSE, ieatacid
- Fixed Group.Member[x].Name and .Leader 

06 September 2008 by SwiftyMUSE
- Fixed Group.Member[x].Name

05 September 2008 by SwiftyMUSE
- Fixes for group CTD issues
- Added Group.GroupSize back in... it's in the html manual but wasn't in the source

05 September 2008 by SwiftyMUSE, dkaa
- Fix for v6 compiles

05 September 2008 by ieatacid, SwiftyMUSE, dkaa
- Updated for today's patch

21 August 2008 by dkaa
- Add Tradeskills to TLO Item courtesy of brainiac

20 August 2008 by ieatacid
- Added Counters to the character type (total number of detrimental counters you have) and Counter to the buff type (counters per buff)

11 August 2008 by ieatacid
- Updated for today's patch

17 July 2008 by ieatacid, SwiftyMUSE
- Updated for today's patch
- Added a bunch of stat bonus stuff to the character type (differentiation).  See this thread for more info: http://macroquest2.com/phpBB2/viewtopic.php?t=15646

14 July 2008 by ieatacid
- Added "PCCorpse" map filter to MQ2Map, "Corpse" filter now just works on NPC corpses. Default color is the same as default NPC corpse color.

14 July 2008 by dkaa
- Fixed the pet info wnd struct

9 July 2008 by ieatacid, SwiftyMUSE
- Updated for today's patch

19 June 2008 by dkaa
- added augs to item TLO -- thanks dewey2461

19 June 2008 by dkaa
- HeroicWIZ is now HeroicWIS -- thanks dewey2461

09 June 2008 by ieatacid
- Added raidmember Raid.MainAssist
- Added function EQPlayer *GetSpawnByName(char *spawnName)
- Changed some stuff that used map::SpawnByName to use GetSpawnByName (should fix other stuff)

29 May 2008 by ieatacid, dkaa, SwiftyMUSE
- Updated for today's patch

23 May 2008 by SwiftyMUSE
- Updated class descriptions (DoN Merchants / Fellowship Registrar)

22 May 2008 by SwiftyMUSE, ieatacid
- Updated for today's patch

22 May 2008 by SwiftyMUSE
- Added dead, stunned, hovering to Spawn TLO
- Fixes to getspellduration

12 May 2008 by dkaa
- Added Friends TLO

7 May 2008 by SwiftyMUSE, ieatacid
- Updated for today's patch

24 April 2008 by SwiftyMUSE, ieatacid
- Updated for today's patch

17 April 2008 by SwiftyMUSE, ieatacid, dkaa
- Updated for today's patch

1 April 2008 by ieatacid, dkaa
- Updated for today's patch

17 March 2008 by ieatacid
- Redid item tooltip timers to just use one hook.  This also allows timers to be displayed when all bag tooltips are displayed (i.e., <alt>+<mouse over> a bag)

10 March 2008 by dkaa
- Fix for #XXXXXX color processing. Thanks QuestionTheAnswers.

7 March 2008 by ieatacid
- "some dev please do a new zip and be sure it contains the new ISXEQ.NET folder, thx (Lax)"

28 February 2008 by SwiftyMUSE, ieatacid
- Updated for today's patch

7 February 2008 by ieatacid
- Fixed /buyitem and /sellitem to work with stacks of up to 100 -- includes a sanity check so you don't request a stack size from the server that's greater than what's allowed for that item (so, theoretically, you can do "/buyitem 100" on everything to always buy the max stack size of the selected item)

6 February 2008 by ieatacid, SwiftyMUSE
- Updated for today's patch

26 January 2008 by ieatacid
- Added ticks type Me.Downtime (the time left on your combat timer)
- Added to the item TLO: EnduranceRegen, HealAmount, Clairvoyance,
  DamageShieldMitigation, SpellDamage, and all the Heroic stats

21 January 2008 by dkaa
- Added a list of actor defs for ground items.

19 January 2008 by SwiftyMUSE
- Fixed /lootall command

18 January 2008 by SwiftyMUSE
- Added Macro.Paused, Spawn.StandState

17 January 2008 by ieatacid, SwiftyMUSE, dkaa
- Updated for latest patch

2 January 2008 by ieatacid
- Changed "/cast item" so that it should now work on all items

24 December 2007 by ieatacid
- Added adjustable HUD font size (off by default)
   To enable it set "UseFontSize=on" in the [MQ2HUD] section
   in MQ2HUD.ini and edit each HUD line to match this format:
      TYPE,SIZE,X,Y,RED,GREEN,BLUE,TEXT
   Example:
      LastTell=3,2,401,0,255,0,LastTell:  ${MacroQuest.LastTell}
   becomes this with a font size of 4:
      LastTell=3,4,2,401,0,255,0,LastTell:  ${MacroQuest.LastTell}
   * Valid sizes are 0-11.

17 December 2007 by dkaa
- Added brainiac's /mqfont fix

12 December 2007 by ieatacid, dkaa
- Updated for today's patch

7 December 2007 by SwiftyMUSE
- added new /lootall command
- removed rk. II/III spell handling... use exact spell names
- fixed /zonehud command and hud zone processing
- added MQ2 crash detection processing back in

5 December 2007 by ieatacid
- Updated for today's patch

25 November 2007 by ieatacid
- "/shift /click right target" will now loot all items on a corpse

20 November 2007 by SwiftyMUSE, ieatacid
- Updated for today's patch

17 November 2007 by dkaa
- fixed SPELLFAVORITE
- fixed the crappy Rk. II/III handling
- fixed a crash on zoning

14 November 2007 by ieatacid, SwiftyMUSE, dkaa
- Updated for November 13th patch

8 November 2007 by SwiftyMUSE, ieatacid
- Updated for today's patch

30 October 2007 by ieatacid, SwiftyMUSE
- Updated for today's patch

08 October 2007 by dkaa
- fixed calc where '...) - <expr>' was treated as negate instead of subtract

27 September 2007 by dkaa
- fixed /next

17 September 2007 by ieatacid
- Added Me.Fellowship
  * fellowship  type members:
      int ID: fellowship ID
      string Leader: leader's name
      string MotD: message of the day
      int Members: number of members in fellowship
      fellowshipmember Member: member info by index (1-9) or name
      ticks CampfireDuration: how much time is left on campfire
      float CampfireY: self explanatory
      float CampfireX: "
      float CampfireZ: "
      zone CampfireZone: zoneinfo for the campfire
      bool Campfire: TRUE if campfire is up, FALSE if not
      to string: TRUE or FALSE
  * fellowshipmember type members:
      zone Zone: zoneinfo for this player
      int Level: this player's level
      class Class: class info for this player
      ticks LastOn: when this player was last online
      to string: player name

7 September 2007 by ieatacid
- Updated for patch

6 September 2007 by ieatacid
- Updated for patch

15 August 2007 by ieatacid, SwiftyMUSE, dkaa
- Updated for patch(es)

25 July 2007 by ieatacid, dkaa
- Updated for today's patch

23 July 2007 by SwiftyMUSE
- Added Campfires to spawn searchs and mapfilters

16 July 2007 by dkaa
- fixed NearestSpawn to work correctly with loc

12 July 2007 by ieatacid
- Updated for Today's patch
- Wrote our own version of EQ's get_melee_range function (thanks Purple for the help with fcomp flags!).
- Added more stuff to item TLO

6 July 2007 by ieatacid, SwiftyMUSE
- Updated for July 5th patch
- Some of the text coloring was removed from MQ2ItemDisplay since EQ now colors the item name green or red if you can or can't use the item (EQ also handles this text differently now).

17 June 2007 by ieatacid
- '/click left <x> <y>' works again.  It's now possible to
  click tradeskill containers and ground spawns.  This only
  works on the actual game play environment.  It does not
  work on UI windows (there are existing commands for that)
  or anything out of the viewport area.
- Added '/click left center' to click the center of the viewport area
- Added the following to the macroquest TLO:
  * ViewportX - left edge of the viewport area
  * ViewportY - top edge of the viewport area
  * ViewportXMax - right edge of the viewport area
  * ViewportYMax - bottom edge of the viewport are
  * ViewportXCenter - center of the viewport area going from left to right
  * ViewportYCenter - center of the viewport area going from top to bottom
  * LClickedObject - successfully clicking a ground spawn, TS container,
    NPC, or PC (using '/click left center|<x> <y>') will set this to TRUE
- Removed the /mouseto command since it no longer did anything

10 June 2007 by SwiftyMUSE, dkaa
- Added clicking links with /notify.  Use /notify ChatWindow CW_ChatOutput link <link structure>
  The link structure consists of 44 characters of the link starting with the 2nd character of the item id (ie, drop the leading 0).

9 June 2007 by ieatacid
- Tell windows will now trigger events and '#chat tell'

6 June 2007 by ieatacid
- Updated for today's patch

28 May 2007 by ieatacid
- Added character TLO members Doubloons, Orux, Phosphenes and Phosphites (alternate currencies)

20 May 2007 by ieatacid
- Added item TLO members Power and MaxPower (both for power sources) and Purity

19 May 2007 by dkaa
- added a bunch more stuff to the item TLO

18 May 2007 by dkaa
- added AC, HP, STR, STA, AGI, DEX, CHA, INT, WIS, Mana for items.  thanks equser2002.

17 May 2007 by dkaa
- Fixed the chat wnd

16 May 2007 by ieatacid
- Updated for today's patch

20 April 2007 by ieatacid
- Updated for today's patch

19 April 2007 by dkaa, ieatacid, eqmule
- fix for opcode detection to restore plugin zoning functions
- outgoing messages via SendEQMessage are disabled.  this means
    /click left item, /bzsrch, and /pricecheck are not functional

18 April 2007 by ieatacid, dkaa
- Updated for today's patch
- Updated MQ2EQBugFix to stop a crash that occurs when going from character select to server select (thanks cronic).  This may only be WinEQ2-related, but it's there should you want to use it.

6 April 2007 by SwiftyMUSE
- Added Banners to spawn searchs and mapfilters
- Spell stacking changes are back...
.. Stacking of spells with themselves will occur again.  For .Stacks and .StacksPet they take
.. a new parameter [###].  This will check the duration left on the spell, if the duration left is
.. less then the parameter value the spell will show it stacks with itself.  To retain old behavior
.. use [0] for the parameter (.Stacks[0] and .StacksPet[0] retain old behavior)
.. example - .Stacks[4] will return TRUE when less then 4 ticks remain on the spell buff in question

5 April 2007 by ieatacid
- Updated for today's patch

15 March 2007 by ieatacid, dkaa
- Updated for March 14th patch

21 February 2007 by ieatacid
- Updated for today's patch

19 February 2007 by SwiftyMUSE
- Fix for campfire objects
- Fix for short buffs
- Fix for label of last target on map

17 February 2007 by ieatacid
- Fixed _SPAWNINFO.Mount

17 February 2007 by ieatacid
- Fixed item Clicky/Proc/Worn/Focus stuff not working
- Added dkaa's _EQLOOTWINDOW fix (${Corpse.Item} stuff should now work correctly)

17 February 2007 by dkaa
- changed the EQ_END_ZONE to the correct value
- changed the bag slot numbers to start at 262 from 251.  See: http://www.eqinterface.com/forums/showthread.php?p=94698&highlight=262#post94698

16 February 2007 by ieatacid, dkaa
- Updated for The Buried Sea expansion.  New "Power Source" item slot means slot changes:
 * Slots charm through waist are the same (0-20), "Power Source" is 21, 22 is ammo, 23 - 30 are inventory (bag) slots

17 January 2007 by ieatacid
- Updated for today's patch

14 January 2007 by SwiftyMUSE
- Fix for zone translocate spell information crash displaying items
- Changes to spell stacking (spells will say they stack with themselves)

12 January 2007 by ieatacid
- Fix for Me.Aura for Monk auras (spelling error on SoE's part :o)
- dkaa told me about an AuraMgr struct and how it relates to AuraInfo -.-
- Added charinfo svChromatic, svPrismatic (Charisa)

2 January 2007 by SwiftyMUSE
- Fix for npcs and objects

30 December 2006 by ieatacid
- Added DynamicZone TLO which has the following members
.. string Name
.. int Members
.. int MaxMembers
.. dzmember Member (number or string as a parameter)
.. dzmember Leader
.. to string - same as Name
- Added dzmember type, with members:
.. string Name
.. string Status - returns: Unknown, Online, Offline, In Dynamic Zone (no idea what this
   is, it's in the exe), Link Dead
.. to string - same as Name

23 December 2006 by SwiftyMUSE
- Updates for GetSpellEffectName, ShowSpellSlotInfo (differentiation, pinkfloydx33)
- Updates for Counters in datatypes (pinkfloydx33)

14 December 2006 by ieatacid
- Updated for today's patch

7 December 2006 by dkaa
- Fix for NoDrop & NoRent

6 December 2006 by ieatacid, dkaa
- Fixed for Dec 5th patch

7 November 2006 by ieatacid
- MQ2ChatWnd should now remain visible while in hover state

31 October 2006 by ieatacid
- Fix for Halloween crash

25 October 2006 by ieatacid, SwiftyMUSE
- Updated for today's patch

23 October 2006 by ieatacid
- Added Spell.MyRange.  This is YOUR actual cast range, including extended range from focus effects.

10 October 2006 by ieatacid
- Added "HOVER" for use with Me.State
- Added bool InHoverState() to MQ2Utilities.cpp

4 October 2006 by SwiftyMUSE
- Updated for today's patch

2 October 2006 by ieatacid
- Added "object" to /mapfilter. Objects are things like catapults, tents, practice dummies, etc.

27 September 2006 by ieatacid
- Updated for today's patch

23 September 2006 by dkaa, ieatacid
- fix for gbInZone, Me.FreeBuffSlots, AA-related stuff, MQ2EQIM compile errors

19 September 2006 by ieatacid
- Updated for Serpent's Spine expansion release. Many new changes - the important stuff is listed below
- Skill members SkillCapPre50, SkillCapPre65 and SkillCapPre70 were removed and replaced with int SkillCap.  This returns the skill cap based on your class and current level
- New character members:
    1) string CombatState - returns one of the following: COMBAT, DEBUFFED, COOLDOWN, ACTIVE, RESTING.  The same as the new icon in the player info window
    2) int svCorruption - character's Corruption resist
- Added Prismatic and Corruption to spell ResistType
- MQ2ItemDisplay now shows corruption resist
- "GREY" added to spawn.ConColor
- Plugin authors:
  * Skill stuff has been changed
      Lines like this:
        if(SkillDict[EQADDR_DOABILITYLIST[nSkill]]->AltTimer==2)
      Need to be changed to this:
        if(pSkillMgr->pSkill[EQADDR_DOABILITYLIST[nSkill]]->AltTimer==2)

3 September 2006 by ieatacid
- Changed the way we handle con-colors.  We now use EQ's function rather than calculate it ourselves.

30 Aug 2006 by dkaa
- incorporate change from Ceghkmv and teabag to fix the xml file stuff

28 August 2006 by ieatacid
- Changed spawninfo's pCharInfo member to 'void *pCharInfo_vtable2' since it points to vtable2 in charinfo and made changes where necessary to reflect this.
  Now things like "/itemnotify in bank1 1 leftmouseup" should work properly.
- Added spawn.Buyer

25 Aug 2006 by dkaa
- duel->dual
- aura fix for when you don't have an aura

15 August 2006 by ieatacid
- Added Me.ActiveFavorCost

5 August 2006 by Amadeus
* Added a new member to the 'string' datatype.
  1. Replace[ToReplace,ReplaceWith]
     a. This member will return a string replacing every instance of
        'ToReplace' with 'ReplaceWith'.  It will work for both strings 
        and individual characters.  IT IS CASE SENSITIVE.   
     ~ Example: echo ${Me.Name.Replace["Amadeus","Maestro"]}
                echo ${Me.Name.Replace[",","."]}  
* Added a custom 'label' that you can put in your macros -- ":OnExit".
  Anything included after that label will be called whenever an /endmacro
  command is issued.  To use this feature, the label must be at the end 
  of your 'Sub Main' function and end with a /return.  Please note that 
  this is NOT required of macros, so no macros will have to be altered 
  unless you wish to take advantage of this feature.  (See my posting
  on the messageboards for an example of how to use this.)

25 July 2006 by ieatacid
- Added leadership ability members to character type that return
  the ability level of *active* leader abilities.
  ** LAMarkNPC, LANPCHealth, LADelegateMA, LADelegateMarkNPC,
     LAInspectBuffs, LASpellAwareness, LAOffenseEnhancement,
     LAManaEnhancement, LAHealthEnhancement, LAHealthRegen,
     LAFindPathPC, LAHoTT.

20 July 2006 by dkaa
- Fix for the 7/18 patch
- Fix to the ITEMINFO size 

17 July 2006 by ieatacid
- Added spell Me.Aura (this applies to your self-aura that is shown in the aura window)

13 July 2006 by ieatacid
- Added to item type: Evolving which has the following members
      ExpPct
      ExpOn
      Level
      MaxLevel
    Example: ${FindItem[some evolving item].Evolving.ExpPct} 
- Some UI struct fixes
- /windowstate now works without screwing up the UI state

8 July 2006 by Amadeus
- Updated ISXEQ to compile a bit better with Visual Studio 2005
- Added ISXEQ project/solution file(s) for Visual Studio 2005.
  1. Double-click on "MQ2Auth.exe" (duh)
  2. Open Visual Studio 2005
  3. Click on File->Open->Project/Solution ..and select "ISXEQ-VS2005"
  4. Build All.
  5. The DLL files will be built in a directory in your primary MQ folder 
     called "ISXEQ Release Files".  Simply move all of the DLL files from
     that directory to your /InnerSpace/Extensions directory.
  ** You will get a few warnings; however, if your library/headers are set  
     up correctly and the ISXDK is installed properly, you should be able
     to compile out-of-the-box.
- Updated the VS2003 solution file ("ISXEQ") to include only ISXEQ projects
  and disable compilation of ISXEQLegacy (since it is currently broken).
- Please note that these VS2005 project files are only for ISXEQ.  If you
  still use MQ2, you can ignore this.



5 July 2006 by ieatacid
- added Me.Language (ex. ${Me.Language[1]} returns "Common Tongue"; ${Me.Language[Common Tongue]} returns 1)
- fixed zoned.cfg to load properly after zoning, also .cfg files that use zone short names

29 June 2006 by ieatacid
- added int MacroQuest.ChatChannels (returns number of channels currently joined)
- added MacroQuest.ChatChannel (ex. ${MacroQuest.ChatChannel[MQChat]} returns true if the channel "MQChat" is joined (bool); ${MacroQuest.ChatChannel[1]} returns the name of chat channel 1 (string))

28 June 2006 by SwiftyMUSE, ieatacid
- fix for 6/28 patch
- fix for gbInZone on initial load

27 June 2006 by ieatacid
- added bool Me.AutoFire

16 June 2006 by SwiftyMUSE, dkaa, ieatacid, and others...
- fix for 6/16 patch

10 June 2006 by SwiftyMUSE
- added Aura to spawn searches and mapfilter
- added spellradius to map for a second radius circle on the map

1 May 2006 by dkaa
- fix the previous fix

30 Apr 2006 by SwiftyMUSE
- added Me.TributeTimer, Me.RadiantCrystals, Me.EbonCrystals
- added Me.Shrouded, UseSkill, LoH/HT Ready (ieatacid)

20 Apr 2006 by SwiftyMUSE
- fix for isxeq compile issue

19 Apr 2006 by dkaa, SwiftyMUSE
- updated for 4/19 patch
- added spawn.IsNamed
- added personal tribute and radiant/ebon crystals to CHARINFO

31a Mar 2006 by dkaa
- fixed the VS6 build

31 Mar 2006 by dkaa
- Added stuff to item type
    Classes
    Class
    Races
    Race
    Deities
    Deity
    RequiredLevel
- Added DisplayItem TLO as item type to mq2itemdisplay
- Added /ireset to reset DisplayItem ID 

29 Mar 2006 by dkaa
- Fixed /sellitem

27 Mar 2006 by dkaa
- Fixed the CSidlScreenWnd struct

24 Mar 2006 by dkaa
- Fix the container manager struct

23 Mar 2006 by SwiftyMUSE
- Various cleanup from PoR patch
- Access to the 8 new bank slots

22 Mar 2006 by dkaa
- Added a message box for plugin load failure

16 Mar 2006 by Lax
- Various ISXEQ-related updates
- Blech updated to fix Feed reentrancy issue (not a problem in MQ2 macros, but with
  plugins it would have introduced crashes)

14 Mar 2006 by dkaa
- Added MacroQuest.Ping from ieatacid

04 Mar 2006 by Lax
- Various ISXEQ-related fixes.  Removed the &s from EzDetour to be consistent, and
  added the &s manually where required

03 Mar 2006 by dkaa
- fixed the loading screen captions
- fixed crash on right click on map on ground item

late Feb 2006 by lots of people
- stuff to get up and running after expansion
    
29 Jan 2006 by SwiftyMUSE
- Fix to spawninfo struct from merge

29 Jan 2006 by SwiftyMUSE
- Fix to re-add class based cfg file loading upon entering game
- Added global bool for telling if you are zoning or not (gbInZone)
- Added .GroupSize
- Fix to allow non-stackable items to return counts in .Stacks, .StackCount, .FreeStack
- Added LoS parameter to spawn searches

18 Jan 2006 by SwiftyMUSE
- Updated for 01/18 patch

05 Jan 2006 by dkaa
- Fixed the crash on re-entering the game

20 December 2005 by SwiftyMUSE
- Fixed to compile in VC++ 6.0

19 December 2005 by SwiftyMUSE
- Corrected offset comments in several structures
- Fixed Item.Timer issue for insta-click/instant refresh items
- Added item timers to potion belt window tooltips
- Added Item.StackSize, .Stacks, .StackCount, .FreeStack, .TimerReady
- Added class based cfg file loading upon entering game

16 December 2005 by dkaa
- Fix for Merchant.BuyPrice

15 December 2005 by SwiftyMUSE
- Fix for MaxMana, MaxEndurance

15 December 2005 by SwiftyMUSE, dkaa
- Fix for MaxHPs
- Fix for Item.timer

15 December 2005 by SwiftyMUSE
- Updated for 12/15 patch
- Fixes Item.Timer returning 0 too early
- Added Merchant.Full (thanks cronic)

13 December 2005 by SwiftyMUSE
- Fixed SWho display of primary/offhand for spawns
- Fixed blocking issue in .Stacks for heal conversion type spells
- Located more missing fields from 12/07 patch
- Added MQ2LoadingMsg to macroquest2.ini to allow you to configure 
  the MQ2 evolution in action message to be displayed or not.

12 December 2005 by SwiftyMUSE
- Fixed Me.Levitating

11 December 2005 by SwiftyMUSE
- Corrected offset comments in several structures
- Added /classhud and /zonehud commands. Automatically load [class] or [zonename] huds.
- Added SpeedMultiplier into spawninfo
- Fixed Item.Stack
- Fixed /doors command (_DOORS and _EQSWITCH structures changed). Other switches may have
  been effected and fixed with this also.

10 December 2005 by SwiftyMUSE, dkaa
- Updated for 12/07 patch
- PACTORINFO was removed, _ACTORINFO fields were merged into _SPAWNINFO
- Changed item.timer to a ticks type

5 December 2005 by SwiftyMUSE
- More cleanup of several class function declarations
- Another fix to .Stacks/.WillStack to not fail if the same slot is a blocking slot
- Added endurancecost to SPELL (thanks s0rCieR)
- Added item timer to tooltips (thanks ieatacid)

30 November 2005 by SwiftyMUSE
- Clean up of several class function declarations
- Cleanup of CombatAbilility, CombatAbilityReady and CombatAbilityTimer. They are now using
  the EQ functions. Cleanup of several functions to use EQ function GetAltAbilityIndex
  instead of accessing the charinfo structs directly.
- Fixed Me.State so it recognizes "STUN" correctly
- Fixed GetAAIndexByName, GetAAIndexByID
- Fixed Me.FreeBuffSlots to include the additional slot you get when you get either the
  "Embrace of the Keepers" or "Embrace of the Dark Reign" aa's.
- Fixed bounds issues on RequiresAbility, GetAANameByIndex, GetAAIndexByName, and GetAAIndexByID
- Fixed .Stacks/.WillStack to allow self buffs (with a healing component) to stack correctly
- Added: Spawn.Fleeing
    Currently this works with your target that is engaged in combat. If it turns to flee
    this flag is set for use in macros. It checks to see if the heading of the spawn is
    facing in a direction that is not in an arc of 120 degrees facing you.
- If you are crashing on switching toons at character select,
  you can comment out the autorun (per character) section in
  MQ2Pulse.cpp. This is only needed if you want to automatically
  process commands upon initial entering of world for a
  character. If you don't use the feature commenting it out will
  not cause any lose of functionality for you. Please post any CTD
  crash dumps to assist with locating this bug.

22 November 2005 by SwiftyMUSE
- Added Item.ItemDelay
- Config files can contain comment lines. Use ";" as the first character on the line to make it a comment.
- Updated resistadj location in _SPELL struct

18 November 2005 by SwiftyMUSE
- Fixed resists bug

18 November 2005 by dkaa
- Added TLOs DoorTarget and ItemTarget

17 November 2005 by Lax
- Separated functionality from do_ranged command for use from plugins.  Do this for any case where
  DoCommand has been used, and submit code changes.  This example has been done for you.

17 November 2005 by dkaa
- Added Cr4zyb4rd's hud extensions

16 November 2005 by SwiftyMUSE
- updated offset for 11/16 patch
- updated changes to charinfo struct for 11/16 patch

15 November 2005 by Lax
- Turned MacroQuest into swiss cheese with some more #ifdef blocks to support new ISXEQ functionality
  that allows it to run legacy MQ2 "macros"

11 November 2005 by dkaa
- remove the ability to use "fake" targets (door & items)
- added item timers to itemdisplay

01 November 2005 by dkaa
- updated offset for 11/01 patch
- /caption <list|type <value>|update #|MQCaptions <on|off>>

19 October 2005 by dkaa
- added item timers from ieatacid
- added stacks from pinkfloydx33

4 August 2005 by Lax
- Optimized stristr routine in Blech.h, resulting in a little bit of improved performance from Blech

31 Jul 2005 by Lax
- Nobody reported that Select didnt work until now, but the AddMQ2Data line is now added so it
  will work ;)

16 Jul 2005 by dkaa
- further fixes for else 

12 Jul 2005 by Lax
- Added Top-Level Object:
  * int Select[value,...]
    This replaces ${String[ x y z ].Find[ ${Stuff} ]}, like so: ${Select[${Stuff},x,y,z]}
    The result will be 0 for none, 1 for the first, 2 for the second, ad infinitum (no limit)
 
11 Jul 2005 by dkaa
- fixed the AltAbilityTimer members
- fixed else processing if there is not a "{" on the else line

05 Jul 2005 by dkaa
- fixed the AltAbilityReady and AltAbility members

04 Jul 2005 by dkaa
- prototypes for CListWnd::AddString changed (fixes mq2tracking)
- SwiftyMUSE change to XMLRead

03 Jul 2005 by dkaa
- prototypes for CSidlManager::FindScreenPieceTemplate and CComboWnd::InsertChoice changed

02 Jul 2005 by dkaa
- /aa list all should work now -- fixing AAs in progress
- CCustomWnd actually works with char * param in constructor

02 Jul 2005 by dkaa
- opcodes updated for zoning

02 Jul 2005 by dkaa
- String is still out
- fixed the AA stuff in CHARINFO
- CCustomWnd constructor now takes char * or CXStr *

26 May 2005 by Lax
- Fixed negation math operator, which was rounding the value negated

26 May 2005 by DKAA
- Plugins must have compile time later than mq2main.dll or they won't load

25 May 2005 by Amadeus
- Added Me.CombatAbilityReady and Me.CombatAbilityTimer
- Added:  /doability <combat ability>
- Added Me.Running 
- Added the command "/inote" for those running the ItemDisplay plugin,
  which is most everyone :)
- Currently AltAbilityReady returns TRUE when you inquire about 
  aa's you have not yet purchased. MQ2 now changes that behavior 
  to verify that you own the aa prior to saying its READY. 
- Fixed Me.SpellReady

21 May 2005 by Amadeus
- The MQ command known as '/charinfo' is now known as '/char'.  This allows
  for players to use both the EQ and MQ commands seperately.
- Fixed various structs
- Returned Me.Underwater and Me.FeetWet
  
13 May 2005 by DKAA
- Added optional param to Windows.List[...] to indicate column

11 May 2005 by Amadeus/DKAA
- Updated MQ2 to work with the 5/11/2005 patch
- Fixed Mapwindow structure
- Fixed Spellbuff structure
- Fixed Actorinfo structure
- Lots of other little fixes 

20 April 2005 by Amadeus
- Added some new offsets to eqgame.h including
  * pinstCGuildTributeMasterWnd
  * pinstCVoiceMacroWnd	
  * pinstCLFGuildWnd
  * pinstCGuildBankWnd
  * pinstCBarterWnd	
  * pinstCBarterMerchantWnd	
  * pinstCBarterSearchWnd
  * pinstCTicketWnd	
  * pinstCTicketCommentWnd]
  * pinstLargeDialogWnd	
  * pinstCTaskWnd
  * pinstCTaskSelectWnd	
  * pinstCPointMerchantWnd
  * pinstCPvpLeaderboardWnd	
  * pinstCTitleWnd	
  * pinstCPvpStatsWnd
  * pinstCMailWnd
  * pinstCMailCompositionWnd
  
4 May 2005 by Lax
- Fixed calculation bugs

17 April 2005 by Amadeus
- Added "Suffix" information to structs
- Added ${Me.Suffix} and ${Target.Suffix} 

8 March 2005 by Lax
- Blech 1.6.8 - fixes a crash

23 March 2005 by Lax
- Fixed this group member bug nonsense.  Now uses correct group structure.
- Fixed redundancy in GetSpawnType

11 March 2005 by Lax
- item.Spell fixed for scroll, proc, focus, and worn (previously did only clicky)

10 March 2005 by Lax
- CHARINFO update from htw, fixes the new Group stuff

9 March 2005 by dkaa
- refix the include file issue

8 March 2005 by Lax
- Fixed /itemslots
- Fixed problem with group.Leader when you are the leader and the group has members
- Added ISXEQ client templates to mkplugin

7 March 2005 by Lax
- Fixed the new group data types. Also added To String values:
  groupmember: Same as Name
  group: Same as Members

7 March 2005 by dkaa
- Fixed the Buff and Song ID members

6 March 2005 by Lax
- Added group datatype. members are as follows:
  * groupmember Member[n]: n is 1 to 5 (0 gives self)
  * int Member[name]: Gives the number, as used above
  * int Members: Total group members, excluding self
  * groupmember Leader: The leader of the group
- Added groupmember datatype. inherits spawn. members are as follows:
  * string Name: Name of the group member.  Should work regardless of whether they are in zone
  * spawn Spawn: Direct access to the group member's spawn type
  * bool Leader: Is this the group leader?
- Dropped GroupLeader TLO, now you should use Group.Leader
- Dropped GroupLeaderName TLO, now you should use Group.Leader.Name
- Group TLO now gives group datatype

3 March 2005 by Lax
- Fixed character.CurrentHPS, character.MaxHPS, character.PctHPS to use the "stable" versions..
- Added character members STR, STA, AGI, DEX, WIS, INT, CHA, svMagic, svFire, svCold, svPoison, 
  svDisease, CurrentWeight .. all of them ints
- Fixed buff slot counts

27 February 2005 by Lax
- Fixed INI bug in /mapnames
- Fixed bug in /mapfilter with "help"

26 February 2005 by Lax
- Optimized some stuff with the buff data type

25 February 2005 by Lax
- Removed bmpwad8.s3d file which was no longer being used, but was 33% of the size of the zip
- ISXEQ-related changes not affecting MQ2

23 February 2005 by Lax
- Cleaned up a bunch utility functions from MQ2Commands.cpp, they are now in MQ2Utilities.cpp

22 February 2005 by Lax
- Fix a Blech bug.

18 February 2005 by dkaa
- Update the ground interaction opcode

15 February 2005 by Amadeus
- Adjusted MQ2 to work properly with the new expansion
- Fixed some very small things

12 February 2005 by dkaa
- Fix an issue with /emote

11 February 2005 by Amadeus
- Added/Fixed some more spell slot information (item/spell display)
- Fixed the OnZoning callbacks in the Detour API
- Updated MAX_GUILDS (should fix guild name display problems)
- Updated MAX_ZONES in preparation for next expansion

8 February 2005 by Amadeus
- Fixed MQ2 to work with the latest patch
- Added spell information to the item display plugin
- There is now a file in the /release folder called "Changes-ISXEQ.txt", which will
  contain patch notes for the InnerSpace extension that is now included with MQ2.

31 January 2005 by Amadeus
- Fixed MQ2 to work with the latest patch
- The format of eqgame.h has CHANGED.  Be sure to get this zip. [SwiftyMuse]
- Browsing the wares of an adventure merchant still crashes EQ.  MQ2 is not to blame.

29 January 2005 by dkaa
- Fixed the map crash on /loadskin

29 January 2005 by Lax
- Split MQ2Main.h into a couple extra header files
- Added second project (ISXEQ.vcproj, no .dsp file at this time) to MQ2Main folder for 
  adaptation to Inner Space.  This project builds ISXEQ.dll and does NOT currently link (it
  compiles, then gives linker errors. some things need to be done before it will link)
  ISXEQ project needs separate implementations of each command, datatype, and top-level object.
- Added a lot of "#ifndef ISXEQ" to various files

26-28 January 2005 by Amadeus
- Once over, formatting/syntax check, re-package
- Fixed structs and offsets to be compatable with the new patch
- Fixed a variety of other small things to be compatable with the new patch
- Added a few little things from the boards as well as original work

4 January 2005 by Lax
- Updated copyright notices for 2005
- Updated Blech to 1.6.4, which fixed a tree traversal bug.  The bug prevented some 
  events from firing

31 December 2004 by Amadeus/DKAA 
- Fixed a line that was causing compile problems with VC++ 6.0 

30 December 2004 by Amadeus
-  Lots of little fixes
-  Fixed DOOR struct (which was causing some bugs with door related macro commands)
~  User Submitted Fixes (from message boards)
   * Added 'Me.FreeBuffSlots' to MQ2. [cr4zyb4rd]
   * Fixed Item "Stackable" flag [Valerian]
   * (Changed 'SpellReady' so SpellReady[] returns true when Gems are fading back 
     in from the disabled state. [Brettido]
   * Fixed 'MyCastTime' [cr4zyb4rd]
   * Added 'BuildDate' to the MacroQuest data members. [cr4zyb4rd]

19 December 2004 by Amadeus
- Cr4azyb4rd's code for the new item stuff, outlined in this thread:
  http://www.macroquest2.com/phpBB2/viewtopic.php?t=10270
- The Item Datatype 'Stackable' seems to be broken at the moment.  We will be looking
  into it over the next few days.
- Added "GuildFavor" to the ItemDisplay plugin (Ziggy)
- Added Ziggy's /mapshow patch
- Added Cronic's new Plugin API additions: OnBeginZone() and OnEndZone().  Folks may want
  to bookmark http://www.macroquest2.com/phpBB2/viewtopic.php?t=9959 as an example of how
  to add features to the plugin API.  (Hopefully this thread/example will make it in the 
  manual.)
- Added ${Me.EnduranceRegen} (submitted by Pooz).  It returns returns the amount of 
  endurance gained in the last tick. 

18 December 2004 by Amadeus
- Various structs/offsets taken from the boards to make MQ2 compatable
  with the latest patch
- Fixed keybinds
- Various small things from the boards over the past couple months
- Fixed spawninfo and actorinfo
** Note:  This is an initial zip release to get MQ up and running.  Expect another
          release in the next couple of days to resolve all remaining issues and
          to add code submitted on the boards. **

13 December 2004 by Lax
- Blech updated to version 1.6.3 which solves a new issue

8 December 2004 by Lax
- Blech updated to version 1.6.1 which solves remaining known Blech issues

22 November 2004 by Lax
- Blech updated to version 1.6 which solves parsing problems such as the one
  described here: http://www.macroquest2.com/phpBB2/viewtopic.php?p=75390#75390
- MQ2CustomBinds updated to solve a race condition issue, which also appears in
  older MQ2MoveUtils versions.  The race condition causes a crash when starting
  EQ via WinEQ 2.0
- The MQ2 initialization process now has a short delay to help alleviate the
  race condition issue for people who have not updated MQ2MoveUtils

25 October 2004 by Amadeus
- ${Me.AltAbility[]} is now back!   However, with one change.  Instead of 
  returning the 'rank', it now returns the total number of points you have
  spent in that ability.  Therefore, to determine if a player has bought an
  ability, all you have to do is check if the value is greater than zero.
- Added AALIST struct to eqdata.h and AA information to CHARINFO
- Fixed "/aa list xx" to stop showing multiple versions of the same AAs
- Fixed "/aa list timers" to only show AAs you have bought
- Added some new utility functions to the source (C++, NOT MACRO CODE)
  * bool PlayerHasAAAbility (PCHARINFO pChar, DWORD AAIndex);
  * PCHAR GetAANameByIndex(DWORD AAIndex)
  * DWORD GetAAIndexByName(PCHAR AAName)
  * DWORD GetAAIndexByID(DWORD ID)
~ User Submitted Fixes (from message boards)
  *  Add a "noauto" flag to your '/plugin' command to prevent 
     updating the macroquest.ini when a plugin is loaded/unloaded. 
  *  Added some more USERCOLOR_* definitions to eqdata.h
  *  Small fix to '/loadspells list'
  *  Added more spell information to the spell information display
  *  Added CastOnYou, CastOnAnother, and WearOff to the MQ2SpellType class
  *  Major upgrades to MQ2Irc plugin, see this thread for more information 
     http://www.macroquest2.com/phpBB2/viewtopic.php?p=73390#73390
     
14 October 2004 by Amadeus
- Removed the BuildData datatype for the moment.  The code, as it was originally 
  conceived was causing compile problems on Visual Studio 6.0.  Moreover, it was 
  determined that it was not reliable on all partition types.   It may be added
  again at some point in the future after rigorous testing across different
  partition types and both vs 6.0 and vs.net compilers.

13 October 2004 by Amadeus
- [*LAX*]  New Memcheck0 routine
- [*DKAA*] New Memcheck4 routine (the routine previously known as memcheck4 
           is now memchecks)
- New offsets/structs for latest patch
- Con Colors should be working properly to lvl 70
- spawn.CleanName should now return the name without the '#' symbol
- More work on mq2map ...it's still in heavy testing and needs more work though
- Added 'BuildDate' to the MacroQuest data members.  Returns an int representing
  the date in which the current MQ2Main.dll was built.
- Added a short message to warn you of a running macro when /camping.

23 September 2004 by Amadeus
- Fixed the MacroQuest2.exe to have correct links and added a few new links!
- Offsets fixed for recent patch
- Couple more spell gem 9 fixes

19 September 2004 by Amadeus
- Fixes related to the extra buff slots and extra spell gem for Omens of War.

17 September 2004 by Amadeus
- MQ2Map has issues and is being debugged in house.  I suggest turning it
  off until it officially fixed if you are having problems.
- Added ${xxx.Attuneable} for items ..returns TRUE if item is Attuneable, 
  FALSE if it is not.
- Added some code to MQ2MapApi.cpp in the debugging stage.  Most of it is
  redundant code hoping to cut down on problems.
- Miscellanous fixes throughout the source

14 September 2004 by Amadeus
- All the fixes needed to make MQ2 work with Omens of War
- The way that EQ handles the initial splash screen has changed dramatically.
  MQ's custom SplashScreen is disabled.
- Almost all structs were modified/fixed.
- Removed the offset CEverQuest__GetTitleDesc
- Added Title to spawninfo structure
- Added ${xxx.Title} ..it returns a string that is your title.  Please note that 
  ${xxx.AATitle} will return the same thing.  I'm leaving both in for backwards
  compatability of macros although "Title" should be used in the future since 
  Titles are no longer exclusively AA based.
- updated TOTAL_SPELL_COUNT 
- Added TOTAL_SPELLS_ALLOCATED
- EQ_Character__Max_Mana removed ...it's a virtual function now (This means that 
  the MaxMana and PctMana datatypes are disabled for now)

26 August 2004 by Amadeus 
- Fixed /filter name on/off to work correctly [Efudd]

20 August 2004 by Amadeus
- Removed ${Me.GroupMember[]} and ${Me.GroupLeader} since it is already in as 
  ${Group[n].Name} and ${GroupLeaderName}.  Even though the information is stored in
  two locations, it was causing confusion.
- Tweaked ${Me.Grouped} some more ...I think I have it fixed now.

19 August 2004 by Amadeus
- Fixed ${Me.AltAbilityReady[]}
- Fixed ${Me.AltAbilityTimer[]}
- Added ${AltAbility[].MyReuseTime}  (proper reuse time if you hastened AA abilties)
- Added NEW COMMAND:  /aa
*** Syntax ***
/aa list all            -- lists all of your AA abilities in format [ID : name]
/aa list timers         -- lists just the AA you have that have timers
/aa info [ability name] -- gives information about a particular AA ability
/aa act [ability name]  -- works like "/alt act ##", but takes the name instead of ##
   (note:  You will notice a fraction of a second delay using this method vs.
           the /alt act ## method.)
***
(Note:  Yes, they do not list in any particular order (No, I don't know why).  No, 
I do not know why some abilities are duplicated.  Yes, it may have bugs 
that need testing.)
- Slight tweak to code to make it compile on Vc++ 6.0 cleanly
- Fixed GetSpellDuration (per corrections posted on the messageboard)
- Added an offset to eqgame.h and removed one from eqgame.h (Those that help find
  offsets..please note this change!)

18 August 2004 by Amadeus
- Fixed EQRAIDWINDOW and EQRAID structs
- Some tweaking to attempt to make ${xxx.Grouped} more consistant
- Added:  ${Me.GroupMember[n]}  (1-5) ...returns string
- Added:  ${Me.AmIGroupLeader}  ...return TRUE or FALSE
- Added:  ${Me.GroupList} ..simply returns a string of your group members (excluding you)
- Fixed ${xxx.Lore} for items
- Fixed {AltAbility[ability].xxx} ...all of these are now working
- Fixed All the AltAbility structs
(Note:  ${Me.AltAbilityReady.xxX}, ${Me.AltAbilityTimer.xxx} and ${Me.AltAbility[]} are 
        still BROKEN)
-----------
** SOE Coding Change (technical folks only)**  
EQ no longer stores information for ALL AA abilities in your memory space as it once did.
It allocates the space for all of the abilities;however, if your character is incapable of
using the ability, the pointer location for that ability is now 00000000.
-----------

14 August 2004 by Amadeus
- Fixed offsets to work with 8/13 "emergency" patch
- Updated TOTAL_SPELL_COUNT and MAX_ZONES
- Added dman's ${Target.HeadingToLoc[Y,X]} and ${Me.HeadingToLoc[Y,X].Degrees} routines

12 August 2004 by Amadeus
- Various fixes (including ${Me.Casting}, etc.)

11 Auguest 2004 by Amadeus
- Fixed to work with the 8/11 patch

27 July 2004 by DKAA
- Fixed ${Plugin}

23 July 2004 by Amadeus
- Lots of struct updates from the boards
- Added the following variables:  ${Me.EnduranceBonus}, ${Me.CombatEffectsBonus},
  ${Me.ShieldingBonus}, ${Me.SpellShieldBonus}, ${Me.AvoidanceBonus}, ${Me.AccuracyBonus},
  ${Me.StunResistBonus}, ${Me.StrikeThroughBonus}, ${Me.AttackBonus}, 
  ${Me.HPRegenBonus}, ${Me.ManaRegenBonus}, ${Me.DamageShieldBonus},
  ${Me.AttackSpeed}, ${Me.DoTShieldBonus}
- Added showbonuses.mac to the release/macros directory.  It will display your current
  stat bonuses as added by your gear.
- Added ${Me.LanguageSkill[languagename]} (ie, ${Me.LanguageSkill[Dark Speech]}.  You can
  also use a number (as given with /lang help) in place of the languagename parameter.

21 July 2004 by DKAA
- Fixed the macro not found error message.

18 July 2004 by Lax
- EQPlayNice 1.11+ compatibility

17 July 2004 by Amadeus
- Updated source to be compatable with the July 16 patch
- ${Me.AltAbilityTimer...} and ${Me.AltAbilityReady...} datatypes are broken atm and 
  have been disabled.

12 July 2004 by DKAA
- slot hand is now hands to be consistent
- updated some of the distributed macros

9 July 2004 by Lax:
- Newest version of the readme.chm from Wassup
- Added/changed MQ2Data type members
  int item.Tribute: Tribute value

3 July 2004 by DKAA
- added /who noguild

3 July 2004 by Amadeus:
- Added new command:  /substitute 
  ** Syntax: 
  **        - /substitute list
  **        - /substitute <orig> delete
  **        - /substitute <orig> <substitution>   (see examples below)
  ** This new command allows you to create custom midline substitutions that will work
  ** anywhere in a command.  It works VERY similarly to aliases in some respects, esp.
  ** in how it is saved in the .ini file and how the commandline syntax is structured. 
  ** Substitutes are called from any alias or commandline by using the percent sign (%)
  ** followed by your orig. text.
  **
  ** Examples:  "/substitute mom Mother"
  **            "/substitute omg Oh my god!"
  **            "/substitute k %omg, kill %t before I tell your %mom"
  **
  ** The final example if you typed "/say %k" would produce:  "/say Oh my god!, kill
  ** TARGET before I tell your Mother"
  **
  ** Please note the following rules/reminders:
  ** 
  ** 1.  You don't use the percent signs when creating the substitutions or editing your
  **     config file.
  ** 2.  You can use MQ's subsitutions without spaces around them (unlike EQs!) (ie: 
  **     "/echo %omg%mom" would return "/echo Oh my god!Mother"
  ** 3.  Substitutions do not currently work in macros.
  ** 4.  "/sub" is currently a valid shorthand for "/subsitute"
  ** 5.  You can use EQ's wildcards (ie: %t) within your substitutions; however, you 
  **     have to leave spaces around them (yes, they suck)
  ** 6.  You cannot CURRENTLY replace EQ wildcards with MQ substitutions (ie, you can't
  **     make a replacement for %m (This may be supported in the future.)
  **
- Fixed CONTENTS struct (thanks ieatacid)
- Fixed routines.mac, arrows.mac, and arraytest.mac (Dont_know_at_all)

2 July 2004 by Amadeus:
- Fixed "/who guild <guildname>" on some servers (It seems that on some servers, SOE
  removed guilds but left the entry giving bogus guild entries in the list where the
  'name' was blank, thus ending the search loop prematurely.)
- Added "/who knight"  (returns Paladins and Shadowknights in the zone)
- Added "/who tank"    (returns paladins, shadowknights, and warriors in the zone)
- Added "/who healer"  (returns druids and clerics in the zone)
- Added "/who dps"     (returns wizards, rangers, and rogues in the zone)
- Added "/who slower"  (returns shamans, enchanters, and beastlords in the zone)

30 June 2004 by Amadeus:
- Refined "/who npc named" to work a bit better
- Added "/who npc merchant"
- Added "/who npc tribute" (returns tribute masters)
- Added "/who npc gm" (returns GUILDmasters)
- Removed the Old SPAWNINFO struct

28 June 2004 by Lax:
- Added MQ2Data Top Level Object:
  bool LineOfSight[y,x,z:y,x,z]: Determines Line of Sight in 1, 2 or 3 dimensions.  Any not given will default to your character's current x y or z.
- Added MQ2Data type members:
  bool spawn.LineOfSight: Determines if your character has Line of Sight to this spawn
  bool switch.LineOfSight: Determines if your character has Line of Sight to this switch
  bool ground.LineOfSight: Determines if your character has Line of Sight to this ground item
- API now has static inline BOOL LineOfSight(PSPAWNINFO Origin, PSPAWNINFO CanISeeThis)

27 June 2004 by Amadeus:
- Added 'named' flag to the superwho filters.  It simply checks to 
  see if the spawn's name begins with a capital letter or with a
  pound (#) sign.  (examples:  '/who npc named', '/who npc named 65')
  ** This works best in places like the Plane of Hate.

23 June 2004 by Amadeus:
- ieatacid's CHARINFO update (primarily just offset locations updated)
- ieatacid's update to EQRAIDWINDOW struct
- Removed OLDCHARINFO struct

23 June 2004 by Lax:
- Fixed Bank stuff in CHARINFO
- "listselect" notify now works in combo boxes
- Fixed minor problem with operator precedence in Calculate (1-1-1 previously evaluated to
  positive 1, now it correctly evaluates to negative 1)
- Changed/Added MQ2Data members:
  int window.Items: Number of items in a list or combo box
  int window.List[text]: Find an item in a list or combo box by partial match (use window.List[=text] for exact)  Example: ${Window[TradeskillWnd].Child[RecipeList].List[=Inky Shadow Silk]}

21 june 2004 by DKAA:
- Fixed a crash in echo when the lines are longer than 2043

21 june 2004 by DKAA:
- Fixed the EQMERCHWND alignment and renumbered the CSIDLWND struct.

19 June 2004 by Lax:
- Fixed FastCalculate and EvaluateRPN functions.  Calculate works fine now, stfu rtfm etc ;)
- DKAA fixed some struct stuff
- Amadeus fixed some struct stuff

14 June 2004 by Lax:
- Replaced Calculate function with a much faster version. Also added an operator or two.
  I'll make sure they get added to the manual. How much faster? The existing calculate
  ran on my system 4,200 times in a short amount of time and took one full second of CPU
  time to do so. The same calculations ran with the new calculate 77,000 times and took 
  only 620ms. Extrapolating the data it would have taken about 124,000 times calling 
  calculate to match the old 4,200... or about 29.5 times faster (that's a lot).
- Added sub lookup map from Gus to speed up macros a little bit
- Undid MQ2EQBugFix, which was currently creating a bug (note to self: in future bug fixes,
  make sure it's only going to try to fix it for the correct version)
- Fixed an offset
- Standard search spawn now allows multi-word names.
- /mqlog no longer adds an extra line

3 June 2004 by Lax:
- Fixed string.Arg, string.Token, NearestSpawn, spawn.NearestSpawn, LastSpawn

2 June 2004 by Lax:
- Fixed some stuff, yadda yadda.  I forget now.
- Bodytype 10 has been identified as Dain, thank you for the reports

29 May 2004 by EqMule:
- Fixed EQ_INTERACTGROUNDITEM so click left item works again...
- Updated zipit.lst (personal reminder: dir * /s /N /A-D /B > zipit.lst)

28 May 2004 by DKAA:
- Fixed the message ID for mq2bzsrch.

27 May 2004 by Lax (more):
- Fixed stack overflow bug in one of the functions that handles window names.  I fixed it in one
  before putting up the update but didn't in an exact copy of it above it.  Lax truly lacks. ;)
- Added pet weapon procced pet body type to the list of known body types.
- Fixed captioncolors not working correctly
- /who <level> will work properly, as you would have expected previously.  e.g. /who 65.
  Coincidentally this now works with the other spawn searches, /who /target /highlight /mapshow
  /maphide, ${Spawn[search]} etc.

27 May 2004 by Lax:
- Added "chest" to the standard spawn searches used by /who, /target, /highlight, /mapshow, 
  /maphide, etc
- Fixed some problems with the window suff introduced in the May 16 zip
- Added/changed MQ2Data members:
  string spawn.Type: PC NPC Untargetable Mount Pet Corpse Chest Trigger Trap Timer Item 
- New MQ2Data Top-Level Object:
  int SpawnCount: Total number of spawns in current zone
  int SpawnCount[search]: Total number of spawns in current zone matching the search

24 May 2004 by DKAA:
-Fixed a couple problems with the makefiles (mq2chat wasn't building)
-A special update for mq2safe users

16 May 2004 by Lax:
- UI subsystem of MQ2 is now smarter.  All window and control names are now case insensitive,
  and controls can be used by ScreenID *or* Piece name.  /windows <windowname> now shows, for 
  each child of the given window, ScreenID, Piece name, and the TYPE of control (e.g. label,
  button, invslot, spellgem, etc).
- window.List now only works on list boxes (will not crash on other types, just give NULL)
- Added/changed MQ2Data members:
  string window.Name: Name of window piece (e.g. "ChatWindow" for top level windows, or the Piece name (NOTE: CUSTOM UI DEPENDANT) for child windows)
  string window.ScreenID: ScreenID of window piece (ScreenID is NOT custom ui dependant, this *must be* the same on ALL UIs)
  string window.Type: Type of window piece (Screen for top level windows, or Listbox, Button, Gauge, Label, Editbox, Slider, etc)
- Fixed /target next, as well as targeting the origin of the search (e.g. you, or the spawn
  already targeted)
- Fixed turbo problem with using /macro from within a macro

16 May 2004 by DKAA:
- Fixed a where using loc and radius in spawn searches would return spawns further than the radius

15 May 2004 by Lax:
- Fixed bug in /who that made it show no spawns for some people, even though there were spawns...
- Standard search spawns will accept class names or short names without using the "class" keyword.
  Shadowknight is used without a space, and short names are all 3 letters ("shd", not "sk").  
  Note that cleric's short name is "clr" not "cle".
- Bug with MQ2Chat plugin that caused events to be processed twice has been fixed
- MQ2IRC will now process all lines as custom events.  Note that it does not process them as 
  #chat events.
- Turned off the PCClass captioncolor option, PC caption colors will default to EQ's settings.
  It was left on by mistake after testing a bug fix.  You can turn them back on if you wish by
  using the /captioncolor command like so: /captioncolor pcclass on

14 May 2004 by Lax:
- MQ2ChatWnd (the MQ2 Chat Window support) got some upgrades.  First of all the window was not
  limiting the size of its scrollback, so after so much went on in the MQ2 window, your framerate
  would drop like a rock.  To achieve proper scrollback limiting without lagging you too much,
  I put in a system to make it buffer the chat that goes to it, and only display so many lines
  per frame.  The MQ2ChatWnd font size option now works somewhat...  The font sizes are not the
  same as EQ's chat window sizes yet, so be aware of that.  I'll work on it ;)  You will probably
  want somewhere from -3 to 2.  /mqfont <#>
- MQ2Map filters added: untargetable, trap, timer
- /who has been changed a little bit.  When a TRIGGER, TRAP, TIMER, or UNTARGETABLE is listed,
  that will be noted at the end of the line in red (very helpful).  The routine has also been
  updated for efficiency, so there is less lag with large /who result sets.
- Standard spawn searches (This includes /who, /target, ${Spawn[search]}, etc) have been 
  slightly modified.  "invis" is NO LONGER A VALID KEYWORD.  If you have this in macros, etc 
  you will need to change it.  The updated spawn types ARE valid keywords (trigger, trap, 
  timer, untargetable). If your search is for type "npc" you WILL get untargetable types in
  your search results (particularly helpful for /who).
- Added/changed MQ2Data members:
  string spawn.Type: PC NPC Untargetable Mount Pet Corpse Trigger Trap Timer Item 
  string string.Token[n,separator]: Retrieve a token from the string using a custom separator.  Unlike Arg, this will not skip empty values
  spell item.Spell: Spell effect
  float item.CastTime: Spell effect's cast time
  string item.EffectType: Spell effect type
  ticks character.AltAbilityTimer[n]: Alt ability reuse time left, by number
  ticks character.AltAbilityTimer[name]: Alt ability reuse time left, by name
- spawn.Hunger and spawn.Thirst have returned to active duty
- You can now list child windows from in-game with the /windows command, like so:
  /windows <name>
  e.g.: /windows InventoryWindow
- /itemnotify in <pack> <#> <notification>  now works with sharedbank slots.

13 May 2004 by Lax:
- Fixed "by class" caption colors
- Fixed some bodytypes being identified as triggers (note that untargetable NPCs *are* 
  triggers)
- Fixed target caption leakage (would stay drawn after switching targets)
- /who will show "invis" spawns if any parameters are given.  Spawn search functions,
  including /who and /target, will probably get updated soon.	
- Fixed problem with leading spaces in sub parameter declarations
- MQ2HUD now allows for different HUDs.  Each different HUD is stored in MQ2HUD.ini, but
  in different sections.  The default HUD is "Elements" because that's what it originally
  used.  To load a different HUD, the command is "/loadhud <name>" like "/loadhud bard".
  In this case, the [bard] section (not case sensitive, so it could also be [BARD]) of
  MQ2HUD.ini will be used.  To load the default HUD specifically, the command is 
  "/defaulthud".  MQ2HUD also now adds the following MQ2Data Top-Level Object:
  string HUD: Name of currently loaded HUD.
- MQ2FPS now fixes the bug where CTRL ALT and SHIFT keys stick when you switch windows.
  This is a bug in EQ that happens because the release of the key is not captured by EQ after
  it has been swapped to the background.  MQ2FPS now releases the keys as soon as EQ goes
  to the background, so this will no longer be an issue.
- New command to complement the /ctrlkey /altkey /shiftkey commands:
  Usage: /nomodkey <command>
  This command will release all ctrl/alt/shift keys for the duration of executing the 
  given command.
- Added/changed MQ2Data members:
  bool spawn.Anonymous: Anonymous?
  bool spawn.Roleplaying: Roleplaying?
  string string.Token[n,separators]: Retrieve a token from the string

12 May 2004 by Lax:
- Fixed the mysteriously disappearing #event handling in macros ;)

11 May 2004 by Lax:
- Added nifty changes.txt reader to character select screen.  Now you have no excuse!
- Fixed problem with events mysteriously having parameters disappear
- Updated Blech to fix a bug with some #events disappearing (and not firing)
- Your target's caption will now always be drawn
- Added LDoN Recruiters and Merchants to the list of full class names.
- Added /captioncolor command, which allows a lot of custom spawn caption coloring.  For example,
  the caption of marked NPCs or assist NPCs can be a specific color.. the caption of bankers and
  merchants can be a set color.  NPCs can be done by con color.  All spawns can be done by
  CLASS color (using the raid settings).  Note that you can only set the raid class colors right
  now through the raid options window.  You can open this window by typing
  /windowstate raidoptionswindow show
  Usage: /captioncolor <list|<name off|on|#>>
  Examples:
  /captioncolor list
  /captioncolor pcclass on
  /captioncolor pctrader on
  /captioncolor pctrader 255 128 0
- Changed /windowstate command to use the window mapping used by ${Window[name]}, /windows, etc.
- Fixed issues with "charm" and the invslot type
- raidmember MQ2Data type now inherits "spawn" (when they are in zone)
- Added/changed MQ2Data members:
  class raidmember.Class: Raid member's class (works without being in zone)
  int raidmember.Level: Raid member's level (works without being in zone)
  int item.WornSlots: The number of invslots this item can be worn in (fingers/ears count as 2 slots)
  invslot item.WornSlot[n]: The nth invslot this item can be worn in (fingers/ears count as 2 slots)
  bool item.WornSlot[name]: Can item be worn in invslot with this name? (worn slots only..)

10 May 2004 by Lax (more):
- Fixed once and for all the crash bugs relating to spawn captions (WHICH ARE *NOT* THE HUD)

10 May 2004 by Lax:
- Fixed problem relating to false negatives determining if a spawn is a TRIGGER (e.g. flavor
  text, trap, etc).  This solves crash issues in the latest zip with the custom caption
  system.  This also solves non-crash issues identifying "invisible spawns" in spawn searches,
  as well as spawns that were previously identified as NPCs in MQ2Map.

09 May 2004 by Lax (more):
- Fixed VS6 compile errors in Blech
- Fixed reported crash bug
- Fixed possible crash with HUDs
- Added MQ2HUD "type" 8, for character select screen.  This should fix some potential
  crashes when using custom HUDs and entering char select.

09 May 2004 by Lax:
- Removed remnants of MQ2Parms system.  Rest in peace.  Phase 4.
- Cleaned up a lot of old code that was being kept in comments
- Removed mount captions, they just crash the client
- Added optional parameter to /delay.
  Usage: /delay <time> [condition to end early]
  This lets you use a delay that has a possibility to end early.  For example...
  /keypress forward hold
  /delay 1s ${Spawn[1234].Distance}<${Spawn[1234].MaxMeleeTo}
  /keypress forward
- New command /noparse
  Usage: /noparse <command>
  Prevents a command from being parsed for MQ2Data.  For example..
  /noparse /ini blah blah blah ${stuff}
  Will actually write the ${stuff} literally instead of changing it to the current value
  of stuff.
- Added/changed MQ2Data members:
  int macroquest.MouseX: Mouse's x location
  int macroquest.MouseY: Mouse's y location
  string ticks.Time: Time in the form mm:ss
  string ticks.TimeHMS: Time in the form hh:mm:ss (if there are no hours, the form will be mm:ss)
  int character.CountBuffs: Total number of buffs (not including short duration buffs)

07 May 2004 by Lax:
- Added "Lax/Blech" support to custom events.  The Blech system allows much easier parsing of
  incoming chat.  Custom events will now support more parameters that are automatically
  parsed based on the match text.
- Fixed up EQ's handling of spawn captions (name above their head). Only the nearest 35 spawn
  captions will be updated by default (and even then, only those close enough that you'd see 
  their name).  EQ itself constantly updates the name of every spawn in the zone, even though 
  only a small portion of those are displayed.
- Added an option to /caption command
  Usage: /caption <list|type <value>|update #>
  "/caption update #" will set the number of nearest spawns for MQ2 to update the name of
  each pass.  By default, this is 35.  If you have performance issues after this update,
  please post about it on the forums.  Find a happy update number and let us know.
- Added marked NPC and assist target leadership stuff to default captions, also put guilds on
  the line below the name.  The defaults should mostly look like EQ's now.
- Fixed macro.Params
- Fixed invslot names
- Added/Changed MQ2Data Members:
	spawn character.TargetOfTarget: Target of target   (moved to character type)
	bool spawn.Assist: Current Raid or Group assist target?
	int spawn.Mark: Current Raid or Group marked npc mark number (raid first)
	spawn character.RaidAssistTarget[n]: Current raid assist target (1-3)
	spawn character.GroupAssistTarget: Current group assist target
	spawn character.RaidMarkNPC[n]: Current raid marked NPC (1-3)
	spawn character.GroupMarkNPC[n]: Current group marked NPC (1-3)

05 May 2004 by Lax (even more):
- Plenty of positive feedback on the custom spawn captioning.  Plenty also asking why shownames
  was not working properly.  There are now 4 levels of captions for Players, according to the
  shownames level, to solve this issue.  Therefore the ini options are now Player1, Player2, 
  Player3, Player4 rather than just Player.  Also, the guild status indicator now 
  capitalizes Leader and Officer, and added a "LDR" tag to your group leader.
- Added /caption command to set the custom captions from in-game.
  Usage: /caption <list|type <value>>
  To clear the specific setting, just do /caption <type> like so:
  /caption player1
- DKAA fixed the bzsrch problems
- Added MQ2Data member:
  bool spawn.GroupLeader: Is this your group's leader?
- Fixed CHARINFO struct.  Some Stuff appeared slightly wrong, like leadership exp and bank
  stuff.

05 May 2004 by Lax (more):
- Fixed crash on zoning relating to the new HUD functionality. Dont ask.

05 Max 2004 by Lax:
- Updated for patch and added README.CHM.  Keep an eye out, we should have the manual
  available in more formats (including printable) soon

04 May 2004 by Lax:
- New command
  Usage: /hud <normal|underui|always>
  * "Normal" will make the HUD display as it would normally on top of UI, not at char select
     or in "f10 mode"
  * "UnderUI" will make the HUD display as it would normally except UNDER the UI, and not at
     char select or in "f10 mode"
  * "Always" will make the HUD display under the UI, at char select, and in "f10 mode"
- New Plugin MQ2HUD.  Edit MQ2HUD.INI to add custom elements to your HUD.  You pick the spot
  on the screen, the color, and what gets displayed.  Every element gets parsed for MQ2Data
  each time it is displayed.
  Example MQ2HUD.INI:
    [Elements]
		TargetInfo=3,5,35,255,255,255,${Target}
		GMIndicator=3,5,45,0,0,255,${Spawn[gm]}
		CursorItemName=7,-15,-15,255,255,255,${If[${Cursor.ID},${Cursor},]}
		ClickMeForFun=6,-25,-25,255,255,255,${If[!${Cursor.ID},click me,]}
  The order is TYPE,X,Y,RED,GREEN,BLUE,TEXT.
  Type is currently any combination of the following:
    1 - Display in non-full screen mode
    2 - Display in full screen mode ("f10 mode")
    4 - X,Y is based on cursor location
  e.g. 1+2+4=7.  7 means all 3 of the above. 6 means 2 and 4. 3 means 1 and 2. Just add them
    together.  There is no way to end up with a number that could mean two different 
     combinations.
  Red, Green and Blue are each from 0 to 255. 255,255,255 is white, 0,0,0 is black.
  ** There is currently not a command to add or remove these from inside the game.  One will
     probably be added soon.  The plugin will automatically re-load the list from the .ini
     when you modify and save the .ini.
- Seeing as how the mouse functions perfectly fine in full screen mode, I've forced the cursor
  to display the same as it would in UI-visible mode.  The only difference is the item is not
  displayed on your cursor.  With MQ2HUD and the "CursorItemName" example, you could have it
  show the name of the item attached to your cursor in full screen mode (use type 6 if you
  want it to follow your cursor in full screen mode only).
- Added custom spawn captioning.  Set them in MacroQuest.ini [Captions].  Empty the setting 
  to make it use EQ's default.  By default our player caption is slightly different -  
  it shows their guild status if they are officer or leader of a guild.  Pet captions are a
  little different also - it will display the name of its master if it is a player's pet.
  Use "\n" to mean a new line when setting captions.
- Added MQ2Data Top-Level Object:
  spawn NamingSpawn: Spawn currently being captioned.  NULL when not captioning.
- Added/changed MQ2Data members:
  bool spawn.LFG: LFG?
  bool spawn.Linkdead: Linkdead?
  bool spawn.Trader: Trader?
  bool spawn.AFK: AFK?
  string spawn.AATitle: Actual AA title (e.g. Sage, Impresario, etc)
- MQ2Map adds Top-Level Object: spawn MapSpawn: If your cursor is on a spawn on the map, this is it
- Fixed ticks.Time

02 May 2004 by Lax:
- Added a popup box to the crash detected hook, explaining that the user should visit the
  MQ2::Bug Reports forum.
- Removed EasyDetour and EasyClassDetour.  There is a single replacement for the both of them
  called EzDetour.  EzDetourwName(offset,detour,trampoline).  Examples (which are all over in MQ2Main
  and plugins):
  EzDetourwName(ProcessGameEvents,Detour_ProcessGameEvents,Trampoline_ProcessGameEvents);
  EzDetourwName(CEverQuest__EnterZone,CEverQuestHook::EnterZone_Detour,CEverQuestHook::EnterZone_Trampoline);
- Renamed the REVERSE_DETOUR functions to reduce confusion.  These really had nothing to do
  with detours.  What it really does is lets you call a function at a given offset.  
  So, they are now:
  FUNCTION_AT_ADDRESS(function,offset)
  FUNCTION_AT_VARIABLE_ADDRESS(function,variable)
  FUNCTION_AT_VIRTUAL_ADDRESS(function,offset)
- Fixed small issue in MQ2Data parser
- Fixed /memspell not finding some spells correctly (Heroic Bond for example)
- MQ2 will now fix the string table by removing extraneous spaces from the end of strings,
  since EQ isnt smart enough to do it itself.  This fixes issues such as finding the AA
  "Bestial Alignment", which has two spaces after it in eqstr_us.txt.  
  ${AltAbility[Bestial Alignment]} previously did not work because of this issue.  It works
  now because of this fix.
- Added MQ2Data types
  raid, raidmember   (see reference for members)
- Added MQ2Data Top-Level Objects
  raid Raid: Raid you're in...
- Added/changed MQ2Data members
  string ticks.Time: Time in the form hh:mm:ss (if there are no hours, the form will be mm:ss)
  int skill.MinLevel: Minimum level for your class
  int skill.StartingSkill: Base skill level for your class
  int skill.SkillCapPre50: Skill cap pre-50 for your class
  int skill.SkillCapPost50: Skill cap post-50 for your class
  int character.FreeInventory: Count of free inventory spaces
  int character.FreeInventory[n]: Count of free inventory spaces of at least this size (giant=4)
  int character.LargestFreeInventory: Size of largest free inventory space
- LaxColor is now defaulted to off since most people now realize that it exists.  If you wish
  to turn it back on, LaxColor=1 in MacroQuest.ini.
- Fixed spawn.NearestSpawn issues
- Fixed ${Ini} absolute path issues
- Fixed some other issues that were brought up on the boards

30 Apr 2004 by Lax:
- Added MQ2Data members
  int macro.Params: Number of parameters to current sub

29 Apr 2004 by Lax (even more):
- Added option so that MQ2Data errors and normal errors (but not syntax errors that show
  /usage etc) will dump the macro stack.  This is ON by default.  To turn it off, set
  AllErrorsDumpStack=0 in MAcroQuest.ini section [MacroQuest]
- Added option so that the above errors will end the macro, aka makes them "fatal".  This is
  OFF by default. To set this, set AllErrorsFatal=1 in MacroQuest.ini section [MacroQuest]
- If for some reason you need to clear all GLOBAL SCOPE variables,
  /deletevar * global
  will do the trick.  For example, after you try to run an old macro and then realize the
  global scope changed and /zapvars no longer exists, but you can't make the variables outer
  scope because theyre already in global scope and you dont want to delete them all one by
  one....
- Perfected Multi-dimensional arrays

29 Apr 2004 by Lax (more):
- Fixed Multi-dimensional arrays

29 Apr 2004 by Lax:
- Fixed SPAWNINFO structure.
- NOTICE: Some MQ2Data members are currently MIA.  They may come back soon.  These include:
  character.Hunger
  character.Thirst
  character.GukEarned
  character.MMEarned
  character.RujEarned
  character.TakEarned
  character.MirEarned
  character.LDoNPoints

27 Apr 2004 by Lax (more):
- MQ2DataVars is now default.  Share and enjoy, share and enjoy!
- Fixed timer type member availability
- Added MQ2Data type: altability
- Added MQ2Data Top-Level Objects:
  altability AltAbility[n]: Alt ability by number
  altability AltAbility[name]: Alt ability by name
- Changed/Added MQ2Data Members:
  float spawn.MaxRange: Max distance from this spawn for it to hit you
  float spawn.MaxRangeTo: Max distance from this spawn for you to hit it
  int character.AltAbility[n]: Alt ability rank by number
  int character.AltAbility[name]: Alt ability rank by name
  bool character.AltAbilityReady[n]: Alt ability readiness by number
  bool character.AltAbilityReady[name]: Alt ability readiness by name
  int character.AltAbilityTimer[n]: Alt ability reuse time (seconds) left by number
  int character.AltAbilityTimer[name]: Alt ability reuse time (seconds) left by name
  spell character.CombatAbility[n]: Combat ability by number in your list (not same as others lists!)
  int character.CombatAbility[name]: Combat ability number in your list by name (not same as others lists!)
- Added an option to MQ2Map:  The "TargetMelee" mapfilter when set to 1 will draw a circle 
  representing how close to this spawn you must be to hit it.  Set to anything but 0 or 1 
  will draw a circle representing how close to this spawn you must be for it to hit you.
- Added some flavor for error messages.  Set LaxColor=0 in MacroQuest.ini [MacroQuest] to
  disable.  It's on by default or it wouldn't be as fun.

27 Apr 2004 by Lax:
- spawn.MaxRange now uses the proper melee range algorithm
- Fixed a crash bug in the Ini TLO
- Added proper relative/absolute path detection to /ini
- Fixed window.Checked
- Added MQ2Data members:
  int window.Style: Window style code
  bool window.Enabled: Enabled?
  bool window.Highlighted: Highlighted/mouse over?

26 Apr 2004 by Lax:
- Various error messages have been updated to be more specific.
- Fixed "outer" scope not being cleared by /endmacro.  Removed /zapvars in MQ2DataVars 
  since all it did was clear the outer scope.  It's no longer needed because the old global
  scope is separated into two scopes in MQ2DataVars.
- Fixed FindInvSlotForContents function (used in item.InvSlot.  item.InvSlot will no longer
  give NULL for valid items in your inventory/bank)
- Sub parameters (including those for events) are now allowed to have a type other than 
  string, when MQ2DataVars is enabled, like so:
  Sub MySub(int A, string B, float C)
- Fixed out-of-bounds by 1 crash in MQ2DataVar arrays
- MQ2FPS now allows you to disable the framerate display with /fps off (/fps on to enable again)
- MQ2EQIM feature set adjusted.  Now keeps your list of buddies (per character) and the last
  time they were seen online or on eqim (by any character).  Your friends list is automatically
  added as buddies.  A member was also added to the "buddy" type EQIM adds, time buddy.LastSeen.
- ${Ini} will allow either relative or absolute paths.  Also slightly modified what it gives
  you when you try to get a list of keys and supply a default (previously it would ignore
  the default and give NULL if there was no list).
- Improved parsing of " and ] within MQ2Data indexing.
  ${String["hi"]}: hi
  ${String["hi","hi"]}: hi,hi
  ${String[""hi""]}: "hi"
  ${String[hi"hi"hi]}: hi"hi"hi
  ${String[[MQ2] - Hi]}: [MQ2] - Hi
  ${String["""]}: "
- MQ2BzSrch plugin is now updated for MQ2Data.
  MQ2Data reference for MQ2BzSrch (because it's a plugin, not in main reference)
  -------
  Types added- bazaar, bazaaritem
  TLO's added- bazaar Bazaar: Bazaar search info
  ---
  bazaar 
  Members:
  ...bool Done: Search complete?
  ...int Count: Result count
  ...bazaaritem Item[n]: Result info by index (1-based)
  To String: Same as Done
  ---
  bazaaritem 
  Members:
  ...string Name: Item name
  ...spawn Trader: The guy selling it
  ...int Price: Price the guy is selling it for
  ...int Quantity: Number of this item this guy has
  ...int ItemID: The item's ID number
  ...int Value: Value of the item?
  To String: Same as Name
  -------
  
25 Apr 2004 by Lax (revision C changes):
- Fixed merchant.Item[=name] and corpse.Item[=name]
- Fixed character.PctEndurance
- Fixed problems with tabs in macros, and also with leading and trailing whitespace
- MQ2DataVars is READY.  Keep an eye out for important announcements about this!
- Added MQ2Data types for MQ2DataVars: array, timer

25 Apr 2004 by Lax (even more):
- Hopefully fixed crash caused by fixing the "LastCommand" stuff...
- Added MQ2Data Members:
  int character.MaxEndurance: Max endurance
  int character.PctEndurance: Percent endurance

25 Apr 2004 by Lax (more):
- Fixed spawn.NearestSpawn
- Changed buff.ID so that it gives the song # or buff # instead of the spell's ID

25 Apr 2004 by Lax:
- Fixed once and for all the /itemnotify and /notify crashes
- Fixed the rendering rate defaults (will no longer flicker like a strobe light ;)

23 Apr 2004 by Lax (more):
- Added MQ2Data Type:
  skill (see reference for members)
- Added MQ2Data Top-Level Objects:
  string GroupLeaderName: group leader's name (works even if they are out of zone)
  spawn GroupLeader: group leader (only works if they are in zone)
  skill Skill[n]: Skill by number
  skill Skill[name]: Skill by name
- Added/Changed MQ2Data Members:
  spawn spawn.NearestSpawn[search]: Find the nearest spawn matching this search, to this spawn (most efficient on yourself)
  spawn spawn.NearestSpawn[n,search]: Find the nth nearest spawn matching this search, to this spawn (most efficient on yourself)
  string window.List[n]: Get the first-column text for the nth item in a list box.  Example: ${Window[TradeskillWnd].Child[RecipeList].List[1]}
  int window.List[text]: Find an item in a list box by partial match (use window.List[=text] for exact)  Example: ${Window[TradeskillWnd].Child[RecipeList].List[=Inky Shadow Silk]}
  int string.Count[char]: Count the number of occurrences of a particular character in the string
  bool window.Checked: Checked? (useful for buttons)
  string string.Left[-length]: The left ("all but" length) of the string.. Left[-1] of "Left" will be "Lef"
  string string.Right[-length]: The right ("all but" length) of the string.. Right[-1] of "Left" will be "eft"
  bool character.RangedReady: Ranged attack ready?
  bool character.AltTimerReady: Alternate timer ready? (Bash/Slam/Frenzy/Backstab.  Note that AbilityReady works fine with most of these)
  int macroquest.Running: Running time of current MQ2 session, in milliseconds
- Fixed AbilityReady for the alternate timer abilities (Bash, Slam, Frenzy, Backstab, possibly others)
- Fixed /ctrlkey /shiftkey and /altkey.  They would sometimes "stick" the key down.
- Added a notification to /notify "listselect", used to select the nth item in a list box.
  Example: /notify TradeskillWnd RecipeList listselect 1
  Use 0 to clear your selection.
- ${Group[0]} is now the same as ${Me}.  Group members are still 1-5.
- Added command to MQ2FPS:
  /render <fg|bg> <#|~#>
  Sets the foreground or background rendering rate.  This is how many out of n frames MQ2FPS
  will allow to be drawn.  You keep moving full speed, the client responds to mouse or keys,
  the UI is still drawn... but, the world itself will not be drawn as often.
  Use with ~ to draw n-1 out of n frames, or without to draw 1 out of n frames.
  e.g. /render bg ~3 will draw 2 out of 3 frames.  /render bg 3 will draw 1 out of 3 frames.

23 Apr 2004 by Lax:
- Changed top #turbo to 40, still defaults to 20
- Fixed Ini Top-Level Object again
- Fixed "enviro" slots so that they work for enviro1-10 not just 1-8

22 Apr 2004 by Lax:
- Readme.html has been removed from the zip by request of its author.  It is being worked on
  and will return.
- /selectitem GONE
- /finditem GONE
- /click functionality has been SEVERELY reduced.  It will now function given an x,y,
  and on an item or spawn (target).  Upgrade to /notify for UI interaction.
  /notify <window> <button screen id> <notification>
  example:
  /notify LootWnd DoneButton leftmouseup
  Window names and control ScreenID's are found in the XML files, and are NOT screwed up
  by custom interfaces (unless your UI does not have the button)
- Fixed item slot name discrepancies.  What was previously "primary" and "secondary" is
  "mainhand" and "offhand".  It was one thing in some places, but not in others.  Should
  be all the same now.
- Underscores(_) are again valid in variable names
- Added "STUN" to spawn.State
- Fixed Ini Top-Level Object
- ** Added/changed MQ2Data type members
  string macroquest.Error: Last normal error message (replaces $getlasterror but will NOT have the old values!)
  string macroquest.SyntaxError: Last syntax error message (usage: /blahblah)
  string macroquest.MQ2DataError: Last MQ2Data parsing error message
  spawn spawn.TargetOfTarget: Target of target (May only work in "Me": ${Me.TargetOfTarget.PctHps}, etc)
  int item.BuyPrice: Price to buy this item at this merchant
  int item.SellPrice: Price to sell this item at this merchant
  item merchant.Item[name]: Finds an item by partial name at this merchant (use merchant.Item[=name] for exact)
  item corpse.Item[name]: Finds an item by partial name in this corpse (use corpse.Item[=name] for exact)
  float character.PctGroupLeaderExp: Group leadership exp as a %
  float character.PctRaidLeaderExp: Raid leadership exp as a %- bool character.Stunned: Stunned?
  bool spawn.Sitting: Sitting?
  bool spawn.Standing: Standing?
  bool spawn.Ducking: Ducking?
  bool spawn.Binding: Binding wounds?
  bool spawn.Feigning: Feigning?
  bool spawn.Invited: Invited to group?
  bool class.PetClass: Pet class? (shaman, necromancer, mage, beastlord)
  bool class.PureCaster: Pure caster? (can gate!)
  bool class.CanCast: Can usually cast? (not melee only)
  bool class.DruidType: Druid/Ranger?
  bool class.ShamanType: Shaman/Beastlord?
  bool class.NecromancerType: Necromancer/Shadowknight?
  bool class.ClericType: Cleric/Paladin?
  float math.Sqrt[formula]: The square root of formula
- New MQ2Data type "plugin"
- New TLOs
  plugin Plugin[name]: Finds plugin by name
  plugin Plugin[n]: Plugin by number, starting with 1 and stopping whenever the list runs out of plugins.
- Fixed LastSpawn[n] and LastSpawn[-n], also added them to reference.
- New command: /combine <pack> - hits combine on this container
- New command: /drop - drops item on cursor
- New command: /clearerrors - clears each of the "last errors"

21 Apr 2004 by Lax:
- Fixed if/newif

20 Apr 2004 by Lax:
- /if is now GONE.  /if is now the same as what /newif was.  /newif is aliased to /if.
- /sendkey and /press are now GONE.  Please update to /keypress, which as of 15 Apr 2004 allows
  pressing key combinations as well as the actual command.  Example:  /keypress alt+f
- /filter macros will now hide the output of /endmacro (if successful) and /zapvars (always)
- MQ2Labels updated for MQ2Data
- Fixed time.Year and time.Date
- Fixed charm invslot (number 0)
- Fixed ${If[]} handling of conditions
- Fixed FindItemCount to give the number of individual items rather than stacks
- MQ2EQIM plugin (which notifies you when someone on your EQIM buddy list changes) now keeps
  track of your buddy list and adds a MQ2Data type and Top-Level Objects:
  ** buddy type
  Members:
  ...string Name: Buddy's name (may be fennin.Name or just Name, depending on how you added them)
  ...string Status: "Removed from list",  	"Offline",	"EQIM",	"EQIM (AFK)",	"Unknown Status(4)",	"Playing",	"Playing (AFK)"
  ...int StatusID: Numeric representation of the above (0,1,2,3,4,5,6)
  To String: Same as Name
  ** Top-Level Objects
  buddy Buddy[name]: Info on buddy with this name
  buddy Buddy[n]: Buddy with this index number in the system
  int Buddies: Size of the buddy index (will not necessarily be equal to the number of buddies, but n in Buddy[n] will never exceed this number)
- Added Top-Level Object:
  int FindItemBankCount[name]: Count of items in bank by partial name match.  FindItemBankCount[=name] will find exact
- Changed "character" member "PlatShared" to "PlatinumShared"

19 Apr 2004 by Lax:
- ** MQ2DATA PHASE TWO ** If something is missing from MQ2Data it's because you never opened
  your damn mouth.  If you need something in MQ2Data whether it was previously available or
  not, speak up.  You're on your own if you want to figure out how to enable MQ2Parm at this
  point, good luck (I'm making it difficult on you so you will get your ass in gear)!  The
  readme is not yet updated.
- Fixed alerts being missing from SpawnMatchesSearch.  They worked in some spawn searches but
  not others.
- character.Inventory now uses the same numbering as InvSlot
- Added/changed MQ2Data members
  invslot invslot.Pack: Container that must be opened to access the slot with /itemnotify
  int invslot.Slot: Slot # inside that pack
  string invslot.Name: For inventory slots not inside packs, the slot name
  string spawn.ConColor: GREEN, LIGHT BLUE, BLUE, WHITE, YELLOW, RED
  int character.PetBuff[name]: Finds slot with this spell name
  spell character.PetBuff[n]: The spell in this slot (1-29)
  int character.GroupLeaderExp: Group leadership exp
  int character.GroupLeaderPoints: Group leadership points
  int character.RaidLeaderExp: Raid leadership exp
  int character.RaidLeaderPoints: Raid leadership points
  int character.Platinum: Platinum
  int character.Gold: Gold
  int character.Silver: Silver
  int character.Copper: Copper
  int character.PlatinumBank: Platinum in bank
  int character.GoldBank: Gold in bank
  int character.SilverBank: Silver in bank
  int character.CopperBank: Copper in bank
- New MQ2Data Top-Level Objects
  int FindItemCount[name]: Count of items on character by partial name match.  FindItemCount[=name] will find exact
- MQ2FPS plugin now adds these Top-Level Objects (these are NOT in the reference because they
  are from a plugin not built in):
  float FPS - Current frames per second
  int MaxFPS - Current max frames per second
  bool Foreground - Is this session in the foreground?

17 Apr 2004 by Lax:
- Fixed "window" data type's "To String"
- Fixed all VC6 project files so PDB/MAP files are produced for debugging
- New MQ2Data type
  invslot - Inventory slot (not necessarily "in your inventory", this may be in merchant window, bank, etc)
  see reference for current list of members.
- Added/changed MQ2Data members
  invslot item.InvSlot: Inventory slot for this item
- New MQ2Data Top-Level Objects
  invslot InvSlot[name]: Inventory slot by name
  invslot InvSlot[#]: Inventory slot by number
  item FindItem[name]: Find item on character by partial name match.  FindItem[=name] will find exact
  item FindItemBank[name]: Find item in bank by partial name match.  FindItemBank[=name] will find exact
  item SelectedItem: When using a merchant, etc. this is the selected item
  
15 Apr 2004 by Lax:
- Fixed /destroy crash
- Fixed "random" crash on zoning with MQ2Map loaded, due to a bug in the recently revised ConColor
- Fixed /cast issue casting "Bane" instead of "Bane of Nife" etc
- Fixed spell manager structure
- Fixed /doortarget id #, which would invariably crash
- Fixed and changed /keypress so that it also accepts key combinations, and will not crash no matter how hard you try.
  /keypress with key combinations will have the same effect as /keypress using the command name, it will not
  type the key into the chat window.  If you need to type into a window specifically (chat windows, social edit, etc)
  /keypress <key> chat
  example: /keypress e chat
  Note that you cannot use both hold and chat, and chat is only valid for the key not a command name.
  ** /sendkey and /press will give a warning the first time per session they are used that they are
     now completely obsolete and you should switch to /keypress.  they will be removed soon.
- Fixed and tested "heading" type's "To String"
- /newif will no longer quietly execute the "false" branch when it fails to parse the conditions.  The conditions
  after parsing MQ2Data/MQ2Parm will be displayed in an error message, and the macro will end.
- Other minor issues fixed

14 Apr 2004 by Lax:
- Fixed MQ2KeyBinds
- Fixed MQ2ChatWnd.ini

13 Apr 2004 by Lax:
- Fixed ! in Calculate (worked most of the time, but not in some special cases)
- Fixed heading's "To String" to give the correct heading.  heading.Name/heading.ShortName were fine
- Fixed time.Time12 to be 12 hour (oops)

9 Apr 2004 by Lax:
- Fixed != in Calculate (and therefore in /newif, math.Calc, etc), and implemented ! as
  the unary NOT operator.  This gives 0 if your calculation is non-zero, or 1 if your
  calculation is zero.
- MQ2Data changes:
  -- Swapped Y and X back to being backwards-backwards or backwards-forwards, or whatever they
     originally were
  -- Added "NWU" coordinates (North/West/Up), the three positively oriented directions in EQ.  
     Spawns also have a shortcut for SED (South/East/Down).  All type member names involving 
     XYZ have a NWU complement (none necessary for the "index" bracketed part, of Heading[y,x] 
     for example)
  -- Fixed character.AbilityReady
  -- Fixed item (TO STRING)
  Top Level Objects
  * spawn LastSpawn: The last spawn chronologically.
  * spawn LastSpawn[n]: The nth from last spawn.. LastSpawn[1] is the LastSpawn.. LastSpawn[2] is 2nd from last, LastSpawn[3] is 3rd from last, and so on
  * spawn LastSpawn[-n]: The nth from FIRST spawn.. LastSpawn[-1] is you, LastSpawn[-2] is the second spawn, LastSpawn[-3] is the third spawn, and so on
  Additions/Changes to existing types:
  * heading Heading[y,x]: Heading from player's current position to y,x
  * float math.Distance[y,x,z:y,x,z]: Performs distance calculations in 1, 2 or 3 dimensions.
    Any not given will default to your character's current x y or z.
  * bool item.Stackable: Stackable?
  * bool merchant.Open: Merchant open?
  * float merchant.Markup: The amount used to calculate item values on this merchant 
    (Markup is what your charisma, faction, etc change).  Markup*Cost=Merchant's sell price.
    Cost*(1/Markup)=Your sell price. Markup of 1.05 is highest no matter what, so there might
    not be any actual cap based on charisma.
  * int merchant.Items: Item count on the merchant
  * item merchant.Item[n]: nth item on the merchant  
  * bool corpse.Open: Corpse open?
  * int corpse.Items: Item count on the corpse
  * item corpse.Item[n]: nth item on the corpse
  * item character.Inventory[slotname]: Item in this slot (inventory slots only, but 
    same names as /itemnotify)
  * bool character.SpellReady[name]: Gem with this spell name ready for cast?
  * bool character.SpellReady[slot]: Spell in this gem ready for cast?

8 Apr 2004 by Lax (more)
- MQ2Data changes:
  Top level objects:
  * heading Heading[x,y]: Heading from player's current position to x,y
  Additions/Changes to existing types:
  * int item.Container: The number of slots, if this is a container
  * int item.Items: The number of contained items, if this is a container
  * item item.Item[n]: The item in this slot, if this is a container
- Item links were apparently not working in the MQ2ChatWnd, nobody reported this until now.
  Thanks people who noticed it and never reported it!  Anyway, item links in MQ2ChatWnd are
  simply stripped until I figure out the issue.  Item links in MQ2Chat still work fine.

8 Apr 2004 by Lax
- MQ2Data changes:
  - macro.Defined is now a top level object instead
    bool Defined[name]
  - Fixed all variable parsing when MQ2Parms is not on
- Fixed a major problem with /newif, should now "work as intended"
- Fixed (I think) problem with /face which let the macro continue before facing the target
  completed

7 Apr 2004 by Lax
- Changes to MQ2Data system:
  *** NOTICE: All X and Y coordinates used by the MQ2Data system have been REVERSED.
      Internally, MQ2 stays the same as it has been forever.  However, you will now
      notice that "/echo ${Me.X}, ${Me.Y}, ${Me.Z}" will give the same order as seen
      by typing /loc
  Top level objects:
  * currentzone Zone: Zone information about current zone
  * zone Zone[id]: Zone information for zone with this id
  * zone Zone[shortname]: Zone information for zone with this name
  * time Time: Your local time in real life
  * time GameTime: Game time
  * type Type[name]: Info about the type with this name
  * heading Heading[degrees]: Forms a heading type in the given direction in degrees
  * string Ini[filename,section,key,default]: Reads from an ini file.  section, key, 
    and default do not need to be given.  section and key may be set to -1 to skip them 
    and give a new value.  If section or key are not given, multiple values are read...
  Additions/Changes to existing types:
  * bool string.Equal[text]: Strings equal? Case does not count...
  * bool string.NotEqual[text]: Strings not equal? Case does not count...
  * bool string.EqualCS[text]: Strings equal? Case counts!
  * bool string.NotEqualCS[text]: Strings not equal? Case counts!
  * string string.Arg[n,separator]: Gets nth argument using separator as the separator (single character). If separator is not given, defaults to space
  * zone character.Bound: The zone you are bound in
  * int character.Skill[name]: Skill level of skill with this name
  * int character.Skill[n]: Skill level of skill with this index
  * int character.Ability[name]: Doability button number this skill name is on
  * string character.Ability[slot]: Skill name assigned to this doability button
  * bool character.AbilityReady[name]: Ability with this name ready?
  * bool character.AbilityReady[slot]: Ability on this button ready?
  * spell character.Book[slot]: Spell assigned to this slot in your spellbook
  * int character.Book[name]: Spell slot the spell with this name is assigned to in your spellbook
  * float (TOSTRING): Changed to ###.## instead of .###
  * heading spawn.Heading: (changed to "heading" type)
  * heading spawn.HeadingTo: (changed to "heading" type)
  * heading switch.Heading: (changed to "heading" type)
  * heading switch.DefaultHeading: (changed to "heading" type)
  * heading switch.HeadingTo: (changed to "heading" type)
  * heading ground.Heading: (changed to "heading" type)
  * heading ground.HeadingTo: (changed to "heading" type)
  New types:
  * currentzone
  * time
  * heading
  * type
  *** Special handling is used for casting to "type", such that the new data is equal 
      to the old type, and the new type is "type".
  -- Fixed type casting so that members of the new type may be accessed as expected (this
     was incorrectly ending the parsing at the type cast until now)
- ConColor changed to take 1 parameter
- FindMount tweaked/inlined
- Changed the "RunNextCommand" to remain to TRUE until set to FALSE, so only cases where
  the next command should not be run need to be explicitly set (this should increase
  macro performance in most cases, but some commands may need to be correctly updated)
- /declare will no longer spam you if the variable previously existed.  If the variable
  previously existed, it will be quietly deleted and replaced by the new one.  This might
  cause some people problems but they will learn quickly ;)
- New command /deletevar <name> - Deletes an existing variable.  Gives a message if the
  variable did not exist, but no message if the variable did exist.
- /notify modified to work for clicking off buffs and other things it would not previously
  work for.  However, items must still be clicked using /itemnotify.  /notify now accepts
  all of the same clicks as /itemnotify (leftmouse,leftmouseup,leftmouseheld,etc)

31 Mar 2004 by Lax (more)
- Fixed character member PctExp
- Added character members:
  float PctAAExp: % AA exp..
  bool Moving: Moving? (includes the mount hack so you're not constantly "moving" when sitting on a mount)
- Added spawn members:
  bool Swimming: Swimming?
  bool Underwater: Underwater?
  bool FeetWet: Feet at least wet?
  int Animation: Animation id
  int Holding: Holding id
  float Look: Look angle
- Added "gm" to standard searchspawn, works with anything that uses that including MQ2Map commands,
  /target, ${Spawn[search]}, etc
- Modified the if block parsing in FailIf so that it only looks for } and { as the first and last characters on a line

31 Mar 2004 by Lax
- Fixed /newif so variables/parms/data get parsed
- string.Mid and string.Find are now 1-based instead of 0-based
- Calculate (and stuff that uses it) now supports parentheses, and will treat 
  "NULL" and "FALSE" as 0, and "TRUE" as 1
- Added float math.Distance[x,y,z:x,y,z]: Performs distance calculations in 1, 2 or 3 dimensions.  Any not given will default to your character's current x y or z.

30 Mar 2004 by Lax
- Added a distance-sorted spawn list in MQ2Main
- Added MQ2Data top-level object:
  * spawn NearestSpawn[n]: The nth nearest spawn
  * spawn NearestSpawn[search]: The nearest spawn matching this search (same as Spawn[search])
  * spawn NearestSpawn[n,search]: The nth nearest spawn matching this search

29 Mar 2004 by Lax (even more)
- Added /ctrl /alt and /shift commands:
  /ctrl <command>
  /alt <command>
  /shift <command>
  These execute a command while telling the window manager that a key is pressed.  This can
  be used in conjunction with /itemnotify to pick up a stack or a single item... example:
  pick up a single item from a stack: /ctrl /itemnotify pack1 leftmouseup
  pick up an entire stack: /shift /itemnotify pack1 leftmouseup
  Because they execute a command, they can also be used together, as in 
  /ctrl /alt /shift <command>...
- Fixed character.Buff[slot]
- Fixed character.Gem[name]
- Fixed If top level object crashing on false
- Added MQ2CHAT bind to start typing in the MQ2 Chat Window, also added MQ2CSCHAT bind which
  gets forced to bind as "/" at character select, and does not exist while in game.
- Added /timed command, which executes a command after a specified duration (in deciseconds like pause)
  /timed <deciseconds> <command>
  Example: /timed 10 /echo 1 second has passed
  Note: This does NOT "pause" successive commands.
- Added /newif command, which ONLY does numeric compares -- use MQ2Data string comparison to 
  turn string compares into numeric compares -- and note that this means you do NOT use the "n"
  stuff.  This will replace the current /if command in MQ2Data phase 3.  Until then, you may 
  "/alias /if /newif" if you wish to use newif exclusively.
  /newif <calculations> <command>
  <calculations> gets evaluated down to a single term from however many terms there are (You
  may use && and || freely.) *BE WARNED* that in calculations parentheses are still not
  officially supported.. that's on my TODO list.
  

29 Mar 2004 by Lax (more)
- Added < <= == >= > && & || | to the Calculate function (someone rewrite if please... 
  fail if zero, fall through if non-zero)
- MQ2Data updates:
  * Added top level object: string If[conditions,whentrue,whenfalse]
  * Added type corpse, top level object: corpse Corpse
  * Added top level object: item Cursor
  * Added string members:
    - int Compare[text]: -1 if the string is alphabetically before text, 0 if equal, 1 if after. Case does not count.
    - int CompareCS[text]: -1 if the string is alphabetically before text, 0 if equal, 1 if after. Case counts.
  * Lots of others...
- Fixed MQ2Parm slowness from debug spew if MQ2Data is also in use
 
29 Mar 2004 by Lax
- Phase 1 of MQ2Data system rollout begins! Please start updating macros, custom uis, plugins,  
  etc to use this sytem.
  To use MQ2Data modify these MQ2Main lines
   #define USEMQ2PARMS
   //#define USEMQ2DATATYPES  
  Uncomment the USEMQ2DATATYPES #define to allow MQ2Data parsing.  If you wish to disable
  MQ2Parms parsing, comment the USEMQ2PARMS #define.  You may use both or just one.
  See this thread to see how MQ2Parms will be phased out 
      http://macroquest.sourceforge.net/phpBB2/viewtopic.php?t=6008
  See this thread to see how to use MQ2Data instead 
      http://macroquest.sourceforge.net/phpBB2/viewtopic.php?t=6022
  Specific information for plugins to add types and Top Level Objects will be available soon
- Moved a few functions to MQ2Inlines.h
- Fixed a performance issue in GetSpellByName
- Trying to detour an already detoured address will now fail instead of crashing
- Added some offsets to eqgame.h (mostly CListWnd), removed some offsets that were virtual
  functions and probably not used anyway.  If you are adding basic UI offsets to your plugins
  ask to have them in eqgame.h please (people were doing this with CListWnd offsets).

23 Mar 2004 by Amadeus
- Removed DisplayZem function and calls and $zone(ZEM)  ...rest in peace.

20 Mar 2004 by Lax
** eqgame.ini is no longer used/needed by MQ2!  All offsets have been integrated 
   into eqgame.h.  The client DATE/TIME are in eqgame.h also.
- Fixed /itemnotify
- Renamed the "SpawnListTail" stuff to "LocalPlayer", added "ControlledPlayer".  These are
  both EQPlayer and correspond to .. you.  If you're on a mount, the one thats moving is
  ControlledPlayer. ** Things that use PCHARINFO to get your spawn should be phased out.
- Added /docommand
- Added /dosocial
- Made some minor improvements in MQ2UserVars

16 Mar 2004 by Lax (after patch)
- Changed exe date/time checking to use the date/time strings compiled into the exe

16 Mar 2004 by Amadeus
- Updated the Spell Information Window with code provided by Koad in his Spell Search
  Plugin.

16 Mar 2004 by Lax
- Fixed remaining issues with binds and custom binds

15 Mar 2004 by Lax (more)
- Added remaining, un-named EQ binds to the MQ2 bind system.  Some are still unknown, and
  some I'm surprised exist enabled in the client in the first place, and you should be 
  careful with those...
- Added /dumpbinds command.  Example: "/dumpbinds bill" will dump all current binds to
  Configs\bill.cfg to be loaded later.
- Added "/filter mq [on|off]", which prevents anything at all from being displayed by MQ2
- Added "/squelch <command>", which does the following:
  * Step 1: turns mq filter off
  * Step 2: executes the command
  * Step 3: turns mq filter back to the state it was in before step 1
  In other words, executes a command and prevents any output from the command
  
  ** It is recommended that you do this in your .CFG files that you dont want to see output from
  /squelch /filter mq on
  < do your stuff here>
  /squelch /filter mq off
- I promise this is my last update for a few days at least!

15 Mar 2004 by Lax
- Fixed some bugs with binds and the MQ2CustomBinds plugin
- Modified bind system so that the same key can be bound to an MQ2 bind and an EQ bind and
  both will work
- Added a system to run .CFG files, similar to quake .cfg files I suppose.  The file must
  contain commands the same as you would use them normally.  Each command will be executed
  in order, there are NO macro blocks, events, etc, in a cfg file.
  * CFG files may be present in <release>\Configs\, in <release>\, or potentially in the
    EverQuest directory.  Note that <release> would be the same as wherever your Macroquest.ini is.
  * Added /loadcfg <filename> command.
  * Plugins can use LoadCfgFile(filename)
  * Configs that are automatically loaded:
		AutoExec.CFG - Executed on the first pulse
		CharSelect.CFG - Executed when you are put at character select
		<server>_<character>.CFG - Executed when this character enters the world
		<mapshortname>.CFG - Executed when you zone into this zone
		<pluginname>-AutoExec.CFG - Executed when this plugin is loaded (after its initialization is complete)

		Examples of file names:
		tallon_lordsoth.cfg - character
		oot.cfg, soldungb.cfg, soldunga.cfg, take.cfg - maps
		MQ2Map-AutoExec.CFG, MQ2ChatWnd-AutoExec.CFG - plugins 

14 Mar 2004 by Lax
- Added /ranged [#] command.  Run with no parameters to do a ranged attack on your current
  target, or with a spawn ID to do a ranged attack on that spawn.
- Modified MQ2Spawns, hopefully this will solve the remaining stack corruption problems...
- Introduction of the new MQ2 key binding system
  * New command /bind <list|eqlist|[~]name <combo|clear>>
  * "/bind list" will list all MQ2 binds
  * "/bind eqlist" will list all non-MQ2 binds
  * The following work on both MQ2 and EQ binds the same way
  * "/bind <name> <combo>" will set a bind's normal key combo (example: "/bind forward e")
  * "/bind ~<name> <combo>" will set a bind's alternate key combo (example: "/bind ~forward up")
  * Combos use any combination of "alt", "shift" and "ctrl" plus a key.  Specific keys follow the 
    same rules as the /sendkey and /press 
    Example combos:
    shift+n
    alt+shift+f1
    -- Always separate with +'s or spaces.
  * Note that "clear" combo is to clear the bind, and also note that changing EQ binds will not
    immediately update the display in the options window.  Change the bind list selection in the
    options window to see the updated keys.
  * /keypress works the same way with all MQ2 and non-MQ2 binds
  * API additions include:
     BOOL AddMQ2KeyBind(PCHAR name, fMQExecuteCmd Function);
     BOOL SetMQ2KeyBind(PCHAR name, BOOL Alternate, KeyCombo &Combo);
     BOOL RemoveMQ2KeyBind(PCHAR name);
     BOOL ParseKeyCombo(PCHAR text, KeyCombo &Dest);
     PCHAR DescribeKeyCombo(KeyCombo &Combo, PCHAR szDest);

     typedef VOID    (__cdecl *fMQExecuteCmd)(PCHAR Name,BOOL Down);
     -- Note: This function will be called when the key goes down as well as up.  If you create a
        MQ2 bind function make sure to account for this.  The "Name" parameter is the name of the
        bind
  * /hotkey command is now removed, the new bind system will take over
- MQ2CustomBinds plugin is now live.  This plugin allows you to specify custom commands to execute
  on a key combination.  There may be a command for the keys being pressed (down), and another for them
  being released (up).
  * /custombind <list|add <name>|delete <name>|clear <name><-down|-up>|set <name><-down|-up> <command>>
  * "/custombind list" will list all of your custom binds names and commands (the key combinations must be set using /bind)
  * "/custombind add <name>" will add a new bind name for use here, with /keypress, /bind, etc.
  * "/custombind delete <name>" will remove a custom bind
  * "/custombind clear <name><-down|-up>" will clear a specific command for a custom bind.  If up or down is not specified, defaults to down.
  * "/custombind set <name><-down|up> <command>" will set a specific command for a custom bind.  If up or down is not specified, defaults to down.
  * Example usage (NOTE: MQ2's very first bind command is "RANGED" so you do not need to do this, but for example...)
    /custombind add mybind
    /custombind set mybind /ranged
    /bind bind n
    -- To set the real RANGED bind, do "/bind ranged <key>"
   
13 Mar 2004 by Lax
- Added /multiline <delimiter> <command[delimiter[command[delimiter[...]]]]>
  Executes all commands.  Example: /multiline ; /stand;/rude;/sit
- Wave 3 of MQ2Map updates:
  * Added /maphide command to hide spawns on the map given a search string.  Hidden spawns
    only take effect until the mapped spawns are re-generated (such as changing some map
    filters)
    "/maphide reset" will re-generate the spawn list.
  * Added /mapshow command, to explicitly show spawns on the map given a search string.
    These will only take effect until the mapped spawns are re-generated (same as maphide).
    "/mapshow reset" will re-generate the spawn list.
  * Added /mapclick command and special right click commands (hold a combination of
    shift, control, left alt, right alt to execute a special command when right clicking
    on a spawn).  Defaults include left-alt right-click to highlight and control r-click to
    hide.
  * Added Group filter (requires PC) and NormalLabels filter (shows/hides non-MQ2 labels)  
- Added notice when a new XML file is added to the list while in game.  The notice
  says which file was added and that the user must reload the ui for it to take effect.
- Fixed crash when adding a custom XML file that doesnt exist in the default UI directory
- Fixed $macro crash

12 Mar 2004 by Lax
- MQ2Map overhaul completed
- Fixed /keypress crash bug when you're an idiot and type an invalid command name :)
- Fixed client override problem

11 Mar 2004 by Lax 
- I forgot to update the changes.txt file, so Amadeus is putting this here
  so the masses will know I added/fixed/updated a bunch of shit.

11 Mar 2004 by Amadeus
- Updated tons of shit too
- MQ2 should be fully functional now with the 3/10 patch

11 Mar 2004 by Plazmic
- Complete rewrite of the way Guild ID tags are handled
- __Guild offset now points to the GUILD structure instead of the random offset
  that shows the beginning of the list
- GUILD structure added to eqgame.h
- EQADDR_GUILDLIST should now be pGuildList always
- Added EQSWITCH structure
- Updated DOOR & GROUNDITEM structs to reflect the new EQSWITCH struct

08 Mar 2004 by Lax
- Wave 2 of MQ2Map upgrades:
  /mapnames command added to change the naming scheme used for spawns on the map
  Map filters/options system updated, each option can now have a "requirement"
  When listing filters with /mapfilters, only options that have requirements are displayed
  Concolor filter is now PCConColor and NPCConColor
  Target filter now has 3 separate options - Target, TargetLine, TargetRadius

05 Mar 2004 by Amadeus
- Put in new CXWnd offsets [vzmule]
- Added structs in EQUIStruct.h for the Guildwindow and RaidWindow (work in progress)

05 Mar 2004 by Lax
- MQ2Map upgrade is now live.  It uses the new OnAddSpawn/OnRemoveSpawn API to increase efficiency.
  /highlight <spawn search string> will temporarily highlight these spawns
  /highlight color <#> <#> <#> will set the highlight color
  /highlight reset to reset the currently highlighted spawns
  Right clicking on spawns on the map now targets them
- /keypress command is now live. /keypress <name> <hold> like so:
  /keypress clear_target
  /keypress forward hold
  To release the key after holding, simply use the command again without the hold keyword.
- /itemnotify command is now live.  /itemnotify <slot> <notification>, or /itemnotify in <bag slot> <#> <notification>
  Bag slots are pack1-8, bank1-16 (and sharedbank1-2 and trade1-8 but these are not yet implemented in /itemnotify)
- Added OnAddGroundSpawn/OnRemoveGroundSpawn to plugin callbacks
- Fixed random crash on exit dealing with breakpoints

01 Mar 2004 by Zaphod
- Another bugfix in MQ2DetourAPI.cpp. 

29 Feb 2004 by Zaphod
- More optimization of ParseMacroParameter() and some of the parameter routines it calls.
- Minor bugfix in MQ2DetourAPI.cpp. 

28 Feb 2004 by Lax
- Added API to automatically maintain a list of all initialized windows 
  This will only have the most recent one initialized for each "screen item" name
  Functions are in place to add/remove windows to the list with different names, etc.
- Added /notify and /windows commands
- eSpawnType enum (NONE,PC,MOUNT,PET,NPC,CORPSE,TRIGGER,ITEM) and GetSpawnType function 

28 Feb 2004 by Zaphod
- Major optimization/cleanup of ParseMacroParameter().

22 Feb 2004 by Amadeus
- Updated readme.html [thanks Wassup!]

22 Feb 2004 by Lax
- Updated license notice in each source file for 2004 and made sure each had one
- Added MQ2Spawns.cpp, which gives us hooks when a spawn is added to or removed from a zone.
  This could be used, for example, to increase the efficiency of MQ2Map.
  PLUGIN_API VOID OnAddSpawn(PSPAWNINFO pNewSpawn)
  PLUGIN_API VOID OnRemoveSpawn(PSPAWNINFO pSpawn)
  
19 Feb 2004 by Amadeus
- General Cleanup and offset updates for 02/18/2004 patch
- Added Endurance to CHARINFO and $char(endurance,cur)  [Teh_ish]

17 Feb 2004 by Amadeus
- Added initial EQTRADESKILLWINDOW & EQTRADESKILLRECIPE struct
- Added pet window to the /windowstate command (ie:  /windowstate pet open/close)
- Added initial EQPETINFOWINDOW struct 
- Updated the mq2irc plugin to have the new irc server information
- Added a bunch of new parameters:
  * $pet(buff,"<spellname>")   [returns buff slot number]
  * $pet(buff,#,id)            [returns the spellID for the buff slot # given]
  * $pet(buff,#,name)          [returns the name for the buff slot # given]
  * $pet(level)
  * $pet(id)
  * $pet(x)
  * $pet(y)
  * $pet(z)
  * $pet(name)
  * $pet(class)
  * $pet(race)

16 Feb 2004 by Amadeus
- Fixed EQ_CONTAINERWND_MANAGER  (which fixes $envopen )
- Added "Frenzy" to skills.h [daerck]
- Fixed EQLOOTWINDOW struct (which fixes $corpse(empty) and $corpse(has,xxx)

15 Feb 2004 by Amadeus
- 'Grouped' location fixed in CHARINFO (thereby fixing $char(grouped))
- Fixed WhoFollowing in Actorinfo (thereby fixing $char(following)
- Added IsABoat to Spawninfo
- Went ahead and added the dx9.0 dinput.h to the cvs to be ready for next patch
  * As far as I can tell, the changes between 8.1 and 9.0 for dinput.h are VERY
    minimal.

14 Feb 2004 by Amadeus
- Fixed a LOT of wrong offsets in eqgame.h
- Added four offsets to eqgame.h:
  * pinstTextMessageWnd 
  * pinstCDynamicZoneWnd 
  * pinstCTargetOfTargetWnd
  * pinstCTradeskillWnd 

13 Feb 2004 by Amadeus
- Added CareerFavor and CurrFavor to CharInfo [Macrofiend]
- Added $char(favor,cur) & $char(favor,career) [Macrofiend]

12 Feb 2004 by Amadeus
- ACTORINFO struct fixes :: fixed $char(pet)
- Added a bunch of code by ml2517
   * $char(height), $spawn(#,height), $target(height)
   * $target(maxrange), $spawn(#,maxrange)
   * $distance(y,x[,z][:y,x[,z]])

11 Feb 2004 by Amadeus
- Fixed Attacks offset in eqgame.ini
- Added an emergency placeholder in the ACTORINFO struct to fix $char(casting)
  (This structure will be fixed soon.)

11 Feb 2004 by Zaphod (dohpaZ)
- Added Beserker to the classes and Gates of Discord to the expansions.
- Fixed my name in the readme.html

10 Feb 2004 by Amadeus
- Updated structs and offsets
- Added 'favor' (Tribute Value) to ITEMINFO
- Added code to MQ2ITemDisplay to show item tribute value

09 Feb 2004 by Amadeus
- UPDATED SOURCEFORGE CVS!
- Small additions to the structs from suggestions on the message boards and
  a couple new things to the ItemDisplay plugin.

20 Jan 2004 by dkaa
    According to Pragma:
        1 bug: in the code for $rand(), there needs to be a srand(time(0));
        2 bug: in the code for $gamestate, $servername, and $loginname, the 
            value returned is 1 too high. You need to return length-1, which 
            is 8 for loginname and gamestate, and 9 for servername, this will 
            fix parsing issues.

18 Jan 2004 by Amadeus
- SpellID in _SPELLBUFF is now a DWORD vs. WORD 
- Updated SpellInfo formulas used in the itemdisplay mod
- Added Instrument mod information to the itemdisplay mod (thanks TheColonel)

17 Jan 2004 by Valerian
- Fixed _ITEMINFO struct -- minor correction to the size of one of the unknowns to realign.

11 Jan 2004 by DKAA
- Fixed the $combat to reflect the status of autoattack (Thanks Sharp of Fairlight)

7 Jan 2004 by EqMUle
- added Readme.html updated by Wassup

5 Jan 2004 by EqMUle
- Added [bzrtrader_start] and [pc_trade_yes] to locations.txt. Thanks to Zacaria for theese.

1 Jan 2004 by Lax
- Chat hook is no longer responsible for when zoning is finished or game is entered
- Added $merchant(markup)

31 Dec 2003 by Lax
- ESC no longer hides the MQ2ChatWnd or MQ2IRC windows and they are no longer closable
- Fixed STMLToPlainText
- Made MQ2Labels use STMLToPlainText to convert the tooltip tags (this means you can
  use < and > by using "&lt;" and "&gt;", respectively)

31 Dec 2003 by Amadeus
- Added $spell(xx,spelltype),$spell(xx,targettype),$spell(xx,name),$spell(xx,aerange),
  $spell(xx,pushback),$spell(xx,resisttype),$spell(xx,resistadj),$spell(xx,fizzletime)
- Removed $spawn(#,castingspellid) & $target(castingspellid)  
  [http://macroquest.sourceforge.net/phpBB2/viewtopic.php?p=33124#33124]
- Added Uninterruptable and Autocast to SPELL along with other fixes (thanks SoF & Koad)
- Added more functionality to the Spell Inspect Window.  You will now see the Effect of the 
  spell and the classes that can use it.  You might really find it interesting to 
  Alt-LeftClick on some of your buffs and find out exactly what they are doing to you!  It's
  almost like having an ingame Lucy connection -- and we owe a great deal of this functionality
  to Koad and borrowed code from his spellsearch plugin.
  
  **NOTE:  The formulas for this are still being tweaked.  If you wish to help iron these
           out, please post under Koad's thread on MQ2:Plugins board.  He is the keeper of 
           of the spell effects/slots formula. **


30 Dec 2003 by Lax
- Updated version number since it's not Christmas anymore..
- Fixed commands that werent supposed to be working at char select so they dont crash
- Removed some extraneous offsets from eqgame.h
- Fixed RemoveOurDetours() so it doesnt hang
- Add something very special that everyone will love!
- Fixed a bunch of $target(xxx) crashes when no target

30 DEC 2003 by EqMule
- fixed a couple unsigned/signed warnings when compiling in VC6

29 Dec 2003 by Amadeus
- Added Levitating and Sneaking; Fixed AARank and Linkdead in SPAWNINFO (thanks source)
- Added $char(levitating), $target(levitating), $spawn(#,levitating) -- returns TRUE or FALSE
- Added $char(sneaking), $target(sneaking), $spawn(#,sneaking) -- returns TRUE or FALSE
- Went through all macro routines and made sure that everything uses lower case 
  ie, $target(castingspellid) rather than $target(CastingSpellID).
- Added <Sneak> to the superwho (thanks vzmule/source)

29 Dec 2003 by Lax
- MQ2Auth modified.
    * MQ2Auth now produces MQ2Auth0.h instead of MQ2Auth1.h and MQ2Auth2.h
    * MQ2Auth will import existing MQ2Auth2.h into MQ2Auth0.h if MQ2Auth0.h does not
      already exist but MQ2Auth2.h (in other words, it will import your "keyring" to
      MQ2Auth0.h)
    * MQ2Auth now accepts a command line parameter telling it the path to use
- Merged BOOK, COMMON, CONTAINER structs into ITEMINFO (the individual structs no
  longer exist!)

29 DEC 2003 by EqMule
- fixed /click left item

28 Dec 2003 by Amadeus
- Added PushBack and ResistAdj to Spell struct
- Added functionality to the ItemDisplay Plugin that shows the following information
  about spells when you "examine" a spell from a gem or your spellbook: ID, Duration, 
  RecoveryTime, RecastTime, Range, AERange, PushBack, Resist Type and Resist Adjust.  
  You will notice that if a spell doesn't have any of these values, then that field 
  will not be shown at all.  (**More functionality to come later**)
- Added MQ2Bzrsearch to the VS.net solution file.

27 Dec 2003 by Lax
- Changed around plenty of stuff
- EQUIPMENT struct no longer uses names for its union members...
- SPELLLIST changed to SPELL, SPELLPOINTER changed to SPELLMGR
- Added O(1) access to GetSpawnByID
- Added O(1) access to GetSpellByID
- Most window base classes set up correctly
- MQ2ChatWnd updated to use a custom window, and allows typing in edit box.  Also shows up at char select to annoy you all.
- MQ2IRC updated to allow typing in edit box (goes to channel...)
- Tons of function offsets added for UI stuff, have fun with that
- Added functionality so commands can be set to work in-game only (will be ignored outside of game, at char select for example)

26 Dec 2003 by Amadeus
* Added szBaneDmgType (thanks to TheColonel)
* _CONTENTS tweak (thanks to TheColonel)
* "Price" added to _CONTENTS (thanks to Pragma)
* SPELLLIST update (thanks to Sharp of Fairlight)
* Updated MQ2Ext
* Added $spell(id,xxx) -- **$spell() will now accept either ID# or Name as first parameter**

25 Dec 2003 by Amadeus
* Added CastingSpellID to Actorinfo struct (thanks to Sharp of Fairlight)
* Reworked $char(casting) to use more efficient CastingSpellID
* Added $char(castingspellid), $spawn(#,castingspellid), $target(castingspellid)  
* Fixed $char(held,left), $char(held,right), $char(held,shield)
* Added $char(held,primary), $char(held,offhand) 
* Fixed $target(held,left), $target(held,right), $target(held,shield)
* Added $target(held,primary), $target(held,offhand) 
* Fixed $spawn(#,held,right), $spawn(#,held,left), $spawn(#,held,shield)
* Added $spawn(#,held,primary), $spawn(#,held,offhand)
* Added AERange to SPELLLIST struct (thanks to Sharp of Fairlight)
* More changes to ActorInfo (Timestamp stuff) thanks to Sharp of Fairlight

25 Dec 2003 by EqMule
- fixed /banklist crash
- fixed $char(ismoving) - thanks to ml2517
- added makezip.bat to make zip file creation easier...

24 Dec 2003 by Lax
- Updated offsets with correct ones
- Replaced remaining calls to AddDetour with EasyDetour and EasyClassDetour
- Updated EasyDetour/EasyClassDetour defines to explicitly cast the offset to DWORD
- Updated MQ2IRC with current version from forum
- Modified CHARINFO struct to use Inventory and InventoryArray for inventory member names.
- Fixed $lastcommand
- Fixed $char(hp,cur), $char(hp,max), $char(hp,pct)

24 Dec 2003 by Amadeus
- Fixed CHARINFO (thanks to TheColonel for new stuff)
    * CHARINFO now has:
  	+ HPBonus
	+ ManaBonus
	+ PercentEXPtoAA
	+ GukEarned
	+ MMEarned
 	+ RujEarned
	+ TakEarned
	+ LDoNPoints
- Removed Stamina from all references in parser and struct
+ Added $char(HPBonus), $char(ManaBonus), $char(PercentEXPtoAA), $char(GukEarned),
  $char(MMEarned), $char(RujEarned), $char(TakEarned), $char(LDoNPoints)
+ Updated _COMMON (thanks again to TheColonel)
   	* Added BaneDMG;
   	* Added Lore
   	* Added BaneDMGType
   	* Added InstrumentType
   	* Added InstrumentMod
   	* Added DmgBonusType
   	* Added DmgBonusVal
   	* Fixed Range
+ Added szTheme[]
+ Added szDmgBonusType[]
+ Updated ItemDisplay Plugin to include LDoN stuff (TheColonel)
+ Updated itemtypes.h with "All Instruments" as type 51 (thanks TheColonel)
+ Removed $item(lore) & $cursor(lore)
+ Added $item(LDTheme) & $cursor(LDTheme)
+ Added $item(DmgBonusType) & cursor(DmgBonusType)
+ Fixed $char(Mounted)


21 Dec 2003
+ Added MQ2Mouse2.cpp.  Don't need to compile this, it's the new mouse code.  Incomplete and inop.

21 Dec 2003 by Amadeus
- Fix for MQ2Ext

19 Dec 2003 by EqMule
+updated offsets, structs for todays patch...

15 Dec 2003 by Amadeus
- Fix for $target(sclass)
- Fix for FullClassToShort
* Thanks to Schark for these*

13 Dec 2003 by Amadeus
- Added MQ2Ext to the project

06 Dec 2003 by Lax
- Added benchmark system.
- Modified pulse behavior so that executing macro commands is separate from other pulse stuff
- Modified MQ2FPS to take the above into account (it no longer needs to know about macros)
- Updated MQ2IRC to be current with the version posted in forums
- Added /bench command which with no parameters outputs currently active benchmark stats to chat
  When used with parameters, /bench will benchmark a command.  /bench [command]
  Example: /bench /who all friends

05 Dec 2003 by Mckorr
+Fix for CTD when using /click left|right target when nothing was targetted (motd2k)

05 Dec 2003 by EqMule
+Fixed $searchspawn(pc,loc:x:y,radius:100) using Ohmz code. see
http://macroquest.sourceforge.net/phpBB2/viewtopic.php?t=3394&highlight=searchspawn+loc
for more info
+Fixed /selectitem to look in all 80 merchantslots, previously it would stop at 79
+misc small fixes

03 Dec 2003 by Lax
- Added custom windows system:
** CCustomWnd base class for your windows
** AddXMLFile, RemoveXMLFile to manage custom xml files
** More info / example coming
- Added MQ2IRC plugin to CVS with some changes
- Added MQ2EQIM plugin, which handles buddy list info (custom window soon, also auto loading buddy list)
- Updated MQ2EQBugFix plugin to solve current journal npc window crash (and it shouldnt make it not show anything this time)
- Added OnReloadUI callback, called after /loadskin command is used
- Fixed hangups compiling with VC6
- Added EasyDetour and EasyClassDetour to ease the pain of hooking functions

02 Dec 2003 by Mckorr
- Fixed SHA in short classes, is now SHM.  Added Rogue/ROG (I missed that one before)
- Added $spawn(#,sclass)

27 Nov 2003 by Lax
- / command correctly does EQ /who by default
- MQ2Telnet redone.
- Plugins using DoCommand() will execute it on the next pulse instead of immediately (corrects problems unloading the plugin)
- MQ2FPS shouldn't cause major problems when switching from absolute to calculate mode
- MQ2Template removed from VS6 workspace and .NET solution

25 Nov 2003 by Lax
- MQ2FPS now has a /fps command that can change some other settings.  Selecting "absolute" mode will switch to "cpu limiter" style, while "calculate" mode will switch to "fps limiter" style.  FPS limiter is default.  The same command will allow you to reposition the FPS indicator display.
- MQ2FPS display now shows a * if using absolute mode, and will show /MACRO if a macro is being executed that causes the limiting to be minimal
- Added aliases /g and /gu to the default list
- Macroquest2.exe now pops up a message box if the system failed to load MQ2Main.dll

20 Nov 2003 by EqMule
fix for $merchant(name)

20 Nov 2003 by Lax
*** MacroQuest2.exe is now pre-compiled, you no longer compile this yourself.  MQ2Auth implemented.  Run it before compiling on each machine.

- MacroQuest program will no longer use loadlibrary, it loads our library directly.
- The version number is now stored in MQ2Main.h as the top line, and not in macroquest.ini.  When compiled it becomes a global variable.  Comparing the global variable gszVersion with the #define in MQ2Main.h will cause the tray icon tooltip to suggest recompiling if necessary.
- Removed EQADDR_SLOTLIST, which is now ppInvSlotMgr/pInvSlotMgr
- Fixed MQ2Telnet crashes (for real)
- Added DebugSpewNoFile which does not write to file even if debugspewtofile=1.  This is useful for when we can't put up with the file access times.  All Macro commands and parser api debug spew has been changed to this form.  Note that this debug spew is still useful for when you attach a debugger.

19 Nov 2003 by EqMule
+Added new command /destroy
will destroy whatever you have on your cursor. Use with care.
example: /if "$cursor(name)"~~"rusty" /destroy
In order to get that to work I had to declare EQ_PC (MQ2Globals.h(250):EQLIB_VAR EQ_PC **ppPCData;)

19 Nov 2003 by Lax
- Fixed MQ2Telnet to not crash on unload (probably).  Critical sections were getting deleted twice.
- Fixed aliases to work when given parameters

18 Nov 2003 by EqMule
+fix: mouseto and click by changing ScreenX and ScreenY to ScrX and ScrY)
+Added  EQLIB_API VOID AddParm(PCHAR Name, fMQParm Function);
    EQLIB_API VOID RemoveParm(PCHAR Name);
to MQ2Main.h so that custom plugins will find them...
+updated $merchant(has,xxx) with HanzO's code for it, thank you.
+Updated $selecteditem() with new (count) for easier usage of /sellitem and /buyitem
example: /sellitem $selecteditem(count) self
+misc fixes...
<|MERGE_RESOLUTION|>--- conflicted
+++ resolved
@@ -1,7 +1,3 @@
-<<<<<<< HEAD
-Dec 13, 2023:
-- test: Updated for latest patch
-=======
 Dec 18, 2023:
 - Update ImGui to 1.90
 - Update ImPlot to 0.17
@@ -10,7 +6,9 @@
 - datatypes: add TradeskillDepot.DepositItem
 - datatypes: add Type.InheritedType
 - datatypes: add Me.LaurionInnVoucher, Me.ShalowainsPrivateReserve
->>>>>>> 40305ce2
+
+Dec 13, 2023:
+- test: Updated for latest patch
 
 Dec 12, 2023:
 - live: Updated for latest patch
