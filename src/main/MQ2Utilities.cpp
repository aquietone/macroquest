/*
 * MacroQuest2: The extension platform for EverQuest
 * Copyright (C) 2002-2019 MacroQuest Authors
 *
 * This program is free software; you can redistribute it and/or modify
 * it under the terms of the GNU General Public License, version 2, as published by
 * the Free Software Foundation.
 *
 * This program is distributed in the hope that it will be useful,
 * but WITHOUT ANY WARRANTY; without even the implied warranty of
 * MERCHANTABILITY or FITNESS FOR A PARTICULAR PURPOSE.  See the
 * GNU General Public License for more details.
 */

#include "pch.h"
#include "MQ2Main.h"

#include <DbgHelp.h>

#ifdef _DEBUG
#define DBG_SPEW // enable DebugSpew messages in debug builds
#endif

namespace mq {

//***************************************************************************
// Function:    DebugSpew
// Description: Outputs text to debugger, usage is same as printf ;)
//***************************************************************************

static void LogToFile(const char* szOutput)
{
	FILE* fOut = nullptr;

	const std::filesystem::path pathDebugSpew = std::filesystem::path(mq::internal_paths::Logs) / "DebugSpew.log";
	errno_t err = fopen_s(&fOut, pathDebugSpew.string().c_str(), "at");

	if (err || !fOut)
		return;

#ifdef DBG_CHARNAME
	char Name[256] = "Unknown";
	if (CHARINFO* pCharInfo = GetCharInfo())
	{
		strcpy_s(Name, pCharInfo->Name);
	}
	fprintf(fOut, "%s - ", Name);
#endif

	fprintf(fOut, "%s\r\n", szOutput);
	fclose(fOut);
}

static void DebugSpewImpl(bool always, bool logToFile, const char* szFormat, va_list vaList)
{
	if (!always && gFilterDebug)
		return;

	// _vscprintf doesn't count // terminating '\0'
	int len = _vscprintf(szFormat, vaList) + 1;
	int headerlen = strlen(DebugHeader) + 1;
	size_t theLen = len + headerlen + 32;

	auto out = std::make_unique<char[]>(theLen);
	char* szOutput = out.get();

	strcpy_s(szOutput, theLen, DebugHeader " ");
	vsprintf_s(szOutput + headerlen, theLen - headerlen, szFormat, vaList);

	strcat_s(szOutput, theLen, "\n");
	OutputDebugString(szOutput);

	if (logToFile)
	{
		LogToFile(szOutput);
	}
}

// Outputs to debug console when gFilterDebug is false.  Does not output to file. (/filter debug or FilterDebug=0 in ini)
void DebugSpew(const char* szFormat, ...)
{
	va_list vaList;
	va_start(vaList, szFormat);

	DebugSpewImpl(false, false, szFormat, vaList);
}

// Outputs to debug console always.  Outputs to file when gSpewToFile is true. (/spewfile or DebugSpewToFile=1 in ini)
void DebugSpewAlways(const char* szFormat, ...)
{
	va_list vaList;
	va_start(vaList, szFormat);

	DebugSpewImpl(true, gSpewToFile, szFormat, vaList);
}

// Outputs to debug console always.  Outputs to file always.
void DebugSpewAlwaysFile(const char* szFormat, ...)
{
	va_list vaList;
	va_start(vaList, szFormat);

	DebugSpewImpl(true, true, szFormat, vaList);
}

// Outputs to debug console when DBG_SPEW is defined
MQLIB_API void DebugSpewNoFile(const char* szFormat, ...)
{
#ifdef DBG_SPEW
	va_list vaList;
	va_start(vaList, szFormat);

	DebugSpewImpl(true, false, szFormat, vaList);
#endif
}

// Implemented in MQ2PluginHandler.cpp
void PluginsWriteChatColor(const char* Line, int Color, int Filter);

static void WriteChatColorMaybeDeferred(std::unique_ptr<char[]> Ptr, int Color, int Filter)
{
	if (IsMainThread())
	{
		PluginsWriteChatColor(Ptr.get(), Color, Filter);
	}

	// Queue it up to run on the main thread
	PostToMainThread(
		[Ptr = std::shared_ptr<char[]>{ std::move(Ptr) }, Color, Filter]()
	{
		PluginsWriteChatColor(Ptr.get(), Color, Filter);
	});
}

void WriteChatColor(const char* Line, int Color /* = USERCOLOR_DEFAULT */, int Filter /* = 0 */)
{
	// If we're alreadyon the main thread, avoid copying anything and just call
	// straight to PluginsWriteChatColor

	if (IsMainThread())
	{
		PluginsWriteChatColor(Line, Color, Filter);
		return;
	}

	// we're not on the main thread, we need to copy the string and queue up a function
	// to be executed on the main thread.
	size_t length = strlen(Line) + 1;
	std::shared_ptr<char[]> Ptr{ new char[length] };
	strcpy_s(Ptr.get(), length, Line);

	// Queue it up to run on the main thread
	PostToMainThread(
		[Ptr, Color, Filter]()
	{
		PluginsWriteChatColor(Ptr.get(), Color, Filter);
	});
}

void WriteChatf(const char* szFormat, ...)
{
	va_list vaList;
	va_start(vaList, szFormat);

	// _vscprintf doesn't count // terminating '\0'
	int len = _vscprintf(szFormat, vaList) + 1;

	auto out = std::make_unique<char[]>(len);
	char* szOutput = out.get();

	vsprintf_s(szOutput, len, szFormat, vaList);
	WriteChatColor(szOutput);
}

void WriteChatfSafe(const char* szFormat, ...)
{
	va_list vaList;
	va_start(vaList, szFormat);

	// _vscprintf doesn't count // terminating '\0'
	int len = _vscprintf(szFormat, vaList) + 1;

	auto out = std::make_unique<char[]>(len);
	char* szOutput = out.get();

	vsprintf_s(szOutput, len, szFormat, vaList);
	WriteChatColor(szOutput);
}

void WriteChatColorf(const char* szFormat, int color, ...)
{
	va_list vaList;
	va_start(vaList, color);

	// _vscprintf doesn't count // terminating '\0'
	int len = _vscprintf(szFormat, vaList) + 1;

	auto out = std::make_unique<char[]>(len);
	char* szOutput = out.get();

	vsprintf_s(szOutput, len, szFormat, vaList);
	WriteChatColor(szOutput, color);
}

//============================================================================

static void StrReplaceSection(char* szInsert, size_t InsertLen, DWORD Length, const char* szNewString)
{
	DWORD NewLength = (DWORD)strlen(szNewString);
	memmove(&szInsert[NewLength], &szInsert[Length], strlen(&szInsert[Length]) + 1);
	memcpy_s(szInsert, InsertLen - NewLength, szNewString, NewLength);
}

void ConvertCR(char* Text, size_t LineLen)
{
	// not super-efficient but this is only being called at initialization currently.
	while (char* Next = strstr(Text, "\\n"))
	{
		int len = (int)(Next - Text);
		StrReplaceSection(Next, LineLen - len, 2, "\n");
	}
}

void SyntaxError(const char* szFormat, ...)
{
	va_list vaList;
	va_start(vaList, szFormat);

	int len = _vscprintf(szFormat, vaList) + 1 + 32;

	auto out = std::make_unique<char[]>(len);
	char* szOutput = out.get();

	vsprintf_s(szOutput, len, szFormat, vaList);
	WriteChatColor(szOutput, CONCOLOR_YELLOW);
	strcpy_s(gszLastSyntaxError, szOutput);
}

void MacroError(const char* szFormat, ...)
{
	va_list vaList;
	va_start(vaList, szFormat);

	int len = _vscprintf(szFormat, vaList) + 1 + 32;

	auto out = std::make_unique<char[]>(len);
	char* szOutput = out.get();

	vsprintf_s(szOutput, len, szFormat, vaList);
	WriteChatColor(szOutput, CONCOLOR_RED);

	if (bAllErrorsLog) MacroLog(nullptr, "Macro Error");
	if (bAllErrorsLog) MacroLog(nullptr, szOutput);

	strcpy_s(gszLastNormalError, szOutput);

	if (gMacroBlock)
	{
		if (bAllErrorsDumpStack || bAllErrorsFatal)
			DumpStack(nullptr, nullptr);

		if (bAllErrorsFatal)
			EndMacro((SPAWNINFO*)pLocalPlayer, "");
	}
}

void FatalError(const char* szFormat, ...)
{
	va_list vaList;
	va_start(vaList, szFormat);

	int len = _vscprintf(szFormat, vaList) + 1 + 32;

	auto out = std::make_unique<char[]>(len);
	char* szOutput = out.get();

	vsprintf_s(szOutput, len, szFormat, vaList);
	WriteChatColor(szOutput, CONCOLOR_RED);
	strcpy_s(gszLastNormalError, szOutput);

	if (bAllErrorsLog) MacroLog(nullptr, "Fatal Error");
	if (bAllErrorsLog) MacroLog(nullptr, szOutput);

	if (gMacroBlock)
	{
		DumpStack(nullptr, nullptr);
		EndMacro((SPAWNINFO*)pLocalPlayer, "");
	}
}

void MQ2DataError(char* szFormat, ...)
{
	va_list vaList;
	va_start(vaList, szFormat);

	int len = _vscprintf(szFormat, vaList) + 1 + 32;

	auto out = std::make_unique<char[]>(len);
	char* szOutput = out.get();

	vsprintf_s(szOutput, len, szFormat, vaList);
	if (gFilterMQ2DataErrors)
		DebugSpew("%s", szOutput);
	else
		WriteChatColor(szOutput, CONCOLOR_RED);

	strcpy_s(gszLastMQ2DataError, szOutput);
	if (bAllErrorsLog) MacroLog(nullptr, "Data Error");
	if (bAllErrorsLog) MacroLog(nullptr, szOutput);

	if (gMacroBlock)
	{
		if (bAllErrorsDumpStack || bAllErrorsFatal)
			DumpStack(nullptr, nullptr);

		if (bAllErrorsFatal)
			EndMacro((SPAWNINFO*)pLocalPlayer, "");
	}
}

// ***************************************************************************
// Function:    GetNextArg
// Description: Returns a pointer to the next argument
// ***************************************************************************
char* GetNextArg(char* szLine, int dwNumber, bool CSV /* = false */, char Separator /* = 0 */)
{
	char* szNext = szLine;
	bool InQuotes = false;
	bool CustomSep = Separator != 0;

	while ((!CustomSep && szNext[0] == ' ')
		|| (!CustomSep && szNext[0] == '\t')
		|| (CustomSep && szNext[0] == Separator)
		|| (!CustomSep && CSV && szNext[0] == ','))
	{
		szNext++;
	}

	if (dwNumber < 1)
		return szNext;

	for (dwNumber; dwNumber > 0; dwNumber--)
	{
		while (((CustomSep || szNext[0] != ' ')
			&& (CustomSep || szNext[0] != '\t')
			&& (!CustomSep || szNext[0] != Separator)
			&& (CustomSep || !CSV || szNext[0] != ',')
			&& szNext[0] != 0)
			|| InQuotes)
		{
			if (szNext[0] == 0 && InQuotes)
			{
				DebugSpew("GetNextArg - No matching quote, returning empty string");
				return szNext;
			}

			if (szNext[0] == '"')
				InQuotes = !InQuotes;
			szNext++;
		}

		while ((!CustomSep && szNext[0] == ' ')
			|| (!CustomSep && szNext[0] == '\t')
			|| (CustomSep && szNext[0] == Separator)
			|| (!CustomSep && CSV && szNext[0] == ','))
		{
			szNext++;
		}
	}

	return szNext;
}

// ***************************************************************************
// Function:    GetArg
// Description: Returns a pointer to the current argument in szDest
// ***************************************************************************
char* GetArg(char* szDest, char* szSrc, int dwNumber, bool LeaveQuotes, bool ToParen, bool CSV, char Separator, bool AnyNonAlphaNum)
{
	if (!szSrc)
		return nullptr;

	bool CustomSep = false;
	bool InQuotes = false;

	char* szTemp = szSrc;
	ZeroMemory(szDest, MAX_STRING);

	if (Separator != 0) CustomSep = true;

	szTemp = GetNextArg(szTemp, dwNumber - 1, CSV, Separator);
	int i = 0;
	int j = 0;

	while ((
		(CustomSep || szTemp[i] != ' ')
		&& (CustomSep || szTemp[i] != '\t')
		&& (CustomSep || !CSV || szTemp[i] != ',')
		&& (!CustomSep || szTemp[i] != Separator)
		&& (!AnyNonAlphaNum || ((szTemp[i] >= '0' && szTemp[i] <= '9')
			|| (szTemp[i] >= 'a' && szTemp[i] <= 'z')
			|| (szTemp[i] >= 'A' && szTemp[i] <= 'Z')
			|| szTemp[i] == '_'))
		&& (szTemp[i] != 0)
		&& (!ToParen || szTemp[i] != ')'))
		|| InQuotes)
	{
		if (szTemp[i] == 0 && InQuotes)
		{
			DebugSpew("GetArg - No matching quote, returning entire string");
			DebugSpew("Source = %s", szSrc);
			DebugSpew("Dest = %s", szDest);
			return szDest;
		}

		if (szTemp[i] == '"')
		{
			InQuotes = !InQuotes;
			if (LeaveQuotes)
			{
				szDest[j] = szTemp[i];
				j++;
			}
		}
		else
		{
			szDest[j] = szTemp[i];
			j++;
		}
		i++;
	}

	if (ToParen && szTemp[i] == ')')
		szDest[j] = ')';

	return szDest;
}

// Deprecated
char* GetEQPath(char* szBuffer, size_t len)
{
	GetModuleFileName(nullptr, szBuffer, MAX_STRING);

	char* pSearch = nullptr;
	_strlwr_s(szBuffer, len);

	if (pSearch = strstr(szBuffer, "\\wineq\\"))
		*pSearch = 0;
	else if (pSearch = strstr(szBuffer, "\\testeqgame.exe"))
		*pSearch = 0;
	else if (pSearch = strstr(szBuffer, "\\eqgame.exe"))
		*pSearch = 0;

	return szBuffer;
}

void ConvertItemTags(CXStr& cxstr, bool Tag)
{
	using fnConvertItemTags = void(*)(CXStr&, bool);

	// FIXME why asm?

	if (fnConvertItemTags func = (fnConvertItemTags)EQADDR_CONVERTITEMTAGS)
	{
		func(cxstr, Tag);
	}
#if 0
	__asm {
		push ecx;
		push eax;
		push [Tag];
		push [cxstr];
		call [EQADDR_CONVERTITEMTAGS];
		pop  ecx;
		pop  ecx;
		pop  eax;
		pop  ecx;
	};
#endif
}

#define InsertColor(text, color) sprintf(text,"<c \"#%06X\">", color); TotalColors++;
#define InsertColorSafe(text, len, color) sprintf_s(text, len, "<c \"#%06X\">", color); TotalColors++;
#define InsertStopColor(text)   sprintf(text, "</c>"); TotalColors--;
#define InsertStopColorSafe(text, len) sprintf_s(text, len, "</c>"); TotalColors--;

void StripMQChat(const char* in, char* out)
{
	int i = 0;
	int o = 0;
	while (in[i])
	{
		if (in[i] == '\a')
		{
			i++;
			if (in[i] == '-')
			{
				// skip 1 after -
				i++;
			}
			else if (in[i] == '#')
			{
				// skip 6 after #
				i += 6;
			}
		}
		else if (in[i] == '\n')
		{
		}
		else
			out[o++] = in[i];
		i++;
	}
	out[o] = 0;
}

static bool ReplaceSafely(char** out, size_t* pchar_out_string_position, char chr, size_t maxlen)
{
	if ((*pchar_out_string_position) + 1 > maxlen)
		return false;
	(*out)[(*pchar_out_string_position)++] = chr;
	return true;
}

DWORD MQToSTML(const char* in, char* out, size_t maxlen, uint32_t ColorOverride)
{
	//DebugSpew("MQToSTML(%s)",in);
	// 1234567890123
	// <c "#123456">
	//char szCmd[MAX_STRING] = { 0 };
	//strcpy_s(szCmd, out);

	int outlen = maxlen;
	if (maxlen > 14)
		maxlen -= 14; // make room for this: <c "#123456">

	size_t pchar_in_string_position = 0;
	size_t pchar_out_string_position = 0;
	bool bFirstColor = false;
	bool bNBSpace = false;
	ColorOverride &= 0xFFFFFF;
	uint32_t CurrentColor = ColorOverride;

	int TotalColors = 0; // this MUST be signed.

	pchar_out_string_position += InsertColorSafe(&out[pchar_out_string_position], outlen - pchar_out_string_position, CurrentColor);

	while (in[pchar_in_string_position] != 0 && pchar_out_string_position < maxlen)
	{
		if (in[pchar_in_string_position] == ' ')
		{
			if (bNBSpace)
			{
				if (!ReplaceSafely(&out, &pchar_out_string_position, '&', maxlen))
					break;
				if (!ReplaceSafely(&out, &pchar_out_string_position, 'N', maxlen))
					break;
				if (!ReplaceSafely(&out, &pchar_out_string_position, 'B', maxlen))
					break;
				if (!ReplaceSafely(&out, &pchar_out_string_position, 'S', maxlen))
					break;
				if (!ReplaceSafely(&out, &pchar_out_string_position, 'P', maxlen))
					break;
				if (!ReplaceSafely(&out, &pchar_out_string_position, ';', maxlen))
					break;
			}
			else
			{
				if (!ReplaceSafely(&out, &pchar_out_string_position, ' ', maxlen))
					break;
			}

			bNBSpace = true;
		}
		else
		{
			bNBSpace = false;

			switch (in[pchar_in_string_position])
			{
			case '\a':
				// HANDLE COLOR
				bFirstColor = true;
				pchar_in_string_position++;

				if (in[pchar_in_string_position] == 'x')
				{
					CurrentColor = -1;
					pchar_out_string_position += InsertStopColorSafe(&out[pchar_out_string_position], outlen - pchar_out_string_position);

					if (pchar_out_string_position >= maxlen)
						break;
				}
				else
				{
					if (in[pchar_in_string_position] == '#')
					{
						pchar_in_string_position++;
						char temp[7];
						for (int x = 0; x < 6; x++)
						{
							temp[x] = in[pchar_in_string_position++];
						}
						pchar_in_string_position--;
						temp[6] = 0;
						CurrentColor = -1;
						//pchar_out_string_position += sprintf_s(&out[pchar_out_string_position],outlen-pchar_out_string_position, "<c \"#%s\">", &temp[0]);
						pchar_out_string_position += sprintf_s(&out[pchar_out_string_position], outlen - pchar_out_string_position, "<c \"#%s\">", &temp[0]);
						TotalColors++;
						if (pchar_out_string_position >= maxlen)
							break;
					}
					else
					{
						bool Dark = false;

						if (in[pchar_in_string_position] == '-')
						{
							Dark = true;
							pchar_in_string_position++;
						}

						uint32_t LastColor = CurrentColor;
						switch (in[pchar_in_string_position])
						{
						case 'y': // yellow (green/red)
							if (Dark)
								CurrentColor = 0x999900;
							else
								CurrentColor = 0xFFFF00;
							break;
						case 'o': // orange (green/red)
							if (Dark)
								CurrentColor = 0x996600;
							else
								CurrentColor = 0xFF9900;
							break;
						case 'g': // green   (green)
							if (Dark)
								CurrentColor = 0x009900;
							else
								CurrentColor = 0x00FF00;
							break;
						case 'u': // blue   (blue)
							if (Dark)
								CurrentColor = 0x000099;
							else
								CurrentColor = 0x0000FF;
							break;
						case 'r': // red     (red)
							if (Dark)
								CurrentColor = 0x990000;
							else
								CurrentColor = 0xFF0000;
							break;
						case 't': // teal (blue/green)
							if (Dark)
								CurrentColor = 0x009999;
							else
								CurrentColor = 0x00FFFF;
							break;
						case 'b': // black   (none)
							CurrentColor = 0x000000;
							break;
						case 'm': // magenta (blue/red)
							if (Dark)
								CurrentColor = 0x990099;
							else
								CurrentColor = 0xFF00FF;
							break;
						case 'p': // purple (blue/red)
							if (Dark)
								CurrentColor = 0x660099;
							else
								CurrentColor = 0x9900FF;
							break;
						case 'w': // white   (all)
							if (Dark)
								CurrentColor = 0x999999;
							else
								CurrentColor = 0xFFFFFF;
							break;
						}

						if (CurrentColor != LastColor)
						{
							//pchar_out_string_position += InsertColor(&out[pchar_out_string_position], CurrentColor);
							pchar_out_string_position += InsertColorSafe(&out[pchar_out_string_position], outlen - pchar_out_string_position, CurrentColor);
							if (pchar_out_string_position >= maxlen)
								break;
						}
					}
				}
				break;

			case '&':
				if (!ReplaceSafely(&out, &pchar_out_string_position, '&', maxlen))
					break;
				if (!ReplaceSafely(&out, &pchar_out_string_position, 'A', maxlen))
					break;
				if (!ReplaceSafely(&out, &pchar_out_string_position, 'M', maxlen))
					break;
				if (!ReplaceSafely(&out, &pchar_out_string_position, 'P', maxlen))
					break;
				if (!ReplaceSafely(&out, &pchar_out_string_position, ';', maxlen))
					break;
				break;

			case '%':
				if (!ReplaceSafely(&out, &pchar_out_string_position, '&', maxlen))
					break;
				if (!ReplaceSafely(&out, &pchar_out_string_position, 'P', maxlen))
					break;
				if (!ReplaceSafely(&out, &pchar_out_string_position, 'C', maxlen))
					break;
				if (!ReplaceSafely(&out, &pchar_out_string_position, 'T', maxlen))
					break;
				if (!ReplaceSafely(&out, &pchar_out_string_position, ';', maxlen))
					break;
				break;

			case '<':
				if (!ReplaceSafely(&out, &pchar_out_string_position, '&', maxlen))
					break;
				if (!ReplaceSafely(&out, &pchar_out_string_position, 'L', maxlen))
					break;
				if (!ReplaceSafely(&out, &pchar_out_string_position, 'T', maxlen))
					break;
				if (!ReplaceSafely(&out, &pchar_out_string_position, ';', maxlen))
					break;
				break;

			case '>':
				if (!ReplaceSafely(&out, &pchar_out_string_position, '&', maxlen))
					break;
				if (!ReplaceSafely(&out, &pchar_out_string_position, 'G', maxlen))
					break;
				if (!ReplaceSafely(&out, &pchar_out_string_position, 'T', maxlen))
					break;
				if (!ReplaceSafely(&out, &pchar_out_string_position, ';', maxlen))
					break;
				break;

			case '"':
				if (!ReplaceSafely(&out, &pchar_out_string_position, '&', maxlen))
					break;
				if (!ReplaceSafely(&out, &pchar_out_string_position, 'Q', maxlen))
					break;
				if (!ReplaceSafely(&out, &pchar_out_string_position, 'U', maxlen))
					break;
				if (!ReplaceSafely(&out, &pchar_out_string_position, 'O', maxlen))
					break;
				if (!ReplaceSafely(&out, &pchar_out_string_position, 'T', maxlen))
					break;
				if (!ReplaceSafely(&out, &pchar_out_string_position, ';', maxlen))
					break;
				break;

			case '\n':
				if (!ReplaceSafely(&out, &pchar_out_string_position, '<', maxlen))
					break;
				if (!ReplaceSafely(&out, &pchar_out_string_position, 'B', maxlen))
					break;
				if (!ReplaceSafely(&out, &pchar_out_string_position, 'R', maxlen))
					break;
				if (!ReplaceSafely(&out, &pchar_out_string_position, '>', maxlen))
					break;
				break;

			default:
				out[pchar_out_string_position++] = in[pchar_in_string_position];
				break;
			}
		}

		if (pchar_out_string_position >= maxlen)
			break;
		else
			pchar_in_string_position++;
	}

	if (pchar_out_string_position > maxlen)
	{
		pchar_out_string_position = maxlen;
	}
	for (TotalColors; TotalColors > 0;)
	{
		pchar_out_string_position += InsertStopColorSafe(&out[pchar_out_string_position], outlen - pchar_out_string_position);
	}

	out[pchar_out_string_position++] = 0;
	return pchar_out_string_position;
}

static bool ItemFitsInSlot(CONTENTS* pCont, std::string_view search)
{
	// map some commonly used synonyms
	struct Mapping {
		const char* search;
		const char* replace;
	};
	static constexpr Mapping mappings[] = {
		{ "fingers",       "finger" },
		{ "power source",  "power" },
		{ "primary",       "mainhand" },
		{ "secondary",     "offhand" },
		{ "shoulders",     "shoulder" },
	};

	for (const auto& mapping : mappings)
	{
		if (ci_equals(mapping.search, search))
		{
			search = mapping.replace;
			break;
		}
	}

	int cmp = GetItemFromContents(pCont)->EquipSlots;

	for (int i = 0; i < NUM_WORN_ITEMS; ++i)
	{
		if (cmp & (1 << i))
		{
			if (ci_find_substr(szItemSlot[i], search))
			{
				return true;
			}
		}
	}

	return false;
}

int ItemHasStat(CONTENTS* pCont, std::string_view search)
{
	// map stat names to accessors
	static const std::map<std::string, std::function<int(ITEMINFO*)>, ci_less> mapping = {
		{
			"armor class",
			[](ITEMINFO* pi) { return pi->AC; }
		},
		{
			"agility",
			[](ITEMINFO* pi) { return pi->AGI; }
		},
		{
			"charisma",
			[](ITEMINFO* pi) { return pi->CHA; }
		},
		{
			"dexterity",
			[](ITEMINFO* pi) { return pi->DEX; }
		},
		{
			"intelligence",
			[](ITEMINFO* pi) { return pi->INT; }
		},
		{
			"stamina",
			[](ITEMINFO* pi) { return pi->STA; }
		},
		{
			"strength",
			[](ITEMINFO* pi) { return pi->STR; }
		},
		{
			"wisdom",
			[](ITEMINFO* pi) { return pi->WIS; }
		},
		{
			"vs cold",
			[](ITEMINFO* pi) { return pi->SvCold; }
		},
		{
			"vs fire",
			[](ITEMINFO* pi) { return pi->SvFire; }
		},
		{
			"vs magic",
			[](ITEMINFO* pi) { return pi->SvMagic; }
		},
		{
			"vs poison",
			[](ITEMINFO* pi) { return pi->SvPoison; }
		},
		{
			"hit points",
			[](ITEMINFO* pi) { return pi->HP; }
		},
		{
			"mana",
			[](ITEMINFO* pi) { return pi->Mana; }
		},
		{
			"endurance",
			[](ITEMINFO* pi) { return pi->Endurance; }
		},
		{
			"attack",
			[](ITEMINFO* pi) { return pi->Attack; }
		},
		{
			"hp regen",
			[](ITEMINFO* pi) { return pi->HPRegen; }
		},
		{
			"mana regen",
			[](ITEMINFO* pi) { return pi->ManaRegen; }
		},
		{
			"haste",
			[](ITEMINFO* pi) { return pi->Haste; }
		},
		{
			"heal amount",
			[](ITEMINFO* pi) { return pi->HealAmount; }
		},
		{
			"spell damage",
			[](ITEMINFO* pi) { return pi->SpellDamage; }
		},
		{
			"clairvoyance",
			[](ITEMINFO* pi) { return pi->Clairvoyance; }
		},
		{
			"heroic agility",
			[](ITEMINFO* pi) { return pi->HeroicAGI; }
		},
		{
			"heroic charisma",
			[](ITEMINFO* pi) { return pi->HeroicCHA; }
		},
		{
			"heroic dexterity",
			[](ITEMINFO* pi) { return pi->HeroicDEX; }
		},
		{
			"heroic intelligence",
			[](ITEMINFO* pi) { return pi->HeroicINT; }
		},
		{
			"heroic stamina",
			[](ITEMINFO* pi) { return pi->HeroicSTA; }
		},
		{
			"heroic strength",
			[](ITEMINFO* pi) { return pi->HeroicSTR; }
		},
		{
			"heroic wisdom",
			[](ITEMINFO* pi) { return pi->HeroicWIS; }
		},
		{
			"backstab",
			[](ITEMINFO* pi) { return pi->BackstabDamage; }
		},
		{
			"bash",
			[](ITEMINFO* pi) { return pi->DmgBonusSkill == 10 ? pi->DmgBonusValue : 0; }
		},
		{
			"dragon punch",
			[](ITEMINFO* pi) { return pi->DmgBonusSkill == 21 ? pi->DmgBonusValue : 0; }
		},
		{
			"eagle strike",
			[](ITEMINFO* pi) { return pi->DmgBonusSkill == 23 ? pi->DmgBonusValue : 0; }
		},
		{
			"flying kick",
			[](ITEMINFO* pi) { return pi->DmgBonusSkill == 26 ? pi->DmgBonusValue : 0; }
		},
		{
			"kick",
			[](ITEMINFO* pi) { return pi->DmgBonusSkill == 30 ? pi->DmgBonusValue : 0; }
		},
		{
			"round kick",
			[](ITEMINFO* pi) { return pi->DmgBonusSkill == 38 ? pi->DmgBonusValue : 0; }
		},
		{
			"tiger claw",
			[](ITEMINFO* pi) { return pi->DmgBonusSkill == 52 ? pi->DmgBonusValue : 0; }
		},
		{
			"frenzy",
			[](ITEMINFO* pi) { return pi->DmgBonusSkill == 74 ? pi->DmgBonusValue : 0; }
		}
	};

	auto iter = mapping.find(search);
	if (iter != mapping.end())
	{
		ITEMINFO* pItem = GetItemFromContents(pCont);
		if (pItem)
		{
			return iter->second(pItem);
		}
	}

	return 0;
}

static bool ItemHasRace(CONTENTS* pCont, std::string_view search)
{
	// FIXME: This code is duplicated in a multiple of places.
	int cmp = GetItemFromContents(pCont)->Races;
	for (int num = 0; num < NUM_RACES; num++)
	{
		if (cmp & (1 << num))
		{
			int tmp = num + 1;
			switch (num)
			{
			case 12:
				tmp = 128;   // IKS
				break;
			case 13:
				tmp = 130;   // VAH
				break;
			case 14:
				tmp = 330;   // FRG
				break;
			case 15:
				tmp = 522;   // DRK
				break;
			}

			if (ci_equals(pEverQuest->GetRaceDesc(tmp), search))
			{
				return true;
			}
		}
	}

	return false;
}

static bool ItemHasClass(CONTENTS* pCont, std::string_view search)
{
	// FIXME: This code is duplicated in a multiple of places.
	int cmp = GetItemFromContents(pCont)->Classes;
	for (int num = 0; num < TotalPlayerClasses; num++)
	{
		if (cmp & (1 << num))
		{

			if (ci_equals(pEverQuest->GetClassDesc(num), search))
			{
				return true;
			}
		}
	}

	return false;
}

const char* GetFilenameFromFullPath(const char* Filename)
{
	while (Filename && strstr(Filename, "\\"))
		Filename = strstr(Filename, "\\") + 1;

	return Filename;
}

bool CompareTimes(char* RealTime, char* ExpectedTime)
{
	// Match everything except seconds
	// Format is: WWW MMM DD hh:mm:ss YYYY
	//            0123456789012345678901234
	//                      1         2
	if (!_strnicmp(RealTime, ExpectedTime, 17)
		&& !_strnicmp(RealTime + 19, ExpectedTime + 19, 5))
	{
		return true;
	}

	return false;
}

void AddFilter(const char* szFilter, int Length, bool& pEnabled)
{
	MQFilter* New = new MQFilter(szFilter, Length, pEnabled);

	New->pNext = gpFilters;
	gpFilters = New;
}

void DefaultFilters()
{
	AddFilter("You have become better at ", 26, gFilterSkillsIncrease);
	AddFilter("You lacked the skills to fashion the items together.", -1, gFilterSkillsAll);
	AddFilter("You have fashioned the items together to create something new!", -1, gFilterSkillsAll);
	AddFilter("You have fashioned the items together to create an alternate product.", -1, gFilterSkillsAll);
	AddFilter("You can no longer advance your skill from making this item.", -1, gFilterSkillsAll);
	AddFilter("You no longer have a target.", -1, gFilterTarget);
	AddFilter("You give ", 9, gFilterMoney);
	AddFilter("You receive ", 12, gFilterMoney);
	AddFilter("You are encumbered", 17, gFilterEncumber);
	AddFilter("You are no longer encumbered", 27, gFilterEncumber);
	AddFilter("You are low on drink", 19, gFilterFood);
	AddFilter("You are low on food", 18, gFilterFood);
	AddFilter("You are out of drink", 19, gFilterFood);
	AddFilter("You are out of food", 18, gFilterFood);
	AddFilter("You and your mount are thirsty.", -1, gFilterFood);
	AddFilter("You and your mount are hungry.", -1, gFilterFood);
	AddFilter("You are hungry", 13, gFilterFood);
	AddFilter("You are thirsty", 14, gFilterFood);
	AddFilter("You take a bite out of", 22, gFilterFood);
	AddFilter("You take a bite of", 18, gFilterFood);
	AddFilter("You take a drink from", 21, gFilterFood);
	AddFilter("Ahhh. That was tasty.", -1, gFilterFood);
	AddFilter("Ahhh. That was refreshing.", -1, gFilterFood);
	AddFilter("Chomp, chomp, chomp...", 22, gFilterFood);
	AddFilter("Glug, glug, glug...", 19, gFilterFood);
	AddFilter("You could not possibly eat any more, you would explode!", -1, gFilterFood);
	AddFilter("You could not possibly drink any more, you would explode!", -1, gFilterFood);
	AddFilter("You could not possibly consume more alcohol or become more intoxicated!", -1, gFilterFood);
}

char* ConvertHotkeyNameToKeyName(char* szName, size_t Namelen)
{
	if (!_stricmp(szName, "EQUALSIGN"))
		strcpy_s(szName, Namelen, "=");

	if (!_stricmp(szName, "SEMICOLON"))
		strcpy_s(szName, Namelen, ";");

	if (!_stricmp(szName, "LEFTBRACKET"))
		strcpy_s(szName, Namelen, "[");

	return szName;
}

// ***************************************************************************
// Function:    GetFullZone
// Description: Returns a full zone name from a short name
// ***************************************************************************
const char* GetFullZone(int ZoneID)
{
	ZoneID &= 0x7FFF;

	if (!pWorldData)
		return nullptr;

	if (ZoneID >= MAX_ZONES)
		return "UNKNOWN_ZONE";

	ZONELIST* pZone = ((WORLDDATA*)pWorldData)->ZoneArray[ZoneID];
	if (pZone)
		return pZone->LongName;

	return "UNKNOWN_ZONE";
}

// ***************************************************************************
// Function:    GetShortZone
// Description: Returns a short zone name from a ZoneID
// ***************************************************************************
const char* GetShortZone(int ZoneID)
{
	ZoneID &= 0x7FFF;

	if (!pWorldData)
		return nullptr;

	if (ZoneID >= MAX_ZONES)
		return "UNKNOWN_ZONE";

	ZONELIST* pZone = ((WORLDDATA*)pWorldData)->ZoneArray[ZoneID];
	if (pZone)
		return pZone->ShortName;

	return "UNKNOWN_ZONE";
}

// ***************************************************************************
// Function:    GetZoneID
// Description: Returns a ZoneID from a short or long zone name
// ***************************************************************************
int GetZoneID(const char* ZoneShortName)
{
	if (!pWorldData)
		return -1;

	for (int nIndex = 0; nIndex < MAX_ZONES; nIndex++)
	{
		ZONELIST* pZone = ((WORLDDATA*)pWorldData)->ZoneArray[nIndex];
		if (pZone)
		{
			if (!_stricmp(pZone->ShortName, ZoneShortName))
			{
				return nIndex;
			}

			if (!_stricmp(pZone->LongName, ZoneShortName))
			{
				return nIndex;
			}
		}
	}
	return -1;
}

// ***************************************************************************
// Function:    GetGameTime
// Description: Returns Current Game Time
// ***************************************************************************
void GetGameTime(int* Hour, int* Minute, int* Night)
{
	if (!pWorldData)
		return;

	int eqHour = ((PWORLDDATA)pWorldData)->Hour - 1; // Midnight = 1 in EQ time
	int eqMinute = ((PWORLDDATA)pWorldData)->Minute;

	if (Hour)
		*Hour = eqHour;
	if (Minute)
		*Minute = eqMinute;
	if (Night)
		*Night = ((eqHour < 7) || (eqHour > 18));
}

// ***************************************************************************
// Function:    GetGameDate
// Description: Returns Current Game Time
// ***************************************************************************
void GetGameDate(int* Month, int* Day, int* Year)
{
	if (!pWorldData)
		return;

	if (Month)
		*Month = ((PWORLDDATA)pWorldData)->Month;
	if (Day)
		*Day = ((PWORLDDATA)pWorldData)->Day;
	if (Year)
		*Year = ((PWORLDDATA)pWorldData)->Year;
}

// TOOD: Convert to data table
int GetLanguageIDByName(const char* szName)
{
	if (!_stricmp(szName, "Common")) return 1;
	if (!_stricmp(szName, "Common Tongue")) return 1;
	if (!_stricmp(szName, "Barbarian")) return 2;
	if (!_stricmp(szName, "Erudian")) return 3;
	if (!_stricmp(szName, "Elvish")) return 4;
	if (!_stricmp(szName, "Dark Elvish")) return 5;
	if (!_stricmp(szName, "Dwarvish")) return 6;
	if (!_stricmp(szName, "Troll")) return 7;
	if (!_stricmp(szName, "Ogre")) return 8;
	if (!_stricmp(szName, "Gnomish")) return 9;
	if (!_stricmp(szName, "Halfling")) return 10;
	if (!_stricmp(szName, "Thieves Cant")) return 11;
	if (!_stricmp(szName, "Old Erudian")) return 12;
	if (!_stricmp(szName, "Elder Elvish")) return 13;
	if (!_stricmp(szName, "Froglok")) return 14;
	if (!_stricmp(szName, "Goblin")) return 15;
	if (!_stricmp(szName, "Gnoll")) return 16;
	if (!_stricmp(szName, "Combine Tongue")) return 17;
	if (!_stricmp(szName, "Elder Tier'Dal")) return 18;
	if (!_stricmp(szName, "Lizardman")) return 19;
	if (!_stricmp(szName, "Orcish")) return 20;
	if (!_stricmp(szName, "Faerie")) return 21;
	if (!_stricmp(szName, "Dragon")) return 22;
	if (!_stricmp(szName, "Elder Dragon")) return 23;
	if (!_stricmp(szName, "Dark Speech")) return 24;
	if (!_stricmp(szName, "Vah Shir")) return 25;
	return -1;
}

// TOOD: Convert to data table
int GetCurrencyIDByName(char* szName)
{
	if (!_stricmp(szName, "Doubloons")) return ALTCURRENCY_DOUBLOONS;
	if (!_stricmp(szName, "Orux")) return ALTCURRENCY_ORUX;
	if (!_stricmp(szName, "Phosphenes")) return ALTCURRENCY_PHOSPHENES;
	if (!_stricmp(szName, "Phosphites")) return ALTCURRENCY_PHOSPHITES;
	if (!_stricmp(szName, "Faycitum")) return ALTCURRENCY_FAYCITES;
	if (!_stricmp(szName, "Chronobines")) return ALTCURRENCY_CHRONOBINES;
	if (!_stricmp(szName, "Silver Tokens")) return ALTCURRENCY_SILVERTOKENS;
	if (!_stricmp(szName, "Gold Tokens")) return ALTCURRENCY_GOLDTOKENS;
	if (!_stricmp(szName, "McKenzie's Special Brew")) return ALTCURRENCY_MCKENZIE;
	if (!_stricmp(szName, "Bayle Marks")) return ALTCURRENCY_BAYLE;
	if (!_stricmp(szName, "Tokens of Reclamation")) return ALTCURRENCY_RECLAMATION;
	if (!_stricmp(szName, "Brellium Tokens")) return ALTCURRENCY_BRELLIUM;
	if (!_stricmp(szName, "Dream Motes")) return ALTCURRENCY_MOTES;
	if (!_stricmp(szName, "Rebellion Chits")) return ALTCURRENCY_REBELLIONCHITS;
	if (!_stricmp(szName, "Diamond Coins")) return ALTCURRENCY_DIAMONDCOINS;
	if (!_stricmp(szName, "Bronze Fiats")) return ALTCURRENCY_BRONZEFIATS;
	if (!_stricmp(szName, "Expedient Delivery Vouchers")) return ALTCURRENCY_VOUCHER;
	if (!_stricmp(szName, "Velium Shards")) return ALTCURRENCY_VELIUMSHARDS;
	if (!_stricmp(szName, "Crystallized Fear")) return ALTCURRENCY_CRYSTALLIZEDFEAR;
	if (!_stricmp(szName, "Shadowstones")) return ALTCURRENCY_SHADOWSTONES;
	if (!_stricmp(szName, "Dreadstones")) return ALTCURRENCY_DREADSTONES;
	if (!_stricmp(szName, "Marks of Valor")) return ALTCURRENCY_MARKSOFVALOR;
	if (!_stricmp(szName, "Medals of Heroism")) return ALTCURRENCY_MEDALSOFHEROISM;
	if (!_stricmp(szName, "Commemorative Coins")) return ALTCURRENCY_COMMEMORATIVE_COINS;
	if (!_stricmp(szName, "Fists of Bayle")) return ALTCURRENCY_FISTSOFBAYLE;
	if (!_stricmp(szName, "Nobles")) return ALTCURRENCY_NOBLES;
	if (!_stricmp(szName, "Arx Energy Crystals")) return ALTCURRENCY_ENERGYCRYSTALS;
	if (!_stricmp(szName, "Pieces of Eight")) return ALTCURRENCY_PIECESOFEIGHT;
	if (!_stricmp(szName, "Remnants of Tranquility")) return ALTCURRENCY_REMNANTSOFTRANQUILITY;
	if (!_stricmp(szName, "Bifurcated Coin")) return ALTCURRENCY_BIFURCATEDCOIN;
	if (!_stricmp(szName, "Adoptive Coins")) return ALTCURRENCY_ADOPTIVE;
	if (!_stricmp(szName, "Sathir's Trade Gems")) return ALTCURRENCY_SATHIRSTRADEGEMS;
	if (!_stricmp(szName, "Ancient Sebilisian Coins")) return ALTCURRENCY_ANCIENTSEBILISIANCOINS;
	if (!_stricmp(szName, "Bathezid Trade Gems")) return ALTCURRENCY_BATHEZIDTRADEGEMS;
	if (!_stricmp(szName, "Ancient Draconic Coin")) return ALTCURRENCY_ANCIENTDRACONICCOIN;
	if (!_stricmp(szName, "Fetterred Ifrit Coins")) return ALTCURRENCY_FETTERREDIFRITCOINS;
	if (!_stricmp(szName, "Entwined Djinn Coins")) return ALTCURRENCY_ENTWINEDDJINNCOINS;
	if (!_stricmp(szName, "Crystallized Luck")) return ALTCURRENCY_CRYSTALLIZEDLUCK;
	return -1;
}

// This wrapper is here to deal with older plugins and to preserve bacwards compatability with older clients (emu)
ALTABILITY* GetAAByIdWrapper(int nAbilityId, int playerLevel)
{
	return pAltAdvManager->GetAAById(nAbilityId, playerLevel);
}

SPELL* GetSpellByAAName(const char* szName)
{
	int level = -1;

	if (SPAWNINFO* pMe = (SPAWNINFO*)pLocalPlayer)
	{
		level = pMe->Level;
	}

	for (int nAbility = 0; nAbility < NUM_ALT_ABILITIES; nAbility++)
	{
		if (ALTABILITY* pAbility = GetAAByIdWrapper(nAbility, level))
		{
			if (pAbility->SpellID != -1)
			{
				if (const char* pName = pCDBStr->GetString(pAbility->nName, eAltAbilityName))
				{
					if (!_stricmp(szName, pName))
					{
						if (SPELL* psp = GetSpellByID(pAbility->SpellID))
						{
							return psp;
						}
					}
				}
			}
		}
	}

	return nullptr;
}

int GetDeityTeamByID(int DeityID)
{
	switch (DeityID) {
	case DEITY_ErollisiMarr:
	case DEITY_MithanielMarr:
	case DEITY_RodcetNife:
	case DEITY_Quellious:
	case DEITY_Tunare:
		return 1;
	case DEITY_BrellSerilis:
	case DEITY_Bristlebane:
	case DEITY_Karana:
	case DEITY_Prexus:
	case DEITY_SolusekRo:
	case DEITY_TheTribunal:
	case DEITY_Veeshan:
		return 2;
	case DEITY_Bertoxxulous:
	case DEITY_CazicThule:
	case DEITY_Innoruuk:
	case DEITY_RallosZek:
		return 3;
	default:
		return 0;
	}
}

const char* GetGuildByID(int64_t GuildID)
{
	if (GuildID == 0 || GuildID == -1)
		return nullptr;

	if (const char* thename = pGuild->GetGuildName(GuildID))
	{
		if (!_stricmp(thename, "Unknown Guild"))
			return nullptr;

		return thename;
	}

	return nullptr;
}

int64_t GetGuildIDByName(char* szGuild)
{
	return pGuild->GetGuildIndex(szGuild);
}

const char* GetLightForSpawn(SPAWNINFO* pSpawn)
{
	uint8_t Light = pSpawn->Light;

	if (Light > LIGHT_COUNT)
		Light = 0;

	return szLights[Light];
}

// ***************************************************************************
// Function:    DistanceToSpawn3D
// Description: Return the distance between two spawns, including Z
// ***************************************************************************
float DistanceToSpawn3D(SPAWNINFO* pChar, SPAWNINFO* pSpawn)
{
	float X = pChar->X - pSpawn->X;
	float Y = pChar->Y - pSpawn->Y;
	float Z = pChar->Z - pSpawn->Z;
	return sqrtf(X * X + Y * Y + Z * Z);
}

// ***************************************************************************
// Function:    DistanceToSpawn
// Description: Return the distance between two spawns
// ***************************************************************************
float EstimatedDistanceToSpawn(SPAWNINFO* pChar, SPAWNINFO* pSpawn)
{
	float RDistance = DistanceToSpawn(pChar, pSpawn);
	float X = pChar->X - (pSpawn->X + pSpawn->SpeedX * RDistance);
	float Y = pChar->Y - (pSpawn->Y + pSpawn->SpeedY * RDistance);
	return sqrtf(X * X + Y * Y);
}

// ***************************************************************************
// Function:    ConColor
// Description: Returns the con color for a spawn's level
// ***************************************************************************
int ConColor(SPAWNINFO* pSpawn)
{
	SPAWNINFO* pChar = (SPAWNINFO*)pLocalPlayer;
	if (!pChar)
		return CONCOLOR_WHITE; // its you

	switch (pCharData->GetConLevel((PlayerClient*)pSpawn))
	{
	case 0:
	case 1:
		return CONCOLOR_GREY;
	case 2:
		return CONCOLOR_GREEN;
	case 3:
		return CONCOLOR_LIGHTBLUE;
	case 4:
		return CONCOLOR_BLUE;
	case 5:
		return CONCOLOR_WHITE;
	case 6:
		return CONCOLOR_YELLOW;
	case 7:
		return CONCOLOR_RED;
	default:
		return COLOR_PURPLE;
	}
}

CONTENTS* GetEnviroContainer()
{
	if (!pContainerMgr)
		return nullptr;

	if (!pContainerMgr->pWorldContainer)
		return nullptr;

	return pContainerMgr->pWorldContainer.get();
}

CContainerWnd* FindContainerForContents(CONTENTS* pContents)
{
	if (!pContainerMgr)
		return nullptr;

	for (int j = 0; j < MAX_CONTAINERS; j++)
	{
		if (pContainerMgr->pContainerWnds[j] && pContainerMgr->pContainerWnds[j]->pContents == pContents)
			return pContainerMgr->pContainerWnds[j];
	}

	return nullptr;
}

// ***************************************************************************
// FindSpeed(SPAWNINFO*) - Used to find the speed of a Spawn taking a mount into
//                               consideration.
// ***************************************************************************
float FindSpeed(SPAWNINFO* pSpawn)
{
	SPAWNINFO* pMount = nullptr;
	float fRunSpeed = 0;
	pMount = FindMount(pSpawn);

	if (pMount)
		if (!fRunSpeed)
			fRunSpeed = pMount->SpeedRun * 10000 / 70;

	return fRunSpeed;
}

void GetItemLinkHash(CONTENTS* Item, char* Buffer, size_t BufferSize)
{
	((EQ_Item*)Item)->CreateItemTagString(Buffer, BufferSize, true);
}

bool GetItemLink(CONTENTS* Item, char* Buffer, size_t BufferSize, bool Clickable)
{
	char hash[MAX_STRING] = { 0 };
	bool retVal = false;

	GetItemLinkHash(Item, hash);

	int len = strlen(hash);
	if (len > 0)
	{
		if (Clickable)
		{
			sprintf_s(Buffer, BufferSize, "%c0%s%s%c", 0x12, hash, GetItemFromContents(Item)->Name, 0x12);
		}
		else
		{
			sprintf_s(Buffer, BufferSize, "0%s%s", hash, GetItemFromContents(Item)->Name);
		}

		retVal = true;
	}

	return retVal;
}

const char* GetLoginName()
{
	if (__LoginName)
	{
		return (char*)__LoginName;
	}

	return nullptr;
}

void STMLToPlainText(char* in, char* out)
{
	uint32_t pchar_in_string_position = 0;
	uint32_t pchar_out_string_position = 0;
	uint32_t pchar_amper_string_position = 0;
	char Amper[2048] = { 0 };

	while (in[pchar_in_string_position] != 0)
	{
		switch (in[pchar_in_string_position])
		{
		case '<':
			while (in[pchar_in_string_position] != '>')
				pchar_in_string_position++;
			pchar_in_string_position++;
			break;

		case '&':
			pchar_in_string_position++;
			pchar_amper_string_position = 0;
			ZeroMemory(Amper, 2048);
			while (in[pchar_in_string_position] != ';')
			{
				Amper[pchar_amper_string_position++] = in[pchar_in_string_position++];
			}

			pchar_in_string_position++;

			if (!_stricmp(Amper, "nbsp"))
			{
				out[pchar_out_string_position++] = ' ';
			}
			else if (!_stricmp(Amper, "amp"))
			{
				out[pchar_out_string_position++] = '&';
			}
			else if (!_stricmp(Amper, "gt"))
			{
				out[pchar_out_string_position++] = '>';
			}
			else if (!_stricmp(Amper, "lt"))
			{
				out[pchar_out_string_position++] = '<';
			}
			else if (!_stricmp(Amper, "quot"))
			{
				out[pchar_out_string_position++] = '\"';
			}
			else if (!_stricmp(Amper, "pct"))
			{
				out[pchar_out_string_position++] = '%';
			}
			else
			{
				out[pchar_out_string_position++] = '?';
			}
			break;

		default:
			out[pchar_out_string_position++] = in[pchar_in_string_position++];
		}
	}

	out[pchar_out_string_position++] = 0;
}

void ClearSearchItem(MQItemSearch& SearchItem)
{
	SearchItem = MQItemSearch();
}

#define MaskSet(n) (SearchItem.FlagMask[(SearchItemFlag)n])
#define Flag(n) (SearchItem.Flag[(SearchItemFlag)n])
#define RequireFlag(flag,value) { if (MaskSet(flag) && Flag(flag) != (char)((value)!=0)) return false;}

bool ItemMatchesSearch(MQItemSearch& SearchItem, CONTENTS* pContents)
{
	ITEMINFO* pItem = GetItemFromContents(pContents);

	if (SearchItem.ID && pItem->ItemNumber != SearchItem.ID)
		return false;

	RequireFlag(Lore, pItem->Lore);
	RequireFlag(NoRent, pItem->NoRent);
	RequireFlag(NoDrop, pItem->NoDrop);
	RequireFlag(Magic, pItem->Magic);
	RequireFlag(Pack, pItem->Type == ITEMTYPE_PACK);
	RequireFlag(Book, pItem->Type == ITEMTYPE_BOOK);
	RequireFlag(Combinable, pItem->ItemType == 17);
	RequireFlag(Summoned, pItem->Summoned);
	RequireFlag(Instrument, pItem->InstrumentType);
	RequireFlag(Weapon, pItem->Damage && pItem->Delay);
	RequireFlag(Normal, pItem->Type == ITEMTYPE_NORMAL);

	if (SearchItem.szName[0] && ci_find_substr(pItem->Name, SearchItem.szName))
		return false;
	if (SearchItem.szSlot[0] && !ItemFitsInSlot(pContents, SearchItem.szSlot))
		return false;
	if (SearchItem.szStat[0] && ItemHasStat(pContents, SearchItem.szStat) == 0)
		return false;
	if (SearchItem.szRace[0] && !ItemHasRace(pContents, SearchItem.szRace))
		return false;
	if (SearchItem.szClass[0] && !ItemHasClass(pContents, SearchItem.szClass))
		return false;

	return true;
}

bool SearchThroughItems(MQItemSearch& SearchItem, CONTENTS** pResult, DWORD* nResult)
{
	// TODO
#define DoResult(pContents, nresult) { \
	if (pResult)                       \
		*pResult = pContents;          \
	if (nResult)                       \
		*nResult = nresult;            \
	return true;                       \
}

	if (PcProfile* pProfile = GetPcProfile())
	{
		if (pProfile->pInventoryArray)
		{
			if (MaskSet(Worn) && Flag(Worn))
			{
				// iterate through worn items
				for (int N = 0; N < NUM_WORN_ITEMS; N++)
				{
					if (CONTENTS* pContents = pProfile->pInventoryArray->InventoryArray[N])
					{
						if (ItemMatchesSearch(SearchItem, pContents)) {
							DoResult(pContents, N);
						}
					}
				}
			}

			if (MaskSet(Inventory) && Flag(Inventory))
			{
				// iterate through inventory slots before in-pack slots
				for (int nPack = 0; nPack < NUM_BAG_SLOTS; nPack++)
				{
					if (CONTENTS* pContents = pProfile->pInventoryArray->Inventory.Pack[nPack])
					{
						if (ItemMatchesSearch(SearchItem, pContents))
							DoResult(pContents, nPack + 21);
					}
				}

				for (int nPack = 0; nPack < NUM_BAG_SLOTS; nPack++)
				{
					if (CONTENTS* pContents = pProfile->pInventoryArray->Inventory.Pack[nPack])
					{
						if (GetItemFromContents(pContents)->Type == ITEMTYPE_PACK && pContents->Contents.ContainedItems.Capacity)
						{
							for (int nItem = 0; nItem < GetItemFromContents(pContents)->Slots; nItem++)
							{
								if (CONTENTS* pItem = pContents->GetContent(nItem))
								{
									if (ItemMatchesSearch(SearchItem, pItem))
										DoResult(pItem, nPack * 100 + nItem);
								}
							}
						}
					}
				}
			}
		}
	}

	// TODO
	return false;
}
#undef DoResult
#undef RequireFlag
#undef Flag
#undef MaskSet

void ClearSearchSpawn(MQSpawnSearch* pSearchSpawn)
{
	if (!pSearchSpawn) return;

	*pSearchSpawn = MQSpawnSearch();

	if (pCharSpawn)
		pSearchSpawn->zLoc = ((SPAWNINFO*)pCharSpawn)->Z;
	else if (pLocalPlayer)
		pSearchSpawn->zLoc = ((SPAWNINFO*)pLocalPlayer)->Z;
}

// ***************************************************************************
// Function:    DistanceToPoint
// Description: Return the distance between a spawn and the specified point
// ***************************************************************************
float DistanceToPoint(SPAWNINFO* pSpawn, float xLoc, float yLoc)
{
	float X = pSpawn->X - xLoc;
	float Y = pSpawn->Y - yLoc;
	return sqrtf(X * X + Y * Y);
}

// ***************************************************************************
// Function:    Distance3DToPoint
// Description: Return the distance between a spawn and the specified point
// ***************************************************************************
float Distance3DToPoint(SPAWNINFO* pSpawn, float xLoc, float yLoc, float zLoc)
{
	float dX = pSpawn->X - xLoc;
	float dY = pSpawn->Y - yLoc;
	float dZ = pSpawn->Z - zLoc;
	return sqrtf(dX * dX + dY * dY + dZ * dZ);
}

void DisplayOverlayText(const char* szText, int dwColor, uint32_t dwTransparency, uint32_t msFadeIn, uint32_t msFadeOut, uint32_t msHold)
{
	CBroadcast* pBC = CBroadcast::Get();
	if (!pBC)
	{
		WriteChatColor(szText, dwColor);
		return;
	}

	uint32_t dwAlpha = (uint32_t)(dwTransparency * 255 / 100);
	if (dwAlpha > 255) dwAlpha = 255;

	pBC->DisplayText(
		szText,
		dwColor,
		10, // Always 10 in eqgame.exe,
			// Doesn't seem to affect anything
			// (tried 0,1,10,20,100,500)
		dwAlpha,
		msFadeIn,
		msFadeOut,
		msHold);
}

void CustomPopup(char* szPopText, bool bPopOutput)
{
	int iArgNum = 1;
	int iMsgColor = CONCOLOR_LIGHTBLUE;
	int iMsgTime = 3000;
	char szCurArg[MAX_STRING] = { 0 };
	char szPopupMsg[MAX_STRING] = { 0 };
	char szErrorCust[MAX_STRING] = "\awUsage: /popcustom [\agcolor\ax] [\agdisplaytime\ax(in seconds)] [\agmessage\ax]";
	char szErrorEcho[MAX_STRING] = "\awUsage: /popupecho [\agcolor\ax] [\agdisplaytime\ax(in seconds)] [\agmessage\ax]";

	GetArg(szCurArg, szPopText, iArgNum++);
	if (!*szCurArg)
	{
		if (bPopOutput)
		{
			WriteChatf("%s", szErrorEcho);
		}
		else
		{
			WriteChatf("%s", szErrorCust);
		}
		return;
	}
	else
	{
		if (isdigit(szCurArg[0]))
		{
			iMsgColor = GetIntFromString(szCurArg, iMsgColor);
			GetArg(szCurArg, szPopText, iArgNum++);
			if (isdigit(szCurArg[0]))
			{
				iMsgTime = GetIntFromString(szCurArg, iMsgTime) * 1000;
				sprintf_s(szPopupMsg, "%s", GetNextArg(szPopText, 2, false, 0));
			}
			else
			{
				sprintf_s(szPopupMsg, "%s", GetNextArg(szPopText, 1, false, 0));
			}
		}
		else
		{
			strcpy_s(szPopupMsg, szPopText);
		}
	}

	DisplayOverlayText(szPopupMsg, iMsgColor, 100, 500, 500, iMsgTime);
	if (bPopOutput)
		WriteChatf("\ayPopup\aw:: %s", szPopupMsg);
}

bool ParseKeyCombo(const char* text, KeyCombo& Dest)
{
	KeyCombo Ret;

	if (!_stricmp(text, "clear"))
	{
		Dest = Ret;
		return true;
	}

	char Copy[MAX_STRING];
	strcpy_s(Copy, text);
	char* token1 = nullptr;
	char* next_token1 = nullptr;

	token1 = strtok_s(Copy, "+ ", &next_token1);
	while (token1 != nullptr)
	{
		if (token1 != nullptr)
		{
			if (!_stricmp(token1, "alt"))
				Ret.Data[0] = 1;
			else if (!_stricmp(token1, "ctrl"))
				Ret.Data[1] = 1;
			else if (!_stricmp(token1, "shift"))
				Ret.Data[2] = 1;
			else
			{
				for (int i = 0; gDiKeyID[i].Id; i++)
				{
					if (!_stricmp(token1, gDiKeyID[i].szName))
					{
						Ret.Data[3] = (char)gDiKeyID[i].Id;
						break;
					}
				}
			}
			token1 = strtok_s(nullptr, "+ ", &next_token1);
		}
	}
	if (Ret.Data[3])
	{
		Dest = Ret;
		return true;
	}
	return false;
}

char* DescribeKeyCombo(KeyCombo& Combo, char* szDest, size_t BufferSize)
{
	int pos = 0;
	szDest[0] = 0;

	if (Combo.Data[2])
	{
		strcpy_s(&szDest[pos], BufferSize - pos, "shift");
		pos += 5;
	}

	if (Combo.Data[1])
	{
		if (pos)
		{
			szDest[pos] = '+';
			pos++;
		}
		strcpy_s(&szDest[pos], BufferSize - pos, "ctrl");
		pos += 4;
	}

	if (Combo.Data[0])
	{
		if (pos)
		{
			szDest[pos] = '+';
			pos++;
		}
		strcpy_s(&szDest[pos], BufferSize - pos, "alt");
		pos += 3;
	}

	if (pos)
	{
		szDest[pos] = '+';
		pos++;
	}

	if (Combo.Data[3])
	{
		strcpy_s(&szDest[pos], BufferSize - pos, gDiKeyName[Combo.Data[3]]);
	}
	else
	{
		strcpy_s(&szDest[pos], BufferSize - pos, "clear");
	}

	return &szDest[0];
}

bool LoadCfgFile(const char* Filename, bool Delayed)
{
	std::filesystem::path pathFilename = Filename;
	// The original search order was: Configs\Filename.cfg, root\Filename.cfg, EQ\Filename.cfg, EQ\Filename
	// The new search order is just Config\Filename.cfg.  If it needs to be the other way, use exists() to check.
	if (!strchr(Filename, '.'))
		pathFilename = std::string(Filename) + ".cfg";

	if (pathFilename.is_relative())
	{
		if (std::filesystem::exists(mq::internal_paths::Config / pathFilename))
		{
			pathFilename = mq::internal_paths::Config / pathFilename;
		}
	}

	if (std::filesystem::exists(pathFilename))
	{
		FILE* file = nullptr;
		errno_t err = 0;
		if ((err = fopen_s(&file,pathFilename.string().c_str(),"rt")) == 0)
		{
			char szBuffer[MAX_STRING] = { 0 };
			while (fgets(szBuffer, MAX_STRING, file))
			{
				char* Next_Token1 = nullptr;
				char* Cmd = strtok_s(szBuffer, "\r\n", &Next_Token1);
				if (Cmd && Cmd[0] && Cmd[0] != ';')
				{
					HideDoCommand(((SPAWNINFO*)pLocalPlayer), Cmd, Delayed);
				}
			}

			fclose(file);
			return true;
		}
	}
	return false;
}

int FindInvSlotForContents(CONTENTS* pContents)
{
	int LastMatch = -1;

	// screw the old style InvSlot numbers
	// return the index into the INVSLOTMGR array
	DebugSpew("FindInvSlotForContents(0x%08X) (0x%08X)", pContents, GetItemFromContents(pContents));

	for (int index = 0; index < MAX_INV_SLOTS; index++)
	{
		CONTENTS* pC = nullptr;

		if (pInvSlotMgr->SlotArray[index])
		{
			CInvSlot* pCIS = pInvSlotMgr->SlotArray[index];
			pCIS->GetItemBase(&pC);

			if (pC)
			{
				DebugSpew("pInvSlotMgr->SlotArray[%d] Contents==0x%08X", index, pC);

				if (pC == pContents)
				{
					CInvSlot* pInvSlot = pInvSlotMgr->SlotArray[index];

					if (pInvSlot->pInvSlotWnd)
					{
						DebugSpew("%d slot %d wnd %d %d %d", index,
							pInvSlot->Index,
							pInvSlot->pInvSlotWnd->ItemLocation.GetLocation(),
							pInvSlot->pInvSlotWnd->ItemLocation.GetIndex().GetSlot(0),
							pInvSlot->pInvSlotWnd->ItemLocation.GetIndex().GetSlot(1));
					}

					if (pInvSlot->pInvSlotWnd
						&& pInvSlot->pInvSlotWnd->ItemLocation.GetLocation() == eItemContainerPossessions)
					{
						return pInvSlot->Index;
					}

					if (pInvSlot->pInvSlotWnd && pInvSlot->pInvSlotWnd->ItemLocation.GetIndex().GetSlot(1) != -1)
					{
						return pInvSlot->Index;
					}

					if (pInvSlot->pInvSlotWnd
						&& pInvSlot->pInvSlotWnd->ItemLocation.GetLocation() == eItemContainerCorpse)
					{
						// loot window items should not be anywhere else
						return pInvSlot->Index;
					}

					LastMatch = index;
				}
			}
		}
	}

	// return specific window type if needed
	if (LastMatch != -1 && pInvSlotMgr->SlotArray[LastMatch]->pInvSlotWnd->ItemLocation.GetLocation() == 9999)
		return  pInvSlotMgr->SlotArray[LastMatch]->Index;

	return -1;
}

int LastFoundInvSlot = -1;

int FindInvSlot(const char* Name, bool Exact)
{
	char szTemp[MAX_STRING] = { 0 };

	for (int nSlot = 0; nSlot < MAX_INV_SLOTS; nSlot++)
	{
		if (pInvSlotMgr->SlotArray[nSlot])
		{
			CInvSlot* x = pInvSlotMgr->SlotArray[nSlot];
			CONTENTS* y = nullptr;

			if (x)
			{
				x->GetItemBase(&y);
			}

			if (y)
			{
				ITEMINFO* pItem = GetItemFromContents(y);

				if (!Exact)
				{
					if (ci_find_substr(pItem->Name, Name) != -1)
					{
						if (pInvSlotMgr->SlotArray[nSlot]->pInvSlotWnd)
						{
							LastFoundInvSlot = nSlot;
							return pInvSlotMgr->SlotArray[nSlot]->Index;
						}

						// let it try to find it in an open slot if this fails
					}
				}
				else if (ci_equals(pItem->Name, Name))
				{
					if (pInvSlotMgr->SlotArray[nSlot]->pInvSlotWnd)
					{
						LastFoundInvSlot = nSlot;
						return pInvSlotMgr->SlotArray[nSlot]->Index;
					}

					// let it try to find it in an open slot if this fails
				}

			}
		}
	}

	LastFoundInvSlot = -1;
	return -1;
}

int FindNextInvSlot(const char* pName, bool Exact)
{
	char szTemp[MAX_STRING] = { 0 };
	char Name[MAX_STRING] = { 0 };
	strcpy_s(Name, pName);
	_strlwr_s(Name);

#if 0 // FIXME
	PEQINVSLOTMGR pInvMgr = (PEQINVSLOTMGR)pInvSlotMgr;
	for (int N = LastFoundInvSlot + 1; N < MAX_INV_SLOTS; N++)
	{
		if (pInvMgr->SlotArray[N])
		{
			if (pInvMgr->SlotArray[N]->ppContents && *pInvMgr->SlotArray[N]->ppContents)
			{
				if (!Exact)
				{
					__strlwr_s(strcpy_s(szTemp, (*pInvMgr->SlotArray[N]->ppContents)->Item->Name));
					if (strstr(szTemp, Name))
					{
						if (pInvMgr->SlotArray[N]->pInvSlotWnd)
						{
							LastFoundInvSlot = N;
							return pInvMgr->SlotArray[N]->pInvSlotWnd->InvSlot;
						}
						// let it try to find it in an open slot if this fails
					}
				}
				else if (!_stricmp(Name, (*pInvMgr->SlotArray[N]->ppContents)->Item->Name))
				{
					if (pInvMgr->SlotArray[N]->pInvSlotWnd)
					{
						LastFoundInvSlot = N;
						return pInvMgr->SlotArray[N]->pInvSlotWnd->InvSlot;
					}
					// let it try to find it in an open slot if this fails
				}

			}
		}
	}
#endif
	LastFoundInvSlot = -1;
	return -1;
}

enum eCalcOp
{
	CO_NUMBER = 0,
	CO_OPENPARENS = 1,
	CO_CLOSEPARENS = 2,
	CO_ADD = 3,
	CO_SUBTRACT = 4,
	CO_MULTIPLY = 5,
	CO_DIVIDE = 6,
	CO_IDIVIDE = 7,
	CO_LAND = 8,
	CO_AND = 9,
	CO_LOR = 10,
	CO_OR = 11,
	CO_XOR = 12,
	CO_EQUAL = 13,
	CO_NOTEQUAL = 14,
	CO_GREATER = 15,
	CO_NOTGREATER = 16,
	CO_LESS = 17,
	CO_NOTLESS = 18,
	CO_MODULUS = 19,
	CO_POWER = 20,
	CO_LNOT = 21,
	CO_NOT = 22,
	CO_SHL = 23,
	CO_SHR = 24,
	CO_NEGATE = 25,
	CO_TOTAL = 26,
};

int CalcOpPrecedence[CO_TOTAL] =
{
	0,
	0,
	0,
	9,    // add
	9,    // subtract
	10,   // multiply
	10,   // divide
	10,   // integer divide
	2,    // logical and
	5,    // bitwise and
	1,    // logical or
	3,    // bitwise or
	4,    // bitwise xor
	6,    // equal
	6,    // not equal
	7,    // greater
	7,    // not greater
	7,    // less
	7,    // not less
	10,   // modulus
	11,   // power
	12,   // logical not
	12,   // bitwise not
	8,    // shl
	8,    // shr
	12,   // negate
};

struct CalcOp
{
	eCalcOp Op;
	double Value;
};

bool EvaluateRPN(CalcOp* pList, int Size, double& Result)
{
	if (!Size)
		return false;

	std::unique_ptr<double[]> stackPtr = std::make_unique<double[]>(Size / 2 + 2);
	double* pStack = stackPtr.get();

	int nStack = 0;

#define StackEmpty()           (nStack==0)
#define StackTop()             (pStack[nStack])
#define StackSetTop(do_assign) {pStack[nStack]##do_assign;}
#define StackPush(val)         {nStack++;pStack[nStack]=val;}
#define StackPop()             {if (!nStack) {FatalError("Illegal arithmetic in calculation"); return 0;}; nStack--;}

#define BinaryIntOp(op)        {int RightSide=(int)StackTop();StackPop();StackSetTop(=(double)(((int)StackTop())##op##RightSide));}
#define BinaryOp(op)           {double RightSide=StackTop();StackPop();StackSetTop(=StackTop()##op##RightSide);}
#define BinaryAssign(op)       {double RightSide=StackTop();StackPop();StackSetTop(##op##=RightSide);}

#define UnaryIntOp(op)         {StackSetTop(=op##((int)StackTop()));}
#define UnaryOp(op)            {StackSetTop(=op##(StackTop()));}

	for (int i = 0; i < Size; i++)
	{
		switch (pList[i].Op)
		{
		case CO_NUMBER:
			StackPush(pList[i].Value);
			break;
		case CO_ADD:
			BinaryAssign(+);
			break;
		case CO_MULTIPLY:
			BinaryAssign(*);
			break;
		case CO_SUBTRACT:
			BinaryAssign(-);
			break;
		case CO_NEGATE:
			UnaryOp(-);
			break;
		case CO_DIVIDE:
			if (StackTop())
			{
				BinaryAssign(/ );
			}
			else
			{
				//printf("Divide by zero error\n");
				FatalError("Divide by zero in calculation");
				return false;
			}
			break;

		case CO_IDIVIDE://TODO: SPECIAL HANDLING
		{
			int Right = (int)StackTop();
			if (Right)
			{
				StackPop();
				int Left = (int)StackTop();
				Left /= Right;
				StackSetTop(= Left);
			}
			else
			{
				//printf("Integer divide by zero error\n");
				FatalError("Divide by zero in calculation");
				return false;
			}
		}
		break;

		case CO_MODULUS://TODO: SPECIAL HANDLING
		{
			int Right = (int)StackTop();
			if (Right)
			{
				StackPop();
				int Left = (int)StackTop();
				Left %= Right;
				StackSetTop(= Left);
			}
			else
			{
				//printf("Modulus by zero error\n");
				FatalError("Modulus by zero in calculation");
				return false;
			}
		}
		break;

		case CO_LAND:
			BinaryOp(&&);
			break;
		case CO_LOR:
			BinaryOp(|| );
			break;
		case CO_EQUAL:
			BinaryOp(== );
			break;
		case CO_NOTEQUAL:
			BinaryOp(!= );
			break;
		case CO_GREATER:
			BinaryOp(> );
			break;
		case CO_NOTGREATER:
			BinaryOp(<= );
			break;
		case CO_LESS:
			BinaryOp(< );
			break;
		case CO_NOTLESS:
			BinaryOp(>= );
			break;
		case CO_SHL:
			BinaryIntOp(<< );
			break;
		case CO_SHR:
			BinaryIntOp(>> );
			break;
		case CO_AND:
			BinaryIntOp(&);
			break;
		case CO_OR:
			BinaryIntOp(| );
			break;
		case CO_XOR:
			BinaryIntOp(^);
			break;
		case CO_LNOT:
			UnaryIntOp(!);
			break;
		case CO_NOT:
			UnaryIntOp(~);
			break;
		case CO_POWER:
		{
			double RightSide = StackTop();
			StackPop();
			StackSetTop(= pow(StackTop(), RightSide));
		}
		break;
		}
	}

	Result = StackTop();

#undef StackEmpty
#undef StackTop
#undef StackPush
#undef StackPop

	return true;
}

bool FastCalculate(char* szFormula, double& Result)
{
	//DebugSpew("FastCalculate(%s)",szFormula);
	if (!szFormula || !szFormula[0])
		return false;

	int Length = (int)strlen(szFormula);
	int MaxOps = (Length + 1);

	std::unique_ptr<CalcOp[]> OpsList = std::make_unique<CalcOp[]>(MaxOps);
	CalcOp* pOpList = OpsList.get();
	memset(pOpList, 0, sizeof(CalcOp) * MaxOps);

	std::unique_ptr<eCalcOp[]> Stack = std::make_unique<eCalcOp[]>(MaxOps);
	eCalcOp* pStack = Stack.get();
	memset(pStack, 0, sizeof(eCalcOp) * MaxOps);

	int nOps = 0;
	int nStack = 0;
	char* pEnd = szFormula + Length;
	char CurrentToken[MAX_STRING] = { 0 };
	char* pToken = &CurrentToken[0];

#define OpToList(op)         { pOpList[nOps].Op = op; nOps++; }
#define ValueToList(val)     { pOpList[nOps].Value = val; nOps++; }
#define StackEmpty()         (nStack == 0)
#define StackTop()           (pStack[nStack])
#define StackPush(op)        { nStack++; pStack[nStack] = op; }
#define StackPop()           { if (!nStack) { FatalError("Illegal arithmetic in calculation"); return 0; } nStack--;}
#define HasPrecedence(a,b)   ( CalcOpPrecedence[a] >= CalcOpPrecedence[b])
#define MoveStack(op) {                                                                        \
	while (!StackEmpty() && StackTop() != CO_OPENPARENS && HasPrecedence(StackTop(), op)) {    \
		OpToList(StackTop());                                                                  \
		StackPop();                                                                            \
	}                                                                                          \
}
#define FinishString()       { if (pToken != &CurrentToken[0]) { *pToken = 0; ValueToList(GetDoubleFromString(CurrentToken, 0)); pToken = &CurrentToken[0]; *pToken=0; }}
#define NewOp(op)            { FinishString(); MoveStack(op); StackPush(op); }
#define NextChar(ch)         { *pToken = ch; pToken++; }

	bool WasParen = false;
	for (char* pCur = szFormula; pCur < pEnd; pCur++)
	{
		switch (*pCur)
		{
		case ' ':
			continue;
		case '(':
			FinishString();
			StackPush(CO_OPENPARENS);
			break;
		case ')':
			FinishString();
			while (StackTop() != CO_OPENPARENS)
			{
				OpToList(StackTop());
				StackPop();
			}
			StackPop();
			WasParen = true;
			continue;
		case '+':
			if (pCur[1] != '+')
				NewOp(CO_ADD);
			break;
		case '-':
			if (pCur[1] == '-')
			{
				pCur++;
				NewOp(CO_ADD);
			}
			else
			{
				if (CurrentToken[0] || WasParen)
				{
					NewOp(CO_SUBTRACT);
				}
				else
					NewOp(CO_NEGATE);
			}
			break;
		case '*':
			NewOp(CO_MULTIPLY);
			break;
		case '\\':
			NewOp(CO_IDIVIDE);
			break;
		case '/':
			NewOp(CO_DIVIDE);
			break;
		case '|':
			if (pCur[1] == '|')
			{
				// Logical OR
				++pCur;
				NewOp(CO_LOR);
			}
			else
			{
				// Bitwise OR
				NewOp(CO_OR);
			}
			break;
		case '%':
			NewOp(CO_MODULUS);
			break;
		case '~':
			NewOp(CO_NOT);
			break;
		case '&':
			if (pCur[1] == '&')
			{
				// Logical AND
				++pCur;
				NewOp(CO_LAND);
			}
			else
			{
				// Bitwise AND
				NewOp(CO_AND);
			}
			break;
		case '^':
			if (pCur[1] == '^')
			{
				// XOR
				++pCur;
				NewOp(CO_XOR);
			}
			else
			{
				// POWER
				NewOp(CO_POWER);
			}
			break;
		case '!':
			if (pCur[1] == '=')
			{
				++pCur;
				NewOp(CO_NOTEQUAL);
			}
			else
			{
				NewOp(CO_LNOT);
			}
			break;
		case '=':
			if (pCur[1] == '=')
			{
				++pCur;
				NewOp(CO_EQUAL);
			}
			else
			{
				//printf("Unparsable: '%c'\n",*pCur);
				// error
				return false;
			}
			break;
		case '<':
			if (pCur[1] == '=')
			{
				++pCur;
				NewOp(CO_NOTGREATER);
			}
			else if (pCur[1] == '<')
			{
				++pCur;
				NewOp(CO_SHL);
			}
			else
			{
				NewOp(CO_LESS);
			}
			break;
		case '>':
			if (pCur[1] == '=')
			{
				++pCur;
				NewOp(CO_NOTLESS);
			}
			else if (pCur[1] == '>')
			{
				++pCur;
				NewOp(CO_SHR);
			}
			else
			{
				NewOp(CO_GREATER);
			}
			break;
		case '.':
		case '1':
		case '2':
		case '3':
		case '4':
		case '5':
		case '6':
		case '7':
		case '8':
		case '9':
		case '0':
			NextChar(*pCur);
			break;
		default:
		{
			//printf("Unparsable: '%c'\n",*pCur);
			FatalError("Unparsable in Calculation: '%c'", *pCur);
			// unparsable
			return false;
		}
		break;
		}
		WasParen = false;
	}
	FinishString();

	while (!StackEmpty())
	{
		OpToList(StackTop());
		StackPop();
	}

	return EvaluateRPN(pOpList, nOps, Result);
}

bool Calculate(const char* szFormula, double& Result)
{
	char Buffer[MAX_STRING] = { 0 };
	strcpy_s(Buffer, szFormula);
	_strupr_s(Buffer);

	while (char* pNull = strstr(Buffer, "NULL"))
	{
		pNull[0] = '0';
		pNull[1] = '.';
		pNull[2] = '0';
		pNull[3] = '0';
	}

	while (char* pTrue = strstr(Buffer, "TRUE"))
	{
		pTrue[0] = '1';
		pTrue[1] = '.';
		pTrue[2] = '0';
		pTrue[3] = '0';
	}

	while (char* pFalse = strstr(Buffer, "FALSE"))
	{
		pFalse[0] = '0';
		pFalse[1] = '.';
		pFalse[2] = '0';
		pFalse[3] = '0';
		pFalse[4] = '0';
	}

	bool Ret;
	Benchmark(bmCalculate, Ret = FastCalculate(Buffer, Result));
	return Ret;
}

bool PlayerHasAAAbility(int AAIndex)
{
	for (int i = 0; i < AA_CHAR_MAX_REAL; i++)
	{
		if (pPCData->GetAlternateAbilityId(i) == AAIndex)
			return true;
	}
	return false;
}

#if 0
const char* GetAANameByIndex(int AAIndex)
{
	for (int nAbility = 0; nAbility < NUM_ALT_ABILITIES_ARRAY; nAbility++)
	{
		if (((PALTADVMGR)pAltAdvManager)->AltAbilities->AltAbilityList->Abilities[nAbility])
		{
			if (ALTABILITY* pAbility = ((PALTADVMGR)pAltAdvManager)->AltAbilities->AltAbilityList->Abilities[nAbility]->Ability)
			{
				if (pAbility->Index == AAIndex)
				{
					return pStringTable->getString(pAbility->nName, 0);
				}
			}
		}
	}
	return "AA Not Found";
}
#endif

int GetAAIndexByName(const char* AAName)
{
	int level = -1;
	if (SPAWNINFO* pMe = (SPAWNINFO*)pLocalPlayer)
	{
		level = pMe->Level;
	}

	// check bought aa's first
	for (int nAbility = 0; nAbility < AA_CHAR_MAX_REAL; nAbility++)
	{
		if (ALTABILITY* pAbility = GetAAByIdWrapper(pPCData->GetAlternateAbilityId(nAbility), level))
		{
			if (const char* pName = pCDBStr->GetString(pAbility->nName, eAltAbilityName))
			{
				if (!_stricmp(AAName, pName))
				{
					return pAbility->Index;
				}
			}
		}
	}

	// not found? fine lets check them all then...
	for (int nAbility = 0; nAbility < NUM_ALT_ABILITIES; nAbility++)
	{
		if (ALTABILITY* pAbility = GetAAByIdWrapper(nAbility, level))
		{
			if (const char* pName = pCDBStr->GetString(pAbility->nName, eAltAbilityName))
			{
				if (!_stricmp(AAName, pName))
				{
					return pAbility->Index;
				}
			}
		}
	}

	return 0;
}

int GetAAIndexByID(int ID)
{
	// check our bought aa's first
	for (int nAbility = 0; nAbility < AA_CHAR_MAX_REAL; nAbility++)
	{
		if (ALTABILITY* pAbility = GetAAByIdWrapper(pPCData->GetAlternateAbilityId(nAbility)))
		{
			if (pAbility->ID == ID)
			{
				return pAbility->Index;
			}
		}
	}

	// didnt find it? fine we go through them all then...
	for (int nAbility = 0; nAbility < NUM_ALT_ABILITIES; nAbility++)
	{
		if (ALTABILITY* pAbility = GetAAByIdWrapper(nAbility))
		{
			if (pAbility->ID == ID)
			{
				return pAbility->Index;
			}
		}
	}

	return 0;
}

bool IsPCNear(SPAWNINFO* pSpawn, float Radius)
{
	SPAWNINFO* pClose = nullptr;
	if (pSpawnManager && pSpawnList)
	{
		pClose = (SPAWNINFO*)pSpawnList;
	}

	while (pClose)
	{
		if (!IsInGroup(pClose) && (pClose->Type == SPAWN_PLAYER))
		{
			if ((pClose != pSpawn) && (Distance3DToSpawn(pClose, pSpawn) < Radius))
				return true;
		}
		pClose = pClose->pNext;
	}
	return false;
}

bool IsInGroup(SPAWNINFO* pSpawn, bool bCorpse)
{
	CHARINFO* pChar = GetCharInfo();
	if (!pChar->pGroupInfo)
		return false;
	if (pSpawn == pChar->pSpawn)
		return true;

	for (int i = 1; i < MAX_GROUP_SIZE; i++)
	{
		GROUPMEMBER* pMember = pChar->pGroupInfo->pMember[i];

		if (pMember)
		{
			if (!bCorpse)
			{
				if (!_stricmp(pMember->Name.c_str(), pSpawn->Name))
				{
					return true;
				}
			}
			else
			{
				char szSearch[256] = { 0 };
				strcpy_s(szSearch, pMember->Name.c_str());
				strcat_s(szSearch, "'s corpse");

				if (!_strnicmp(pSpawn->Name, szSearch, strlen(szSearch)))
				{
					return true;
				}
			}
		}
	}

	return false;
}

bool IsInRaid(SPAWNINFO* pSpawn, bool bCorpse)
{

	if (pSpawn == GetCharInfo()->pSpawn)
		return true;

	size_t l = strlen(pSpawn->Name);

	for (auto& member : pRaid->RaidMember)
	{
		if (!bCorpse)
		{
			if (!_strnicmp(member.Name, pSpawn->Name, l + 1)
				&& member.nClass == pSpawn->mActorClient.Class)
			{
				return true;
			}
		}
		else
		{
			char szSearch[256] = { 0 };
			strcpy_s(szSearch, member.Name);
			strcat_s(szSearch, "'s corpse");

			size_t l = strlen(szSearch);
			if (!_strnicmp(szSearch, pSpawn->Name, l)
				&& member.nClass == pSpawn->mActorClient.Class)
			{
				return true;
			}
		}
	}

	return false;
}

bool IsInFellowship(SPAWNINFO* pSpawn, bool bCorpse)
{
	if (CHARINFO* pChar = GetCharInfo())
	{
		if (!pChar->pSpawn)
			return false;

		FELLOWSHIPINFO Fellowship = (FELLOWSHIPINFO)pChar->pSpawn->Fellowship;

		for (int i = 0; i < Fellowship.Members; i++)
		{
			if (!bCorpse)
			{
				if (!_stricmp(Fellowship.FellowshipMember[i].Name, pSpawn->Name))
				{
					return true;
				}
			}
			else
			{
				char szSearch[256] = { 0 };
				strcpy_s(szSearch, Fellowship.FellowshipMember[i].Name);
				strcat_s(szSearch, "'s corpse");

				if (!_strnicmp(szSearch, pSpawn->Name, strlen(szSearch))
					&& Fellowship.FellowshipMember[i].Class == pSpawn->mActorClient.Class)
				{
					return true;
				}
			}
		}
	}

	return false;
}

bool IsNamed(SPAWNINFO* pSpawn)
{
	if (pSpawn)
	{
		char szTemp[MAX_STRING] = { 0 };

		if (GetSpawnType(pSpawn) != NPC)
			return false;
		if (!IsTargetable(pSpawn))
			return false;
		if (pSpawn->mActorClient.Class >= 20 && pSpawn->mActorClient.Class <= 35)  // NPC GMs
			return false;
		if (pSpawn->mActorClient.Class == 40)  // NPC bankers
			return false;
		if (pSpawn->mActorClient.Class == 41 || pSpawn->mActorClient.Class == 70)  // NPC/Quest/TBS merchants
			return false;
		if (pSpawn->mActorClient.Class == 60 || pSpawn->mActorClient.Class == 61)  //Ldon Merchants/Recruiters
			return false;
		if (pSpawn->mActorClient.Class == 62)  // Destructible Objects
			return false;
		if (pSpawn->mActorClient.Class == 63 || pSpawn->mActorClient.Class == 64 || pSpawn->mActorClient.Class == 74)  // Tribute Master/Guild Tribute Master/Personal Tribute Master
			return false;
		if (pSpawn->mActorClient.Class == 66)  // Guild Banker
			return false;
		if (pSpawn->mActorClient.Class == 67 || pSpawn->mActorClient.Class == 68)  //Don Merchants (Norrath's Keepers/Dark Reign)
			return false;
		if (pSpawn->mActorClient.Class == 69)  // Fellowship Registrar
			return false;
		if (pSpawn->mActorClient.Class == 71)  // Mercenary Liason
			return false;

		strcpy_s(szTemp, pSpawn->Name);
		char* Next_Token1 = nullptr;

		if (char* Cmd = strtok_s(szTemp, " ", &Next_Token1))
		{
			// Checking for mobs that have 'A' or 'An' as their first name
			if (Cmd[0] == 'A')
			{
				if (Cmd[1] == '_')
					return false;
				else if (Cmd[1] == 'n')
					if (Cmd[2] == '_')
						return false;
			}

			if (!gUseNewNamedTest)
			{
				if (!_strnicmp(Cmd, "Guard", 5)
					|| !_strnicmp(Cmd, "Defender", 8)
					|| !_strnicmp(Cmd, "Soulbinder", 10)
					|| !_strnicmp(Cmd, "Aura", 4)
					|| !_strnicmp(Cmd, "Sage", 4)
					//|| !_strnicmp(szTemp,"High_Priest", 11)
					|| !_strnicmp(Cmd, "Ward", 4)
					//|| !_strnicmp(szTemp,"Shroudkeeper", 12)
					|| !_strnicmp(Cmd, "Eye of", 6)
					|| !_strnicmp(Cmd, "Imperial_Crypt", 14)
					|| !_strnicmp(Cmd, "Diaku", 5))
				{
					return false;
				}
			}

			if (Cmd[0] == '#' && (!gUseNewNamedTest || (gUseNewNamedTest && !pSpawn->Lastname[0])))
				return true;

			if (isupper(Cmd[0]) && (!gUseNewNamedTest || (gUseNewNamedTest && !pSpawn->Lastname[0])))
				return true;
		}
	}

	return false;
}

char* FormatSearchSpawn(char* Buffer, size_t BufferSize, MQSpawnSearch* pSearchSpawn)
{
	if (!Buffer)
		return nullptr;

	char szTemp[MAX_STRING] = { 0 };

	if (!pSearchSpawn)
	{
		strcpy_s(Buffer, BufferSize, "None");
		return Buffer;
	}

	const char* pszSpawnType = nullptr;
	switch (pSearchSpawn->SpawnType)
	{
	case NONE:
	default:
		pszSpawnType = "any";
		break;
	case PC:
		pszSpawnType = "pc";
		break;
	case MOUNT:
		pszSpawnType = "mount";
		break;
	case PET:
		pszSpawnType = "pet";
		break;
	case PCPET:
		pszSpawnType = "pcpet";
		break;
	case NPCPET:
		pszSpawnType = "npcpet";
		break;
	case XTARHATER:
		pszSpawnType = "xtarhater";
		break;
	case NPC:
		pszSpawnType = "npc";
		break;
	case CORPSE:
		pszSpawnType = "corpse";
		break;
	case TRIGGER:
		pszSpawnType = "trigger";
		break;
	case TRAP:
		pszSpawnType = "trap";
		break;
	case CHEST:
		pszSpawnType = "chest";
		break;
	case TIMER:
		pszSpawnType = "timer";
		break;
	case UNTARGETABLE:
		pszSpawnType = "untargetable";
		break;
	case MERCENARY:
		pszSpawnType = "mercenary";
		break;
	case FLYER:
		pszSpawnType = "flyer";
		break;
	}

	sprintf_s(Buffer, BufferSize, "(%d-%d) %s", pSearchSpawn->MinLevel, pSearchSpawn->MaxLevel, pszSpawnType);

	if (pSearchSpawn->szName[0] != 0)
	{
		if (pSearchSpawn->bExactName)
		{
			sprintf_s(szTemp, " whose name exactly matches %s", pSearchSpawn->szName);
		}
		else
		{
			sprintf_s(szTemp, " whose name contains %s", pSearchSpawn->szName);
		}
		strcat_s(Buffer, BufferSize, szTemp);
	}

	if (pSearchSpawn->szRace[0] != 0)
	{
		sprintf_s(szTemp, " Race:%s", pSearchSpawn->szRace);
		strcat_s(Buffer, BufferSize, szTemp);
	}

	if (pSearchSpawn->szClass[0] != 0)
	{
		sprintf_s(szTemp, " Class:%s", pSearchSpawn->szClass);
		strcat_s(Buffer, BufferSize, szTemp);
	}

	if (pSearchSpawn->szBodyType[0] != 0)
	{
		sprintf_s(szTemp, " Body:%s", pSearchSpawn->szBodyType);
		strcat_s(Buffer, BufferSize, szTemp);
	}

	if (pSearchSpawn->GuildID != -1 && pSearchSpawn->GuildID != 0)
	{
		const char* szGuild = GetGuildByID(pSearchSpawn->GuildID);
		sprintf_s(szTemp, " Guild:%s", szGuild ? szGuild : "Unknown");
		strcat_s(Buffer, BufferSize, szTemp);
	}

	if (pSearchSpawn->bKnownLocation)
	{
		sprintf_s(szTemp, " at %1.2f,%1.2f", pSearchSpawn->yLoc, pSearchSpawn->xLoc);
		strcat_s(Buffer, BufferSize, szTemp);
	}

	if (pSearchSpawn->FRadius < 10000.0f)
	{
		sprintf_s(szTemp, " Radius:%1.2f", pSearchSpawn->FRadius);
		strcat_s(Buffer, BufferSize, szTemp);
	}

	if (pSearchSpawn->ZRadius < 10000.0f)
	{
		sprintf_s(szTemp, " Z:%1.2f", pSearchSpawn->ZRadius);
		strcat_s(Buffer, BufferSize, szTemp);
	}

	if (pSearchSpawn->Radius > 0.0f)
	{
		sprintf_s(szTemp, " NoPC:%1.2f", pSearchSpawn->Radius);
		strcat_s(Buffer, BufferSize, szTemp);
	}

	if (pSearchSpawn->SpawnID)
	{
		sprintf_s(szTemp, " ID:%d", pSearchSpawn->SpawnID);
		strcat_s(Buffer, BufferSize, szTemp);
	}

	if (pSearchSpawn->NotID)
	{
		sprintf_s(szTemp, " NotID:%d", pSearchSpawn->NotID);
		strcat_s(Buffer, BufferSize, szTemp);
	}

	if (pSearchSpawn->bAlert)
	{
		sprintf_s(szTemp, " Alert:%d", pSearchSpawn->AlertList);
		strcat_s(Buffer, BufferSize, szTemp);
	}

	if (pSearchSpawn->bNoAlert)
	{
		sprintf_s(szTemp, " NoAlert:%d", pSearchSpawn->NoAlertList);
		strcat_s(Buffer, BufferSize, szTemp);
	}

	if (pSearchSpawn->bNearAlert)
	{
		sprintf_s(szTemp, " NearAlert:%d", pSearchSpawn->NearAlertList);
		strcat_s(Buffer, BufferSize, szTemp);
	}

	if (pSearchSpawn->bNotNearAlert)
	{
		sprintf_s(szTemp, " NotNearAlert:%d", pSearchSpawn->NotNearAlertList);
		strcat_s(Buffer, BufferSize, szTemp);
	}

	if (pSearchSpawn->bGM && pSearchSpawn->SpawnType != NPC)
		strcat_s(Buffer, BufferSize, " GM");
	if (pSearchSpawn->bTrader)
		strcat_s(Buffer, BufferSize, " Trader");
	if (pSearchSpawn->bXTarHater)
		strcat_s(Buffer, BufferSize, " XTarHater");
	if (pSearchSpawn->bLFG)
		strcat_s(Buffer, BufferSize, " LFG");

	if (pSearchSpawn->bLight)
	{
		strcat_s(Buffer, BufferSize, " Light");
		if (pSearchSpawn->szLight[0])
		{
			strcat_s(Buffer, BufferSize, ":");
			strcat_s(Buffer, BufferSize, pSearchSpawn->szLight);
		}
	}

	if (pSearchSpawn->bLoS)
		strcat_s(Buffer, BufferSize, " LoS");

	return Buffer;
}

SPAWNINFO* NthNearestSpawn(MQSpawnSearch* pSearchSpawn, int Nth, SPAWNINFO* pOrigin, bool IncludeOrigin)
{
	if (!pSearchSpawn || !Nth || !pOrigin)
		return nullptr;

	std::vector<std::unique_ptr<MQRank>> spawnSet;
	SPAWNINFO* pSpawn = (SPAWNINFO*)pSpawnList;

	while (pSpawn)
	{
		if (IncludeOrigin || pSpawn != pOrigin)
		{
			if (SpawnMatchesSearch(pSearchSpawn, pOrigin, pSpawn))
			{
				// matches search, add to our set
				auto pNewRank = std::make_unique<MQRank>();
				pNewRank->VarPtr.Ptr = pSpawn;
				pNewRank->Value.Float = GetDistance3D(pOrigin->X, pOrigin->Y, pOrigin->Z, pSpawn->X, pSpawn->Y, pSpawn->Z);

				spawnSet.push_back(std::move(pNewRank));
			}
		}

		pSpawn = pSpawn->pNext;
	}

	if (Nth > static_cast<int>(spawnSet.size()))
	{
		return nullptr;
	}

	// sort our list
	std::sort(std::begin(spawnSet), std::end(spawnSet),
		[](const auto& a, const auto& b) { return a->Value.Float < b->Value.Float; });

	// get our Nth nearest
	return (SPAWNINFO*)spawnSet[Nth - 1]->VarPtr.Ptr;
}

int CountMatchingSpawns(MQSpawnSearch* pSearchSpawn, SPAWNINFO* pOrigin, bool IncludeOrigin)
{
	if (!pSearchSpawn || !pOrigin)
		return 0;

	int TotalMatching = 0;
	SPAWNINFO* pSpawn = (SPAWNINFO*)pSpawnList;

	if (IncludeOrigin)
	{
		while (pSpawn)
		{
			if (SpawnMatchesSearch(pSearchSpawn, pOrigin, pSpawn))
			{
				TotalMatching++;
			}
			pSpawn = pSpawn->pNext;
		}
	}
	else
	{
		while (pSpawn)
		{
			if (pSpawn != pOrigin && SpawnMatchesSearch(pSearchSpawn, pOrigin, pSpawn))
			{
				// matches search, add to our set
				TotalMatching++;
			}
			pSpawn = pSpawn->pNext;
		}
	}
	return TotalMatching;
}

SPAWNINFO* SearchThroughSpawns(MQSpawnSearch* pSearchSpawn, SPAWNINFO* pChar)
{
	SPAWNINFO* pFromSpawn = nullptr;

	if (pSearchSpawn->FromSpawnID > 0 && (pSearchSpawn->bTargNext || pSearchSpawn->bTargPrev))
	{
		pFromSpawn = (SPAWNINFO*)GetSpawnByID(pSearchSpawn->FromSpawnID);
		if (!pFromSpawn) return nullptr;
		for (int index = 0; index < 3000; index++)
		{
			if (EQP_DistArray[index].VarPtr.Ptr == pFromSpawn)
			{
				if (pSearchSpawn->bTargPrev)
				{
					index--;
					for (; index >= 0; index--)
					{
						if (EQP_DistArray[index].VarPtr.Ptr
							&& SpawnMatchesSearch(pSearchSpawn, pFromSpawn, (SPAWNINFO*)EQP_DistArray[index].VarPtr.Ptr))
						{
							return (SPAWNINFO*)EQP_DistArray[index].VarPtr.Ptr;
						}
					}
				}
				else
				{
					index++;
					for (; index < 3000; index++)
					{
						if (EQP_DistArray[index].VarPtr.Ptr
							&& SpawnMatchesSearch(pSearchSpawn, pFromSpawn, (SPAWNINFO*)EQP_DistArray[index].VarPtr.Ptr))
						{
							return (SPAWNINFO*)EQP_DistArray[index].VarPtr.Ptr;
						}
					}
				}
				return nullptr;
			}
		}
	}

	return NthNearestSpawn(pSearchSpawn, 1, pChar, true);
}

bool SearchSpawnMatchesSearchSpawn(MQSpawnSearch* pSearchSpawn1, MQSpawnSearch* pSearchSpawn2)
{
	if (pSearchSpawn1->AlertList != pSearchSpawn2->AlertList)
		return false;
	if (pSearchSpawn1->SpawnType != pSearchSpawn2->SpawnType)
		return false;
	if (pSearchSpawn1->FRadius != pSearchSpawn2->FRadius)
		return false;
	if (pSearchSpawn1->FromSpawnID != pSearchSpawn2->FromSpawnID)
		return false;
	if (pSearchSpawn1->GuildID != pSearchSpawn2->GuildID)
		return false;
	if (pSearchSpawn1->MaxLevel != pSearchSpawn2->MaxLevel)
		return false;
	if (pSearchSpawn1->MinLevel != pSearchSpawn2->MinLevel)
		return false;
	if (pSearchSpawn1->NearAlertList != pSearchSpawn2->NearAlertList)
		return false;
	if (pSearchSpawn1->NoAlertList != pSearchSpawn2->NoAlertList)
		return false;
	if (pSearchSpawn1->NotID != pSearchSpawn2->NotID)
		return false;
	if (pSearchSpawn1->NotNearAlertList != pSearchSpawn2->NotNearAlertList)
		return false;
	if (pSearchSpawn1->Radius != pSearchSpawn2->Radius)
		return false;
	if (pSearchSpawn1->SortBy != pSearchSpawn2->SortBy)
		return false;
	if (pSearchSpawn1->SpawnID != pSearchSpawn2->SpawnID)
		return false;
	if (_stricmp(pSearchSpawn1->szBodyType, pSearchSpawn2->szBodyType))
		return false;
	if (_stricmp(pSearchSpawn1->szClass, pSearchSpawn2->szClass))
		return false;
	if (_stricmp(pSearchSpawn1->szLight, pSearchSpawn2->szLight))
		return false;
	if (_stricmp(pSearchSpawn1->szName, pSearchSpawn2->szName))
		return false;
	if (_stricmp(pSearchSpawn1->szRace, pSearchSpawn2->szRace))
		return false;
	if (pSearchSpawn1->xLoc != pSearchSpawn2->xLoc)
		return false;
	if (pSearchSpawn1->yLoc != pSearchSpawn2->yLoc)
		return false;
	if (pSearchSpawn1->ZRadius != pSearchSpawn2->ZRadius)
		return false;
	if (pSearchSpawn1->bAlert != pSearchSpawn2->bAlert)
		return false;
	if (pSearchSpawn1->bAura != pSearchSpawn2->bAura)
		return false;
	if (pSearchSpawn1->bBanner != pSearchSpawn2->bBanner)
		return false;
	if (pSearchSpawn1->bCampfire != pSearchSpawn2->bCampfire)
		return false;
	if (pSearchSpawn1->bDps != pSearchSpawn2->bDps)
		return false;
	if (pSearchSpawn1->bExactName != pSearchSpawn2->bExactName)
		return false;
	if (pSearchSpawn1->bGM != pSearchSpawn2->bGM)
		return false;
	if (pSearchSpawn1->bGroup != pSearchSpawn2->bGroup)
		return false;
	if (pSearchSpawn1->bFellowship != pSearchSpawn2->bFellowship)
		return false;
	if (pSearchSpawn1->bKnight != pSearchSpawn2->bKnight)
		return false;
	if (pSearchSpawn1->bKnownLocation != pSearchSpawn2->bKnownLocation)
		return false;
	if (pSearchSpawn1->bLFG != pSearchSpawn2->bLFG)
		return false;
	if (pSearchSpawn1->bLight != pSearchSpawn2->bLight)
		return false;
	if (pSearchSpawn1->bLoS != pSearchSpawn2->bLoS)
		return false;
	if (pSearchSpawn1->bMerchant != pSearchSpawn2->bMerchant)
		return false;
	if (pSearchSpawn1->bBanker != pSearchSpawn2->bBanker)
		return false;
	if (pSearchSpawn1->bNamed != pSearchSpawn2->bNamed)
		return false;
	if (pSearchSpawn1->bNearAlert != pSearchSpawn2->bNearAlert)
		return false;
	if (pSearchSpawn1->bNoAlert != pSearchSpawn2->bNoAlert)
		return false;
	if (pSearchSpawn1->bNoGroup != pSearchSpawn2->bNoGroup)
		return false;
	if (pSearchSpawn1->bNoGuild != pSearchSpawn2->bNoGuild)
		return false;
	if (pSearchSpawn1->bNoPet != pSearchSpawn2->bNoPet)
		return false;
	if (pSearchSpawn1->bNotNearAlert != pSearchSpawn2->bNotNearAlert)
		return false;
	if (pSearchSpawn1->bRaid != pSearchSpawn2->bRaid)
		return false;
	if (pSearchSpawn1->bSlower != pSearchSpawn2->bSlower)
		return false;
	if (pSearchSpawn1->bSpawnID != pSearchSpawn2->bSpawnID)
		return false;
	if (pSearchSpawn1->bTank != pSearchSpawn2->bTank)
		return false;
	if (pSearchSpawn1->bTargetable != pSearchSpawn2->bTargetable)
		return false;
	if (pSearchSpawn1->bTargNext != pSearchSpawn2->bTargNext)
		return false;
	if (pSearchSpawn1->bTargPrev != pSearchSpawn2->bTargPrev)
		return false;
	if (pSearchSpawn1->bTrader != pSearchSpawn2->bTrader)
		return false;
	if (pSearchSpawn1->bTributeMaster != pSearchSpawn2->bTributeMaster)
		return false;
	if (pSearchSpawn1->bXTarHater != pSearchSpawn2->bXTarHater)
		return false;

	return true;
}

bool SpawnMatchesSearch(MQSpawnSearch* pSearchSpawn, SPAWNINFO* pChar, SPAWNINFO* pSpawn)
{
	eSpawnType SpawnType = GetSpawnType(pSpawn);

	if (SpawnType == PET && (pSearchSpawn->SpawnType == PCPET || pSearchSpawn->SpawnType == NPCPET))
	{
		if (SPAWNINFO* pTheMaster = (SPAWNINFO*)GetSpawnByID(pSpawn->MasterID))
		{
			if (pTheMaster->Type == SPAWN_NPC)
			{
				SpawnType = NPCPET;
			}
			else if (pTheMaster->Type == SPAWN_PLAYER)
			{
				SpawnType = PCPET;
			}
		}
	}

	if (pSearchSpawn->SpawnType != SpawnType && pSearchSpawn->SpawnType != NONE)
	{
		if (pSearchSpawn->SpawnType == NPCCORPSE)
		{
			if (SpawnType != CORPSE || pSpawn->Deity)
			{
				return false;
			}
		}
		else if (pSearchSpawn->SpawnType == PCCORPSE)
		{
			if (SpawnType != CORPSE || !pSpawn->Deity)
			{
				return false;
			}
		}
		else if (pSearchSpawn->SpawnType == NPC && SpawnType == UNTARGETABLE)
		{
			return false;
		}

		// if the search type is not npc or the mob type is UNT, continue?
		// stupid /who

		else if (pSearchSpawn->SpawnType != NPC || SpawnType != UNTARGETABLE)
		{
			return false;
		}
	}

	if (pSearchSpawn->MinLevel && pSpawn->Level < pSearchSpawn->MinLevel)
		return false;
	if (pSearchSpawn->MaxLevel && pSpawn->Level > pSearchSpawn->MaxLevel)
		return false;
	if (pSearchSpawn->NotID == pSpawn->SpawnID)
		return false;
	if (pSearchSpawn->bSpawnID && pSearchSpawn->SpawnID != pSpawn->SpawnID)
		return false;
	if (pSearchSpawn->GuildID != -1 && pSearchSpawn->GuildID != pSpawn->GuildID)
		return false;

	if (pSearchSpawn->bGM && pSearchSpawn->SpawnType != NPC)
	{
		if (!pSpawn->GM)
			return false;
	}

	if (pSearchSpawn->bGM && pSearchSpawn->SpawnType == NPC)
	{
		if (pSpawn->mActorClient.Class < 20 || pSpawn->mActorClient.Class > 35)
			return false;
	}

	if (pSearchSpawn->bNamed && !IsNamed(pSpawn))
		return false;
	if (pSearchSpawn->bMerchant && pSpawn->mActorClient.Class != 41)
		return false;
	if (pSearchSpawn->bBanker && pSpawn->mActorClient.Class != 40)
		return false;
	if (pSearchSpawn->bTributeMaster && pSpawn->mActorClient.Class != 63)
		return false;
	if (pSearchSpawn->bNoGuild && (pSpawn->GuildID != -1 && pSpawn->GuildID != 0))
		return false;

	if (pSearchSpawn->bKnight && pSearchSpawn->SpawnType != NPC)
	{
		if (pSpawn->mActorClient.Class != Paladin
			&& pSpawn->mActorClient.Class != Shadowknight)
		{
			return false;
		}
	}

	if (pSearchSpawn->bTank && pSearchSpawn->SpawnType != NPC)
	{
		if (pSpawn->mActorClient.Class != Paladin
			&& pSpawn->mActorClient.Class != Shadowknight
			&& pSpawn->mActorClient.Class != Warrior)
		{
			return false;
		}
	}

	if (pSearchSpawn->bHealer && pSearchSpawn->SpawnType != NPC)
	{
		if (pSpawn->mActorClient.Class != Cleric
			&& pSpawn->mActorClient.Class != Druid)
		{
			return false;
		}
	}

	if (pSearchSpawn->bDps && pSearchSpawn->SpawnType != NPC)
	{
		if (pSpawn->mActorClient.Class != Ranger
			&& pSpawn->mActorClient.Class != Rogue
			&& pSpawn->mActorClient.Class != Wizard
			&& pSpawn->mActorClient.Class != Berserker)
		{
			return false;
		}
	}

	if (pSearchSpawn->bSlower && pSearchSpawn->SpawnType != NPC)
	{
		if (pSpawn->mActorClient.Class != Shaman
			&& pSpawn->mActorClient.Class != Enchanter
			&& pSpawn->mActorClient.Class != Beastlord)
		{
			return false;
		}
	}

	if (pSearchSpawn->bLFG && !pSpawn->LFG)
		return false;
	if (pSearchSpawn->bTrader && !pSpawn->Trader)
		return false;

	if (pSearchSpawn->bXTarHater)
	{
		bool foundhater = false;

		if (CHARINFO* pmyChar = GetCharInfo())
		{
			if (ExtendedTargetList* xtm = pmyChar->pXTargetMgr)
			{
				if (xtm->XTargetSlots.Count)
				{
					for (int i = 0; i < pmyChar->pXTargetMgr->XTargetSlots.Count; i++)
					{
						XTARGETSLOT xts = xtm->XTargetSlots[i];

						if (xts.xTargetType == XTARGET_AUTO_HATER && xts.XTargetSlotStatus && xts.SpawnID)
						{
							if (SPAWNINFO* pxtarSpawn = (SPAWNINFO*)GetSpawnByID(xts.SpawnID))
							{
								if (pxtarSpawn->SpawnID == pSpawn->SpawnID)
								{
									foundhater = true;
								}
							}
						}
					}
				}
			}
		}

		if (!foundhater)
		{
			return false;
		}
	}

	if (pSearchSpawn->bGroup)
	{
		bool ingrp = false;
		if (pSearchSpawn->SpawnType == PCCORPSE || pSpawn->Type == SPAWN_CORPSE)
		{
			ingrp = IsInGroup(pSpawn, true);
		}
		else
		{
			ingrp = IsInGroup(pSpawn);
		}

		if (!ingrp)
			return false;
	}

	if (pSearchSpawn->bFellowship)
	{
		bool infellowship = false;
		if (pSearchSpawn->SpawnType == PCCORPSE || pSpawn->Type == SPAWN_CORPSE)
		{
			infellowship = IsInFellowship(pSpawn, true);
		}
		else
		{
			infellowship = IsInFellowship(pSpawn);
		}

		if (!infellowship)
			return false;
	}

	if (pSearchSpawn->bNoGroup && IsInGroup(pSpawn))
		return false;

	if (pSearchSpawn->bRaid)
	{
		bool ingrp = false;
		if (pSearchSpawn->SpawnType == PCCORPSE || pSpawn->Type == SPAWN_CORPSE)
		{
			ingrp = IsInRaid(pSpawn, true);
		}
		else
		{
			ingrp = IsInRaid(pSpawn);
		}
		if (!ingrp)
			return false;
	}

	if (pSearchSpawn->bKnownLocation)
	{
		if ((pSearchSpawn->xLoc != pSpawn->X || pSearchSpawn->yLoc != pSpawn->Y))
		{
			if (pSearchSpawn->FRadius < 10000.0f
				&& Distance3DToPoint(pSpawn, pSearchSpawn->xLoc, pSearchSpawn->yLoc, pSearchSpawn->zLoc)>pSearchSpawn->FRadius)
			{
				return false;
			}
		}
	}
	else if (pSearchSpawn->FRadius < 10000.0f && Distance3DToSpawn(pChar, pSpawn)>pSearchSpawn->FRadius)
	{
		return false;
	}

	if (pSearchSpawn->Radius > 0.0f && IsPCNear(pSpawn, pSearchSpawn->Radius))
		return false;
	if (gZFilter < 10000.0f && ((pSpawn->Z > pSearchSpawn->zLoc + gZFilter) || (pSpawn->Z < pSearchSpawn->zLoc - gZFilter)))
		return false;
	if (pSearchSpawn->ZRadius < 10000.0f && (pSpawn->Z > pSearchSpawn->zLoc + pSearchSpawn->ZRadius || pSpawn->Z < pSearchSpawn->zLoc - pSearchSpawn->ZRadius))
		return false;
	if (pSearchSpawn->bLight)
	{
		const char* pLight = GetLightForSpawn(pSpawn);
		if (!_stricmp(pLight, "NONE"))
			return false;
		if (pSearchSpawn->szLight[0] && _stricmp(pLight, pSearchSpawn->szLight))
			return false;
	}
	if ((pSearchSpawn->bAlert) && CAlerts.AlertExist(pSearchSpawn->AlertList))
	{
		if (!IsAlert(pChar, pSpawn, pSearchSpawn->AlertList))
			return false;
	}
	if ((pSearchSpawn->bNoAlert) && CAlerts.AlertExist(pSearchSpawn->NoAlertList))
	{
		if (IsAlert(pChar, pSpawn, pSearchSpawn->NoAlertList))
			return false;
	}
	if (pSearchSpawn->bNotNearAlert && GetClosestAlert(pSpawn, pSearchSpawn->NotNearAlertList))
		return false;
	if (pSearchSpawn->bNearAlert && !GetClosestAlert(pSpawn, pSearchSpawn->NearAlertList))
		return false;
	if (pSearchSpawn->szClass[0] && _stricmp(pSearchSpawn->szClass, GetClassDesc(pSpawn->mActorClient.Class)))
		return false;
	if (pSearchSpawn->szBodyType[0] && _stricmp(pSearchSpawn->szBodyType, GetBodyTypeDesc(GetBodyType(pSpawn))))
		return false;
	if (pSearchSpawn->szRace[0] && _stricmp(pSearchSpawn->szRace, pEverQuest->GetRaceDesc(pSpawn->mActorClient.Race)))
		return false;
	if (pSearchSpawn->bLoS && !pCharSpawn->CanSee(*(PlayerClient*)pSpawn))
		return false;
	if (pSearchSpawn->bTargetable && !IsTargetable(pSpawn))
		return false;
	if (pSearchSpawn->PlayerState && !(pSpawn->PlayerState & pSearchSpawn->PlayerState)) // if player state isn't 0 and we have that bit set
		return false;
	if (pSearchSpawn->szName[0] && pSpawn->Name[0])
	{
		char szName[MAX_STRING] = { 0 };
		char szSearchName[MAX_STRING] = { 0 };
		strcpy_s(szName, pSpawn->Name);
		_strlwr_s(szName);
		strcpy_s(szSearchName, pSearchSpawn->szName);
		_strlwr_s(szSearchName);

		if (!strstr(szName, szSearchName) && !strstr(CleanupName(szName, sizeof(szName), false), szSearchName))
			return false;
		if (pSearchSpawn->bExactName && _stricmp(CleanupName(szName, sizeof(szName), false, !gbExactSearchCleanNames), pSearchSpawn->szName))
			return false;
	}
	return true;
}

char* ParseSearchSpawnArgs(char* szArg, char* szRest, MQSpawnSearch* pSearchSpawn)
{
	if (szArg && pSearchSpawn)
	{
		if (!_stricmp(szArg, "pc"))
		{
			pSearchSpawn->SpawnType = PC;
		}
		else if (!_stricmp(szArg, "npc"))
		{
			pSearchSpawn->SpawnType = NPC;
		}
		else if (!_stricmp(szArg, "mount"))
		{
			pSearchSpawn->SpawnType = MOUNT;
		}
		else if (!_stricmp(szArg, "pet"))
		{
			pSearchSpawn->SpawnType = PET;
		}
		else if (!_stricmp(szArg, "pcpet"))
		{
			pSearchSpawn->SpawnType = PCPET;
		}
		else if (!_stricmp(szArg, "npcpet"))
		{
			pSearchSpawn->SpawnType = NPCPET;
		}
		else if (!_stricmp(szArg, "xtarhater"))
		{
			pSearchSpawn->bXTarHater = true;
		}
		else if (!_stricmp(szArg, "nopet"))
		{
			pSearchSpawn->bNoPet = true;
		}
		else if (!_stricmp(szArg, "corpse"))
		{
			pSearchSpawn->SpawnType = CORPSE;
		}
		else if (!_stricmp(szArg, "npccorpse"))
		{
			pSearchSpawn->SpawnType = NPCCORPSE;
		}
		else if (!_stricmp(szArg, "pccorpse"))
		{
			pSearchSpawn->SpawnType = PCCORPSE;
		}
		else if (!_stricmp(szArg, "trigger"))
		{
			pSearchSpawn->SpawnType = TRIGGER;
		}
		else if (!_stricmp(szArg, "untargetable"))
		{
			pSearchSpawn->SpawnType = UNTARGETABLE;
		}
		else if (!_stricmp(szArg, "trap"))
		{
			pSearchSpawn->SpawnType = TRAP;
		}
		else if (!_stricmp(szArg, "chest"))
		{
			pSearchSpawn->SpawnType = CHEST;
		}
		else if (!_stricmp(szArg, "timer"))
		{
			pSearchSpawn->SpawnType = TIMER;
		}
		else if (!_stricmp(szArg, "aura"))
		{
			pSearchSpawn->SpawnType = AURA;
		}
		else if (!_stricmp(szArg, "object"))
		{
			pSearchSpawn->SpawnType = OBJECT;
		}
		else if (!_stricmp(szArg, "banner"))
		{
			pSearchSpawn->SpawnType = BANNER;
		}
		else if (!_stricmp(szArg, "campfire"))
		{
			pSearchSpawn->SpawnType = CAMPFIRE;
		}
		else if (!_stricmp(szArg, "mercenary"))
		{
			pSearchSpawn->SpawnType = MERCENARY;
		}
		else if (!_stricmp(szArg, "flyer"))
		{
			pSearchSpawn->SpawnType = FLYER;
		}
		else if (!_stricmp(szArg, "any"))
		{
			pSearchSpawn->SpawnType = NONE;
		}
		else if (!_stricmp(szArg, "next"))
		{
			pSearchSpawn->bTargNext = true;
		}
		else if (!_stricmp(szArg, "prev"))
		{
			pSearchSpawn->bTargPrev = true;
		}
		else if (!_stricmp(szArg, "lfg"))
{
			pSearchSpawn->bLFG = true;
		}
		else if (!_stricmp(szArg, "gm"))
{
			pSearchSpawn->bGM = true;
		}
		else if (!_stricmp(szArg, "group"))
{
			pSearchSpawn->bGroup = true;
		}
		else if (!_stricmp(szArg, "fellowship"))
		{
			pSearchSpawn->bFellowship = true;
		}
		else if (!_stricmp(szArg, "nogroup"))
		{
			pSearchSpawn->bNoGroup = true;
		}
		else if (!_stricmp(szArg, "raid"))
		{
			pSearchSpawn->bRaid = true;
		}
		else if (!_stricmp(szArg, "noguild"))
		{
			pSearchSpawn->bNoGuild = true;
		}
		else if (!_stricmp(szArg, "trader"))
{
			pSearchSpawn->bTrader = true;
		}
		else if (!_stricmp(szArg, "named"))
{
			pSearchSpawn->bNamed = true;
		}
		else if (!_stricmp(szArg, "merchant"))
		{
			pSearchSpawn->bMerchant = true;
		}
		else if (!_stricmp(szArg, "banker"))
		{
			pSearchSpawn->bBanker = true;
		}
		else if (!_stricmp(szArg, "tribute"))
		{
			pSearchSpawn->bTributeMaster = true;
		}
		else if (!_stricmp(szArg, "knight"))
		{
			pSearchSpawn->bKnight = true;
		}
		else if (!_stricmp(szArg, "tank"))
		{
			pSearchSpawn->bTank = true;
		}
		else if (!_stricmp(szArg, "healer"))
		{
			pSearchSpawn->bHealer = true;
		}
		else if (!_stricmp(szArg, "dps"))
		{
			pSearchSpawn->bDps = true;
		}
		else if (!_stricmp(szArg, "slower"))
		{
			pSearchSpawn->bSlower = true;
		}
		else if (!_stricmp(szArg, "los"))
		{
			pSearchSpawn->bLoS = true;
		}
		else if (!_stricmp(szArg, "targetable"))
		{
			pSearchSpawn->bTargetable = true;
		}
		else if (!_stricmp(szArg, "range"))
		{
			GetArg(szArg, szRest, 1);
			pSearchSpawn->MinLevel = GetIntFromString(szArg, pSearchSpawn->MinLevel);
			GetArg(szArg, szRest, 2);
			pSearchSpawn->MaxLevel = GetIntFromString(szArg, pSearchSpawn->MaxLevel);
			szRest = GetNextArg(szRest, 2);
		}
		else if (!_stricmp(szArg, "loc"))
		{
			pSearchSpawn->bKnownLocation = true;
			GetArg(szArg, szRest, 1);
			pSearchSpawn->xLoc = GetFloatFromString(szArg, 0);
			GetArg(szArg, szRest, 2);
			pSearchSpawn->yLoc = GetFloatFromString(szArg, 0);
			GetArg(szArg, szRest, 3);
			pSearchSpawn->zLoc = GetFloatFromString(szArg, 0);
			if (pSearchSpawn->zLoc == 0.0)
			{
				pSearchSpawn->zLoc = ((SPAWNINFO*)pCharSpawn)->Z;
				szRest = GetNextArg(szRest, 2);
			}
			else
			{
				szRest = GetNextArg(szRest, 3);
			}
		}
		else if (!_stricmp(szArg, "id"))
		{
			GetArg(szArg, szRest, 1);
			pSearchSpawn->bSpawnID = true;
			pSearchSpawn->SpawnID = GetIntFromString(szArg, pSearchSpawn->SpawnID);
			szRest = GetNextArg(szRest, 1);
		}
		else if (!_stricmp(szArg, "radius"))
		{
			GetArg(szArg, szRest, 1);
			pSearchSpawn->FRadius = GetDoubleFromString(szArg, 0);
			szRest = GetNextArg(szRest, 1);
		}
		else if (!_stricmp(szArg, "body"))
		{
			GetArg(szArg, szRest, 1);
			strcpy_s(pSearchSpawn->szBodyType, szArg);
			szRest = GetNextArg(szRest, 1);
		}
		else if (!_stricmp(szArg, "class"))
		{
			GetArg(szArg, szRest, 1);
			strcpy_s(pSearchSpawn->szClass, szArg);
			szRest = GetNextArg(szRest, 1);
		}
		else if (!_stricmp(szArg, "race"))
		{
			GetArg(szArg, szRest, 1);
			strcpy_s(pSearchSpawn->szRace, szArg);
			szRest = GetNextArg(szRest, 1);
		}
		else if (!_stricmp(szArg, "light"))
		{
			GetArg(szArg, szRest, 1);
			int Light = -1;
			if (szArg[0] != 0)
			{
				for (int i = 0; i < LIGHT_COUNT; i++)
				{
					if (!_stricmp(szLights[i], szArg))
						Light = i;
				}
			}

			if (Light != -1)
			{
				strcpy_s(pSearchSpawn->szLight, szLights[Light]);
				szRest = GetNextArg(szRest, 1);
			}
			else
			{
				pSearchSpawn->szLight[0] = 0;
			}
			pSearchSpawn->bLight = true;
		}
		else if (!_stricmp(szArg, "guild"))
		{
			pSearchSpawn->GuildID = GetCharInfo()->GuildID;
		}
		else if (!_stricmp(szArg, "guildname"))
		{
			int64_t GuildID = -1;
			GetArg(szArg, szRest, 1);
			if (szArg[0] != 0)
				GuildID = GetGuildIDByName(szArg);
			if (GuildID != -1 && GuildID != 0)
			{
				pSearchSpawn->GuildID = GuildID;
				szRest = GetNextArg(szRest, 1);
			}
			else if (SPAWNINFO* pSpawn = pLocalPlayer)
			{
				GuildID = pSpawn->GuildID;
			}
		}
		else if (!_stricmp(szArg, "alert"))
		{
			GetArg(szArg, szRest, 1);
			pSearchSpawn->AlertList = GetIntFromString(szArg, pSearchSpawn->AlertList);
			szRest = GetNextArg(szRest, 1);
			pSearchSpawn->bAlert = true;
		}
		else if (!_stricmp(szArg, "noalert"))
		{
			GetArg(szArg, szRest, 1);
			pSearchSpawn->NoAlertList = GetIntFromString(szArg, pSearchSpawn->NoAlertList);
			szRest = GetNextArg(szRest, 1);
			pSearchSpawn->bNoAlert = true;
		}
		else if (!_stricmp(szArg, "notnearalert"))
		{
			GetArg(szArg, szRest, 1);
			pSearchSpawn->NotNearAlertList = GetIntFromString(szArg, pSearchSpawn->NotNearAlertList);
			szRest = GetNextArg(szRest, 1);
			pSearchSpawn->bNotNearAlert = true;
		}
		else if (!_stricmp(szArg, "nearalert"))
		{
			GetArg(szArg, szRest, 1);
			pSearchSpawn->NearAlertList = GetIntFromString(szArg, pSearchSpawn->NearAlertList);
			szRest = GetNextArg(szRest, 1);
			pSearchSpawn->bNearAlert = true;
		}
		else if (!_stricmp(szArg, "zradius"))
		{
			GetArg(szArg, szRest, 1);
			pSearchSpawn->ZRadius = GetDoubleFromString(szArg, 0);
			szRest = GetNextArg(szRest, 1);
		}
		else if (!_stricmp(szArg, "notid"))
		{
			GetArg(szArg, szRest, 1);
			pSearchSpawn->NotID = GetIntFromString(szArg, pSearchSpawn->NotID);
			szRest = GetNextArg(szRest, 1);
		}
		else if (!_stricmp(szArg, "nopcnear"))
		{
			GetArg(szArg, szRest, 1);
			if ((szArg[0] == 0) || (0.0f == (pSearchSpawn->Radius = GetFloatFromString(szArg, 0))))
			{
				pSearchSpawn->Radius = 200.0f;
			}
			else
			{
				szRest = GetNextArg(szRest, 1);
			}
		}
		else if (!_stricmp(szArg, "playerstate"))
		{
			GetArg(szArg, szRest, 1);
			pSearchSpawn->PlayerState |= GetIntFromString(szArg, 0); // This allows us to pass multiple playerstate args
			szRest = GetNextArg(szRest, 1);
		}
		else if (IsNumber(szArg))
		{
			pSearchSpawn->MinLevel = GetIntFromString(szArg, pSearchSpawn->MinLevel);
			pSearchSpawn->MaxLevel = pSearchSpawn->MinLevel;
		}
		else
		{
			for (size_t index = 1; index < lengthof(ClassInfo) - 1; index++)
			{
				if (!_stricmp(szArg, ClassInfo[index].Name) || !_stricmp(szArg, ClassInfo[index].ShortName))
				{
					strcpy_s(pSearchSpawn->szClass, pEverQuest->GetClassDesc(index));
					return szRest;
				}
			}

			if (pSearchSpawn->szName[0])
			{
				// multiple word name
				strcat_s(pSearchSpawn->szName, " ");
				strcat_s(pSearchSpawn->szName, szArg);
			}
			else
			{
				if (szArg[0] == '=')
				{
					pSearchSpawn->bExactName = true;
					szArg++;
				}
				strcpy_s(pSearchSpawn->szName, szArg);
			}
		}
	}

	return szRest;
}

void ParseSearchSpawn(const char* Buffer, MQSpawnSearch* pSearchSpawn)
{
	bRunNextCommand = true;

	char szLLine[MAX_STRING] = { 0 };
	strcpy_s(szLLine, Buffer);
	_strlwr_s(szLLine);
	char* szFilter = szLLine;

	char szArg[MAX_STRING] = { 0 };

	while (true)
	{
		GetArg(szArg, szFilter, 1);

		szFilter = GetNextArg(szFilter, 1);
		if (szArg[0] == 0)
		{
			break;
		}

		szFilter = ParseSearchSpawnArgs(szArg, szFilter, pSearchSpawn);
	}
}

bool GetClosestAlert(SPAWNINFO* pChar, uint32_t id)
{
	if (!pSpawnManager) return false;
	if (!pSpawnList) return false;

	SPAWNINFO* pSpawn = nullptr;
	SPAWNINFO* pClosest = nullptr;

	float ClosestDistance = 50000.0f;

	char szName[MAX_STRING] = { 0 };

	std::vector<MQSpawnSearch> search;
	if (CAlerts.GetAlert(id, search))
	{
		for (auto& s : search)
		{
			if (pSpawn = SearchThroughSpawns(&s, pChar))
			{
				if (Distance3DToSpawn(pChar, pSpawn) < ClosestDistance)
				{
					pClosest = pSpawn;
				}
			}
		}
	}

	return pClosest != nullptr;
}

bool IsAlert(SPAWNINFO* pChar, SPAWNINFO* pSpawn, uint32_t id)
{
	char szName[MAX_STRING] = { 0 };

	MQSpawnSearch SearchSpawn;

	std::vector<MQSpawnSearch> alerts;
	if (CAlerts.GetAlert(id, alerts))
	{
		for (auto& search : alerts)
		{
			if (search.SpawnID > 0 && search.SpawnID != pSpawn->SpawnID)
				continue;

			// FIXME
			memcpy(&SearchSpawn, &search, sizeof(MQSpawnSearch));
			SearchSpawn.SpawnID = pSpawn->SpawnID;

			// if this spawn matches, it's true. This is an implied logical or
			if (SpawnMatchesSearch(&SearchSpawn, pChar, pSpawn))
				return true;
		}
	}

	return false;
}

// FIXME: This function is broken, and doesn't actually check against the CAlerts list.
bool CheckAlertForRecursion(MQSpawnSearch* pSearchSpawn, uint32_t id)
{
	if (gbIgnoreAlertRecursion)
		return false;

	if (!pSearchSpawn)
		return false;

	std::vector<MQSpawnSearch> ss;
	if (CAlerts.GetAlert(id, ss))
	{
		for (auto i = ss.begin(); i != ss.end(); i++)
		{
			if (pSearchSpawn->bAlert)
			{
				if (pSearchSpawn->AlertList == id)
				{
					return true;
				}

				if (CheckAlertForRecursion(pSearchSpawn, pSearchSpawn->AlertList))
				{
					return true;
				}
			}

			if (pSearchSpawn->bNoAlert)
			{
				if (pSearchSpawn->NoAlertList == id)
				{
					return true;
				}

				if (CheckAlertForRecursion(pSearchSpawn, pSearchSpawn->NoAlertList))
				{
					return true;
				}
			}

			if (pSearchSpawn->bNearAlert)
			{
				if (pSearchSpawn->NearAlertList == id)
				{
					return true;
				}

				if (CheckAlertForRecursion(pSearchSpawn, pSearchSpawn->NearAlertList))
				{
					return true;
				}
			}

			if (pSearchSpawn->bNotNearAlert)
			{
				if (pSearchSpawn->NotNearAlertList == id)
				{
					return true;
				}

				if (CheckAlertForRecursion(pSearchSpawn, pSearchSpawn->NotNearAlertList))
				{
					return true;
				}
			}
		}
	}

	return false;
}
// ***************************************************************************
// Function:    CleanupName
// Description: Cleans up NPC names
//              an_iksar_marauder23 = iksar marauder, an
// ***************************************************************************
char* CleanupName(char* szName, size_t BufferSize, bool Article, bool ForWhoList)
{
	char szTemp[MAX_STRING] = { 0 };
	int j = 0;

	for (size_t i = 0; i < strlen(szName); i++)
	{
		switch (szName[i])
		{
		case '_':
			szTemp[j++] = ' ';
			break;
		case '0':
		case '1':
		case '2':
		case '3':
		case '4':
		case '5':
		case '6':
		case '7':
		case '8':
		case '9':
			break;
		case '#':
			if (!ForWhoList)
				break;
		default:
			szTemp[j++] = szName[i];
		}
	}

	strcpy_s(szName, BufferSize, szTemp);

	if (!Article) return szName;

	if (!_strnicmp(szName, "a ", 2))
	{
		sprintf_s(szTemp, "%s, a", szName + 2);
		strcpy_s(szName, BufferSize, szTemp);
	}
	else if (!_strnicmp(szName, "an ", 3))
	{
		sprintf_s(szTemp, "%s, an", szName + 3);
		strcpy_s(szName, BufferSize, szTemp);
	}
	else if (!_strnicmp(szName, "the ", 4))
	{
		sprintf_s(szTemp, "%s, the", szName + 4);
		strcpy_s(szName, BufferSize, szTemp);
	}

	return szName;
}

// ***************************************************************************
// Function:    SuperWhoDisplay
// Description: Displays our SuperWho / SuperWhoTarget
// ***************************************************************************
void SuperWhoDisplay(SPAWNINFO* pSpawn, DWORD Color)
{
	char szName[MAX_STRING] = { 0 };
	char szMsg[MAX_STRING] = { 0 };
	char szMsgL[MAX_STRING] = { 0 };
	char szTemp[MAX_STRING] = { 0 };

	strcpy_s(szName, pSpawn->DisplayedName);

	if (pSpawn->Type == SPAWN_PLAYER)
	{
		if (gFilterSWho.Lastname && strlen(pSpawn->Lastname) > 0)
		{
			strcat_s(szName, " ");
			strcat_s(szName, pSpawn->Lastname);
		}

		if (gFilterSWho.Guild && pSpawn->GuildID != -1 && pSpawn->GuildID != 0)
		{
			strcat_s(szName, " <");
			const char* szGuild = GetGuildByID(pSpawn->GuildID);
			strcat_s(szName, szGuild ? szGuild : "Unknown Guild");
			strcat_s(szName, ">");
		}
	}
	else
	{
		if (gFilterSWho.Lastname && strlen(pSpawn->Lastname) > 0)
		{
			strcat_s(szName, " (");
			strcat_s(szName, pSpawn->Lastname);
			strcat_s(szName, ")");
		}
	}

	char GM[MAX_STRING] = { 0 };

	if (gFilterSWho.GM && pSpawn->GM)
	{
		if (pSpawn->Level >= 50)
		{
			strcpy_s(GM, "\ay*GM*\ax");
		}
		else if (pSpawn->Level == 20)
		{
			strcpy_s(GM, "\a-y*Guide Applicant*\ax");
		}
		else
		{
			strcpy_s(GM, "\a-y*Guide*\ax");
		}
	}

	szMsg[0] = '\a';
	szMsg[2] = 0;

	if (Color || gFilterSWho.ConColor)
	{
		switch (ConColor(pSpawn))
		{
		case CONCOLOR_WHITE:
			szMsg[1] = 'w';
			break;
		case CONCOLOR_YELLOW:
			szMsg[1] = 'y';
			break;
		case CONCOLOR_RED:
			szMsg[1] = 'r';
			break;
		case CONCOLOR_BLUE:
			szMsg[1] = 'u';
			break;
		case CONCOLOR_LIGHTBLUE:
			szMsg[1] = 't';
			break;
		case CONCOLOR_GREEN:
			szMsg[1] = 'g';
			break;
		case CONCOLOR_GREY:
			szMsg[1] = '-';
			szMsg[2] = 'w';
			break;
		default:
			szMsg[1] = 'm';
			break;
		}
	}
	else
	{
		szMsg[1] = 'w';
	}

	if (gFilterSWho.GM)
		strcat_s(szMsg, GM);

	if (gFilterSWho.Level || gFilterSWho.Race || gFilterSWho.Body || gFilterSWho.Class)
	{
		strcat_s(szMsg, "\a-u[\ax");

		if (gFilterSWho.Level)
		{
			_itoa_s(pSpawn->Level, szTemp, 10);
			strcat_s(szMsg, szTemp);
			strcat_s(szMsg, " ");
		}

		if (gFilterSWho.Race)
		{
			strcat_s(szMsg, pEverQuest->GetRaceDesc(pSpawn->mActorClient.Race));
			strcat_s(szMsg, " ");
		}

		if (gFilterSWho.Body)
		{
			strcat_s(szMsg, GetBodyTypeDesc(GetBodyType(pSpawn)));
			strcat_s(szMsg, " ");
		}

		if (gFilterSWho.Class)
		{
			strcat_s(szMsg, GetClassDesc(pSpawn->mActorClient.Class));
			strcat_s(szMsg, " ");
		}

		szMsg[strlen(szMsg) - 1] = 0;
		strcat_s(szMsg, "\a-u]\ax");
	}

	strcat_s(szMsg, " ");
	strcat_s(szMsg, szName);

	if (pSpawn->Type == SPAWN_PLAYER)
	{
		if (gFilterSWho.Anon && pSpawn->Anon > 0)
		{
			if (pSpawn->Anon == 2)
			{
				strcat_s(szMsg, " \ag*RP*\ax");
			}
			else {
				strcat_s(szMsg, " \ag*Anon*\ax");
			}
		}

		if (gFilterSWho.LD && pSpawn->Linkdead) strcat_s(szMsg, " \ag<LD>\ax");
		if (gFilterSWho.Sneak && pSpawn->Sneak) strcat_s(szMsg, " \ag<Sneak>\ax");
		if (gFilterSWho.AFK && pSpawn->AFK) strcat_s(szMsg, " \ag<AFK>\ax");
		if (gFilterSWho.LFG && pSpawn->LFG) strcat_s(szMsg, " \ag<LFG>\ax");
		if (gFilterSWho.Trader && pSpawn->Trader) strcat_s(szMsg, " \ag<Trader>\ax");
	}
	else if (gFilterSWho.NPCTag && pSpawn->Type == SPAWN_NPC)
	{
		if (pSpawn->MasterID != 0)
		{
			strcat_s(szMsg, " <PET>");
		}
		else
		{
			strcat_s(szMsg, " <NPC>");
		}
	}

	if (gFilterSWho.Light)
	{
		const char* szLight = GetLightForSpawn(pSpawn);
		if (_stricmp(szLight, "NONE"))
		{
			strcat_s(szMsg, " (");
			strcat_s(szMsg, szLight);
			strcat_s(szMsg, ")");
		}
	}

	strcpy_s(szMsgL, szMsg);

	if (gFilterSWho.Distance)
	{
		int Angle = static_cast<int>((atan2f(GetCharInfo()->pSpawn->X - pSpawn->X, GetCharInfo()->pSpawn->Y - pSpawn->Y) * 180.0f / PI + 360.0f) / 22.5f + 0.5f) % 16;
		sprintf_s(szTemp, " \a-u(\ax%1.2f %s\a-u,\ax %1.2fZ\a-u)\ax", GetDistance(GetCharInfo()->pSpawn, pSpawn), szHeadingShort[Angle], pSpawn->Z - GetCharInfo()->pSpawn->Z);
		strcat_s(szMsg, szTemp);
	}

	if (gFilterSWho.SpawnID)
	{
		strcat_s(szMsg, " \a-u(\axID:");
		_itoa_s(pSpawn->SpawnID, szTemp, 10);
		strcat_s(szMsg, szTemp);
		strcat_s(szMsg, "\a-u)\ax");
	}

	if (gFilterSWho.Holding && (pSpawn->Equipment.Primary.ID || pSpawn->Equipment.Offhand.ID))
	{
		strcat_s(szMsg, " \a-u(\ax");

		if (pSpawn->Equipment.Primary.ID)
		{
			_itoa_s(pSpawn->Equipment.Primary.ID, szTemp, 10);
			strcat_s(szMsg, "Pri: ");
			strcat_s(szMsg, szTemp);
			if (pSpawn->Equipment.Offhand.ID)
				strcat_s(szMsg, " ");
		}

		if (pSpawn->Equipment.Offhand.ID)
		{
			_itoa_s(pSpawn->Equipment.Offhand.ID, szTemp, 10);
			strcat_s(szMsg, "Off: ");
			strcat_s(szMsg, szTemp);
		}

		strcat_s(szMsg, "\a-u)\ax");
	}

	switch (GetSpawnType(pSpawn))
	{
	case CHEST:
		strcat_s(szMsg, " \ar*CHEST*\ax");
		break;
	case TRAP:
		strcat_s(szMsg, " \ar*TRAP*\ax");
		break;
	case TRIGGER:
		strcat_s(szMsg, " \ar*TRIGGER*\ax");
		break;
	case TIMER:
		strcat_s(szMsg, " \ar*TIMER*\ax");
		break;
	case UNTARGETABLE:
		strcat_s(szMsg, " \ar*UNTARGETABLE*\ax");
		break;
	}

	WriteChatColor(szMsg, USERCOLOR_WHO);
}

struct SuperWhoSortPredicate
{
	SuperWhoSortPredicate(SearchSortBy sortBy, SPAWNINFO* pSeachOrigin)
		: m_sortBy(sortBy)
		, m_pOrigin(pSeachOrigin)
	{
	}

	bool operator()(SPAWNINFO* SpawnA, SPAWNINFO* SpawnB)
	{
		switch (m_sortBy)
		{
		case SearchSortBy::Level:
			return SpawnA->Level < SpawnB->Level;

		case SearchSortBy::Name:
			return _stricmp(SpawnA->DisplayedName, SpawnB->DisplayedName) < 0;

		case SearchSortBy::Race:
			return _stricmp(pEverQuest->GetRaceDesc(SpawnA->mActorClient.Race), pEverQuest->GetRaceDesc(SpawnB->mActorClient.Race)) < 0;

		case SearchSortBy::Class:
			return _stricmp(GetClassDesc(SpawnA->mActorClient.Class), GetClassDesc(SpawnB->mActorClient.Class)) < 0;

		case SearchSortBy::Distance:
			return GetDistanceSquared(m_pOrigin, SpawnA) < GetDistanceSquared(m_pOrigin, SpawnB);

		case SearchSortBy::Guild:
		{
			char szGuild1[256] = { "" };
			char szGuild2[256] = { "" };
			const char* pDest1 = GetGuildByID(SpawnA->GuildID);
			const char* pDest2 = GetGuildByID(SpawnB->GuildID);

			if (pDest1)
			{
				strcpy_s(szGuild1, pDest1);
			}

			if (pDest2)
			{
				strcpy_s(szGuild2, pDest2);
			}

			return _stricmp(szGuild1, szGuild2) < 0;
		}

		case SearchSortBy::Id:
		default:
			return SpawnA->SpawnID < SpawnB->SpawnID;
		}
	}

private:
	SearchSortBy m_sortBy;
	SPAWNINFO* m_pOrigin;
};

void SuperWhoDisplay(SPAWNINFO* pChar, MQSpawnSearch* pSearchSpawn, DWORD Color)
{
	if (!pSearchSpawn)
		return;

	std::vector<SPAWNINFO*> SpawnSet;

	SPAWNINFO* pSpawn = (SPAWNINFO*)pSpawnList;
	SPAWNINFO* pOrigin = nullptr;

	if (pSearchSpawn->FromSpawnID)
		pOrigin = (SPAWNINFO*)GetSpawnByID(pSearchSpawn->FromSpawnID);
	if (!pOrigin)
		pOrigin = pChar;

	while (pSpawn)
	{
		if (SpawnMatchesSearch(pSearchSpawn, pOrigin, pSpawn))
		{
			// matches search, add to our set
			SpawnSet.push_back(pSpawn);
		}

		pSpawn = pSpawn->pNext;
	}

	if (!SpawnSet.empty())
	{
		if (SpawnSet.size() > 1)
		{
			// sort our list
			std::sort(std::begin(SpawnSet), std::end(SpawnSet),
				SuperWhoSortPredicate{ pSearchSpawn->SortBy, pOrigin });
		}

		WriteChatColor("List of matching spawns", USERCOLOR_WHO);
		WriteChatColor("--------------------------------", USERCOLOR_WHO);

		for (SPAWNINFO* spawn : SpawnSet)
		{
			SuperWhoDisplay(spawn, Color);
		}

		char* pszSpawnType = nullptr;
		switch (pSearchSpawn->SpawnType)
		{
		case NONE:
		default:
			pszSpawnType = "any";
			break;
		case PC:
			pszSpawnType = "pc";
			break;
		case MOUNT:
			pszSpawnType = "mount";
			break;
		case PET:
			pszSpawnType = "pet";
			break;
		case PCPET:
			pszSpawnType = "pcpet";
			break;
		case NPCPET:
			pszSpawnType = "npcpet";
			break;
		case XTARHATER:
			pszSpawnType = "xtarhater";
			break;
		case NPC:
			pszSpawnType = "npc";
			break;
		case CORPSE:
			pszSpawnType = "corpse";
			break;
		case TRIGGER:
			pszSpawnType = "trigger";
			break;
		case TRAP:
			pszSpawnType = "trap";
			break;
		case CHEST:
			pszSpawnType = "chest";
			break;
		case TIMER:
			pszSpawnType = "timer";
			break;
		case UNTARGETABLE:
			pszSpawnType = "untargetable";
			break;
		case MERCENARY:
			pszSpawnType = "mercenary";
			break;
		case FLYER:
			pszSpawnType = "flyer";
			break;
		}

		if (CHARINFO* pCharinf = GetCharInfo())
		{
			size_t count = SpawnSet.size();

			WriteChatf("There %s \ag%d\ax %s%s in %s.",
				(count == 1) ? "is" : "are", count, pszSpawnType, (count == 1) ? "" : "s", GetFullZone(pCharinf->zoneId));
		}
	}
	else
	{
		WriteChatColor("List of matching spawns", USERCOLOR_WHO);
		WriteChatColor("--------------------------------", USERCOLOR_WHO);

		char szMsg[MAX_STRING] = { 0 };
		WriteChatColorf("%s was not found.", USERCOLOR_WHO, FormatSearchSpawn(szMsg, sizeof(szMsg), pSearchSpawn));
	}
}

float StateHeightMultiplier(DWORD StandState)
{
	switch (StandState) {
	case STANDSTATE_BIND:
	case STANDSTATE_DUCK:
		return 0.5f;
	case STANDSTATE_SIT:
		return 0.3f;
	case STANDSTATE_FEIGN:
	case STANDSTATE_DEAD:
		return 0.1f;
	case STANDSTATE_STAND:
	default:
		return 0.9f;
	}
}

int FindSpellListByName(const char* szName)
{
	for (int Index = 0; Index < NUM_SPELL_SETS; Index++)
	{
		if (!_stricmp(pSpellSets[Index].Name, szName))
			return Index;
	}

	return -1;
}

void WriteFilterNames()
{
	char szBuffer[MAX_STRING] = { 0 };
	int filternumber = 1;

	MQFilter* pFilter = gpFilters;
	WritePrivateProfileSection("Filter Names", szBuffer, mq::internal_paths::MQini);

	while (pFilter)
	{
		if (pFilter->pEnabled == &gFilterCustom)
		{
			sprintf_s(szBuffer, "Filter%d", filternumber++);
			WritePrivateProfileString("Filter Names", szBuffer, pFilter->FilterText, mq::internal_paths::MQini);
		}
		pFilter = pFilter->pNext;
	}
}

#define IS_SET(flag, bit)   ((flag) & (bit))

const char* GetLDoNTheme(int LDTheme)
{
	if (LDTheme == 31) return "All";
	if (IS_SET(LDTheme, LDON_DG)) return "Deepest Guk";
	if (IS_SET(LDTheme, LDON_MIR)) return "Miragul's";
	if (IS_SET(LDTheme, LDON_MIS)) return "Mistmoore";
	if (IS_SET(LDTheme, LDON_RUJ)) return "Rujarkian";
	if (IS_SET(LDTheme, LDON_TAK)) return "Takish";
	return "Unknown";
}

uint32_t GetItemTimer(CONTENTS* pItem)
{
	uint32_t Timer = pPCData->GetItemRecastTimer((EQ_Item*)& pItem, eActivatableSpell);

	if (Timer < GetFastTime())
		return 0;

	return Timer - GetFastTime();
}

CONTENTS* GetItemContentsBySlotID(int dwSlotID)
{
	int InvSlot = -1;
	int SubSlot = -1;

	if (dwSlotID >= 0 && dwSlotID < NUM_INV_SLOTS)
		InvSlot = dwSlotID;
	else if (dwSlotID >= 262 && dwSlotID < 342)
	{
		InvSlot = BAG_SLOT_START + (dwSlotID - 262) / 10;
		SubSlot = (dwSlotID - 262) % 10;
	}

	if (InvSlot >= 0 && InvSlot < NUM_INV_SLOTS)
	{
		if (PcProfile* pProfile = GetPcProfile())
		{
			if (pProfile->pInventoryArray)
			{
				if (CONTENTS* iSlot = pProfile->pInventoryArray->InventoryArray[InvSlot])
				{
					if (SubSlot < 0)
						return iSlot;

					if (iSlot->Contents.ContainedItems.pItems)
					{
						if (CONTENTS* sSlot = iSlot->GetContent(SubSlot))
						{
							return sSlot;
						}
					}
				}
			}
		}
	}
	return nullptr;
}

CONTENTS* GetItemContentsByName(const char* ItemName)
{
	if (PcProfile* pProfile = GetPcProfile())
	{
		if (pProfile->pInventoryArray && pProfile->pInventoryArray->InventoryArray)
		{
			for (CONTENTS* pItem : pProfile->pInventoryArray->InventoryArray)
			{
				if (pItem)
				{
					if (!_stricmp(ItemName, GetItemFromContents(pItem)->Name))
					{
						return pItem;
					}
				}
			}

			for (CONTENTS* pPack : pProfile->pInventoryArray->Inventory.Pack)
			{
				if (pPack)
				{
					if (GetItemFromContents(pPack)->Type == ITEMTYPE_PACK && pPack->Contents.ContainedItems.pItems)
					{
						for (int nItem = 0; nItem < GetItemFromContents(pPack)->Slots; nItem++)
						{
							if (CONTENTS* pItem = pPack->GetContent(nItem))
							{
								if (!_stricmp(ItemName, GetItemFromContents(pItem)->Name))
								{
									return pItem;
								}
							}
						}
					}
				}
			}
		}
	}

	return nullptr;
}

CXWnd* GetParentWnd(CXWnd* pWnd)
{
	while (pWnd)
	{
		if (!pWnd->GetParentWindow())
			return pWnd;

		pWnd = pWnd->GetParentWindow();
	}

	return nullptr;
}

bool LoH_HT_Ready()
{
	unsigned int i = ((SPAWNINFO*)pLocalPlayer)->SpellGemETA[InnateETA];
	unsigned int j = i - ((CDISPLAY*)pDisplay)->TimeStamp;
	return i < j;
}

int GetSkillIDFromName(const char* name)
{
	for (int i = 0; i < NUM_SKILLS; i++)
	{
		if (EQ_Skill* pSkill = pSkillMgr->pSkill[i])
		{
			if (!_stricmp(name, pStringTable->getString(pSkill->nName)))
				return i;
		}
	}

	return 0;
}

bool InHoverState()
{
	if (GetCharInfo() && GetCharInfo()->Stunned == 3)
		return true;

	return false;
}

int GetGameState()
{
	if (!pEverQuest)
	{
		return -1;
	}

	return ((EVERQUEST*)pEverQuest)->GameState;
}

int GetWorldState()
{
	if (!pEverQuest)
	{
		return -1;
	}
	return ((EVERQUEST*)pEverQuest)->WorldState;
}

// ***************************************************************************
// Function:    LargerEffectTest
// Description: Return boolean true if the spell effect is to be ignored
//              for stacking purposes
// ***************************************************************************
bool LargerEffectTest(SPELL* aSpell, SPELL* bSpell, int i, bool bTriggeredEffectCheck)
{
	int aAttrib = GetSpellNumEffects(aSpell) > i ? GetSpellAttrib(aSpell, i) : SPA_NOSPELL;
	int bAttrib = GetSpellNumEffects(bSpell) > i ? GetSpellAttrib(bSpell, i) : SPA_NOSPELL;
	if (aAttrib == bAttrib) // verify they are the same, we can do fewer checks this way
		return (abs(GetSpellBase(aSpell, i)) >= abs(GetSpellBase(bSpell, i)) || (bTriggeredEffectCheck && (aSpell->SpellGroup == bSpell->SpellGroup)));
	return false;
}

// ***************************************************************************
// Function:    TriggeringEffectSpell
// Description: Return boolean true if the spell effect is to be ignored
//              for stacking purposes
// ***************************************************************************
bool TriggeringEffectSpell(SPELL* aSpell, int i)
{
	int aAttrib = GetSpellNumEffects(aSpell) > i ? GetSpellAttrib(aSpell, i) : 254;
	return (aAttrib == SPA_MELEE_PROC      // Add Proc
		|| aAttrib == SPA_TRIGGER_SPELL    // Trigger Spell
		|| aAttrib == SPA_PROC_EFFECT_2);  // Contact_Ability_2
}

// ***************************************************************************
// Function:    SpellEffectTest
// Description: Return boolean true if the spell effect is to be ignored
//              for stacking purposes
// ***************************************************************************
bool SpellEffectTest(SPELL* aSpell, SPELL* bSpell, int i, bool bIgnoreTriggeringEffects, bool bTriggeredEffectCheck = false)
{
	int aAttrib = GetSpellNumEffects(aSpell) > i ? GetSpellAttrib(aSpell, i) : 254;
	int bAttrib = GetSpellNumEffects(bSpell) > i ? GetSpellAttrib(bSpell, i) : 254;
	return ((aAttrib == SPA_LEVITATION || bAttrib == SPA_LEVITATION)
		|| (aAttrib == SPA_FOCUS_LEVEL_MAX || bAttrib == SPA_FOCUS_LEVEL_MAX)           // Limit: Max Level
		|| (aAttrib == SPA_FOCUS_RESIST_TYPE || bAttrib == SPA_FOCUS_RESIST_TYPE)       // Limit: Resist
		|| (aAttrib == SPA_FOCUS_TARGET_TYPE || bAttrib == SPA_FOCUS_TARGET_TYPE)       // Limit: Target
		|| (aAttrib == SPA_FOCUS_WHICH_SPA || bAttrib == SPA_FOCUS_WHICH_SPA)           // Limit: Effect
		|| (aAttrib == SPA_FOCUS_BENEFICIAL || bAttrib == SPA_FOCUS_BENEFICIAL)         // Limit: SpellType
		|| (aAttrib == SPA_FOCUS_WHICH_SPELL || bAttrib == SPA_FOCUS_WHICH_SPELL)       // Limit: Spell
		|| (aAttrib == SPA_FOCUS_DURATION_MIN || bAttrib == SPA_FOCUS_DURATION_MIN)     // Limit: Min Duraction
		|| (aAttrib == SPA_FOCUS_INSTANT_ONLY || bAttrib == SPA_FOCUS_INSTANT_ONLY)     // Limit: Instant
		|| (aAttrib == SPA_FOCUS_LEVEL_MIN || bAttrib == SPA_FOCUS_LEVEL_MIN)           // Limit: Min Level
		|| (aAttrib == SPA_FOCUS_CASTTIME_MIN || bAttrib == SPA_FOCUS_CASTTIME_MIN)     // Limit: Min Cast Time
		|| (aAttrib == SPA_FOCUS_CASTTIME_MAX || bAttrib == SPA_FOCUS_CASTTIME_MAX)	    // Limit: Max Cast Time
		|| (aAttrib == SPA_NOSPELL || bAttrib == SPA_NOSPELL)                           // Placeholder
		|| (aAttrib == SPA_FOCUS_COMBAT_SKILL || bAttrib == SPA_FOCUS_COMBAT_SKILL)     // Limit: Combat Skills not Allowed
		|| (aAttrib == SPA_FOCUS_CASTING_PROC || bAttrib == SPA_FOCUS_CASTING_PROC)     // Trigger DoT on cast
		|| (aAttrib == SPA_CHANCE_SPELL || bAttrib == SPA_CHANCE_SPELL)                 // Trigger DD on cast
		|| (aAttrib == SPA_FOCUS_MANA_MIN || bAttrib == SPA_FOCUS_MANA_MIN)             // Limit: Min Mana
//		|| (aAttrib == SPA_TRIGGER_SPELL || bAttrib == SPA_TRIGGER_SPELL)               // Add Effect: xxx
		|| (aAttrib == SPA_FOCUS_WHICH_GROUP || bAttrib == SPA_FOCUS_WHICH_GROUP)       // Limit: SpellGroup
		|| (aAttrib == SPA_FOCUS_MANA_MAX || bAttrib == SPA_FOCUS_MANA_MAX)             // Limit: Max Mana
		|| (aAttrib == SPA_FOCUS_SPELL_CLASS || bAttrib == SPA_FOCUS_SPELL_CLASS)       // Limit: SpellClass
		|| (aAttrib == SPA_FOCUS_SPELL_SUBCLASS || bAttrib == SPA_FOCUS_SPELL_SUBCLASS)	// Limit: SpellSubclass
		|| (aAttrib == SPA_FOCUS_LIMIT_CLASS || bAttrib == SPA_FOCUS_LIMIT_CLASS)       // Limit: PlayerClass
		|| (aAttrib == SPA_FOCUS_LIMIT_RACE || bAttrib == SPA_FOCUS_LIMIT_RACE)         // Limit: Race
		|| (aAttrib == SPA_FOCUS_LIMIT_SKILL || bAttrib == SPA_FOCUS_LIMIT_SKILL)       // Limit: CastingSkill
		|| (aAttrib == SPA_FOCUS_LIMIT_USE_MIN || bAttrib == SPA_FOCUS_LIMIT_USE_MIN)   // Limit: Use Min
		|| (aAttrib == SPA_FOCUS_LIMIT_USE_TYPE || bAttrib == SPA_FOCUS_LIMIT_USE_TYPE) // Limit: Use Type
		|| (aAttrib == SPA_PROC_SKILL_MODIFIER || bAttrib == SPA_PROC_SKILL_MODIFIER)   // Skill_Proc_Modifier
		|| (LargerEffectTest(aSpell, bSpell, i, bTriggeredEffectCheck))	                // Ignore if the new effect is greater than the old effect
		|| (bIgnoreTriggeringEffects && (TriggeringEffectSpell(aSpell, i) || TriggeringEffectSpell(bSpell, i))) // Ignore triggering effects validation
		|| ((aSpell->SpellType == eProcSpell || aSpell->SpellType == eWornSpell) && (bSpell->SpellType == eProcSpell || bSpell->SpellType == eWornSpell) && !(aSpell->DurationWindow == bSpell->DurationWindow)));
}

template <typename ...Args>
inline void StackingDebugLog(const char* string, Args&& ...args)
{
	if (gStackingDebug != STACKINGDEBUG_OFF)
	{
		DebugSpewAlwaysFile(string, args...);

		if (gStackingDebug == STACKINGDEBUG_OUTPUT)
		{
			WriteChatColorf(string, USERCOLOR_CHAT_CHANNEL, args...);
		}
	}
}

// ***************************************************************************
// Function:    BuffStackTest
// Description: Return boolean true if the two spells will stack
// Usage:       Used by ${Spell[xxx].Stacks}, ${Spell[xxx].StacksPet},
//                ${Spell[xxx].WillStack[yyy]}, ${Spell[xxx].StacksWith[yyy]}
// Author:      Pinkfloydx33
// ***************************************************************************
bool BuffStackTest(SPELL* aSpell, SPELL* bSpell, bool bIgnoreTriggeringEffects, bool bTriggeredEffectCheck)
{
	SPAWNINFO* pSpawn = (SPAWNINFO*)pLocalPlayer;
	if (!pSpawn || !pSpawn->GetPcClient())
		return true;
	if (GetGameState() != GAMESTATE_INGAME)
		return true;
	if (gZoning)
		return true;
	if (!aSpell || !bSpell)
		return false;
	if (IsBadReadPtr((void*)aSpell, 4))
		return false;
	if (IsBadReadPtr((void*)bSpell, 4))
		return false;
	if (aSpell->ID == bSpell->ID)
		return true;

	StackingDebugLog("aSpell->Name=%s(%d) bSpell->Name=%s(%d)",
		aSpell->Name, aSpell->ID, bSpell->Name, bSpell->ID);

	// We need to loop over the largest of the two, this may seem silly but one could have stacking command blocks
	// which we will always need to check.
	int effects = std::max(GetSpellNumEffects(aSpell), GetSpellNumEffects(bSpell));
	for (int i = 0; i < effects; i++)
	{
		// Compare 1st Buff to 2nd. If Attrib[i]==254 its a place holder. If it is 10 it
		// can be 1 of 3 things: PH(Base=0), CHA(Base>0), Lure(Base=-6). If it is Lure or
		// Placeholder, exclude it so slots don't match up. Now Check to see if the slots
		// have equal attribute values. If the do, they don't stack.

		int aAttrib = SPA_NOSPELL, bAttrib = SPA_NOSPELL; // Default to placeholder ...
		int aBase = 0, bBase = 0, aBase2 = 0, bBase2 = 0;

		if (GetSpellNumEffects(aSpell) > i)
		{
			aAttrib = GetSpellAttrib(aSpell, i);
			aBase = GetSpellBase(aSpell, i);
			aBase2 = GetSpellBase2(aSpell, i);
		}

		if (GetSpellNumEffects(bSpell) > i)
		{
			bAttrib = GetSpellAttrib(bSpell, i);
			bBase = GetSpellBase(bSpell, i);
			bBase2 = GetSpellBase2(bSpell, i);
		}

		StackingDebugLog("Slot %d: bSpell->Attrib=%d, bSpell->Base=%d, bSpell->TargetType=%d, aSpell->Attrib=%d, aSpell->Base=%d, aSpell->TargetType=%d",
			i, bAttrib, bBase, bSpell->TargetType, aAttrib, aBase, aSpell->TargetType);

		bool bTriggerA = TriggeringEffectSpell(aSpell, i);
		bool bTriggerB = TriggeringEffectSpell(bSpell, i);

		if (bTriggerA || bTriggerB)
		{
			SPELL* pRetSpellA = GetSpellByID(bTriggerA ? (aAttrib == SPA_TRIGGER_SPELL ? aBase2 : aBase) : aSpell->ID);
			SPELL* pRetSpellB = GetSpellByID(bTriggerB ? (bAttrib == SPA_TRIGGER_SPELL ? bBase2 : bBase) : bSpell->ID);

			if (!pRetSpellA || !pRetSpellB)
			{
				StackingDebugLog("BuffStackTest ERROR: aSpell[%d]:%s%s, bSpell[%d]:%s%s",
					aSpell->ID, aSpell->Name, pRetSpellA ? "" : "is null", bSpell->ID, bSpell->Name, pRetSpellB ? "" : "is null");
			}

			if (!((bTriggerA && (aSpell->ID == pRetSpellA->ID)) || (bTriggerB && (bSpell->ID == pRetSpellB->ID))))
			{
				if (!BuffStackTest(pRetSpellA, pRetSpellB, bIgnoreTriggeringEffects, true))
				{
					StackingDebugLog("returning false #1");
					return false;
				}
			}
		}

		if (bAttrib == aAttrib && !SpellEffectTest(aSpell, bSpell, i, bIgnoreTriggeringEffects, bTriggeredEffectCheck))
		{
			StackingDebugLog("Inside IF");

			// TODO: Add constant for target type
			// SPA_CHA was used as a blocker if it had a base of 0 in the old days.
			if (!((bAttrib == SPA_CHA && (bBase == -6 || bBase == 0))
				|| (aAttrib == SPA_CHA && (aBase == -6 || aBase == 0))
				|| (bAttrib == SPA_INSTANT_HP && bBase > 0 && bSpell->TargetType == 6) // targetType 6 = self
				|| (aAttrib == SPA_INSTANT_HP && aBase > 0 && aSpell->TargetType == 6)
				|| (bAttrib == SPA_HP && bBase < 0)
				|| (aAttrib == SPA_HP && aBase < 0)
				|| (bAttrib == SPA_STACKING_BLOCK || bAttrib == SPA_STRIP_VIRTUAL_SLOT)
				|| (aAttrib == SPA_STACKING_BLOCK || aAttrib == SPA_STRIP_VIRTUAL_SLOT)))
			{
				StackingDebugLog("returning false #2");
				return false;
			}
		}

		// Check to see if second buffs blocks first buff:
		// 148: Stacking: Block new spell if slot %d is effect
		// 149: Stacking: Overwrite existing spell if slot %d is effect
		if (bAttrib == SPA_STACKING_BLOCK || bAttrib == SPA_STRIP_VIRTUAL_SLOT)
		{
			// in this branch we know bSpell has enough slots
			int tmpSlot = (bAttrib == SPA_STACKING_BLOCK ? bBase2 - 1 : GetSpellCalc(bSpell, i) - 200 - 1);
			int tmpAttrib = bBase;

			if (GetSpellNumEffects(aSpell) > tmpSlot)
			{
				StackingDebugLog("aSpell->Attrib[%d]=%d, aSpell->Base[%d]=%d, tmpAttrib=%d, tmpVal=%d",
					tmpSlot, GetSpellAttrib(aSpell, tmpSlot), tmpSlot, GetSpellBase(aSpell, tmpSlot), tmpAttrib, abs(GetSpellMax(bSpell, i)));

				// verify aSpell has that slot
				if (GetSpellMax(bSpell, i) > 0)
				{
					int tmpVal = abs(GetSpellMax(bSpell, i));
					if (GetSpellAttrib(aSpell, tmpSlot) == tmpAttrib && GetSpellBase(aSpell, tmpSlot) < tmpVal)
					{
						StackingDebugLog("returning false #3");
						return false;
					}
				}
				else if (GetSpellAttrib(aSpell, tmpSlot) == tmpAttrib)
				{
					StackingDebugLog("returning false #4");
					return false;
				}
			}
		}
	}

	StackingDebugLog("returning true");
	return true;
}

/**
 * @fn WillStackWith
 *
 * @brief tests if testSpell will stack with existingSpell
 *
 * Takes two spells in order to test if they will stack. Any null checking should be
 * done before this function is called, assumes all values are non-null.
 *
 * @param testSpell The spell that would hypothetically be cast (non-null)
 * @param existingSpell The spell that would hypothetically already exist (non-null)
 *
 * @return bool A boolean that is true if the spell would hypothetically land if cast
 **/
bool WillStackWith(const EQ_Spell* testSpell, const EQ_Spell* existingSpell)
{
	// if there is no local player, then the hypothetical situation fails anyway
	if (!pLocalPlayer)
		return false;

	auto pPc = pLocalPlayer->GetPcClient();

	EQ_Affect buff;
	buff.SpellID = existingSpell->ID;
	buff.Level = pLocalPlayer->Level;
	buff.CasterGuid = pPc->Guid;
	buff.Duration = existingSpell->DurationCap;
	buff.InitialDuration = existingSpell->DurationCap;

	for (int slot = 0; slot < existingSpell->NumEffects; ++slot)
	{
		auto affect = existingSpell->GetSpellAffectByIndex(slot); // this cannot be null if we are < NumEffects
		buff.SlotData[slot].Slot = affect->Slot;
		buff.SlotData[slot].Value = affect->Max;
	}

	for (int slot = existingSpell->NumEffects; slot < NUM_SLOTDATA; ++slot)
	{
		buff.SlotData[slot].Slot = -1;
		buff.SlotData[slot].Value = 0;
	}

	int SlotIndex = -1;
	EQ_Affect* ret = pPc->FindAffectSlot(testSpell->ID, pLocalPlayer, &SlotIndex, true, pLocalPlayer->Level, &buff, 1, false);

	return ret && SlotIndex != -1;
}

float GetMeleeRange(PlayerClient* pSpawn1, PlayerClient* pSpawn2)
{
	if (pSpawn1 && pSpawn2)
	{
		float f = ((SPAWNINFO*)pSpawn1)->GetMeleeRangeVar1 * ((SPAWNINFO*)pSpawn1)->MeleeRadius;
		float g = ((SPAWNINFO*)pSpawn2)->GetMeleeRangeVar1 * ((SPAWNINFO*)pSpawn2)->MeleeRadius;

		float h = abs(((SPAWNINFO*)pSpawn1)->AvatarHeight - ((SPAWNINFO*)pSpawn2)->AvatarHeight);

		f = (f + g) * 0.75f;

		if (f < 14.0f)
			f = 14.0f;

		g = f + 2 + h;

		if (g > 75.0f)
			return 75.0f;
		else
			return g;
	}
	return 14.0f;
}

bool IsValidSpellIndex(int index)
{
	if ((index < 1) || (index > TOTAL_SPELL_COUNT))
		return false;
	return true;
}

inline bool IsValidSpellSlot(int nGem)
{
	return nGem >= 0 && nGem < 16;
}

// testing new cooldown code... -eqmule work in progress
uint32_t GetSpellGemTimer2(int nGem)
{
	bool bValidSlot = IsValidSpellSlot(nGem);

	if (bValidSlot)
	{
		int memspell = GetMemorizedSpell(nGem);
		if (SPELL* pSpell = GetSpellByID(memspell))
		{
			int ReuseTimerIndex = pSpell->ReuseTimerIndex;
			unsigned int linkedtimer = ((PcZoneClient*)pPCData)->GetLinkedSpellReuseTimer(ReuseTimerIndex);

			__time32_t RecastTime = ReuseTimerIndex > 0 && ReuseTimerIndex < 25 ? linkedtimer : 0;
			unsigned int RecastDuration = 0;
			unsigned int LinkedDuration = 0;
			unsigned int gemeta = ((SPAWNINFO*)pLocalPlayer)->SpellGemETA[nGem];
			DWORD now = ((CDISPLAY*)pDisplay)->TimeStamp;
			if (gemeta > now)
			{
				RecastDuration = gemeta - now;
			}
			__time32_t fasttime = (__time32_t)GetFastTime();
			if (RecastTime > fasttime)
			{
				LinkedDuration = (RecastTime - fasttime) * 1000;
			}
			CSpellGemWnd* gem = pCastSpellWnd->SpellSlots[nGem];
			unsigned int Timer = std::max(RecastDuration, LinkedDuration);
			unsigned int timeremaining = gem->GetCoolDownTimeRemaining();
			unsigned int totaldur = gem->GetCoolDownTotalDuration();

			bool TimerChanged = !(abs(long(Timer - timeremaining)) < 1000);
			if (Timer > 0 && (totaldur == 0 || TimerChanged))
			{
				int TotalDuration = Timer;
				if (RecastDuration > LinkedDuration)
				{
					VePointer<CONTENTS> pFocusItem;
					int ReuseMod = pCharData->GetFocusReuseMod((EQ_Spell*)pSpell, pFocusItem);
					TotalDuration = pSpell->RecastTime - ReuseMod;
				}
				//do stuff
				return TotalDuration;
			}
			return Timer;
		}
	}

	return 0;
}

// todo: check manually
uint32_t GetSpellGemTimer(int nGem)
{
	return GetSpellGemTimer2(nGem);
}

uint32_t GetSpellBuffTimer(int SpellID)
{
	for (int nBuff = 0; nBuff < NUM_LONG_BUFFS; nBuff++)
	{
		if (pBuffWnd->BuffId[nBuff] == SpellID)
		{
			if (pBuffWnd->BuffTimer[nBuff]) {
				return pBuffWnd->BuffTimer[nBuff];
			}
		}
	}

	// look, this probably is an oversight by the eqdevs
	// but the struct only have 0x2a BuffTimers so...
	// even though there could be 0x37 shortbuffs
	// we can only check up to 0x2a...
	for (int nBuff = 0; nBuff < NUM_LONG_BUFFS; nBuff++)
	{
		if (pSongWnd->BuffId[nBuff] == SpellID)
		{
			if (pSongWnd->BuffTimer[nBuff])
			{
				return pSongWnd->BuffTimer[nBuff];
			}
		}
	}
	return 0;
}

///////////////////////////////////////////////////////////////////////////////////////////////////
// Functions that were built into commands and people used DoCommand to execute                  //

void AttackRanged(PlayerClient* pRangedTarget)
{
	if (pRangedTarget && gbRangedAttackReady)
	{
		pLocalPlayer->DoAttack(InvSlot_Range, 0, pRangedTarget);
		gbRangedAttackReady = 0;
	}
}

void UseAbility(const char* sAbility)
{
	char szBuffer[MAX_STRING] = { 0 };
	strcpy_s(szBuffer, sAbility);

	if (!cmdDoAbility)
	{
		CMDLIST* pCmdListOrig = (CMDLIST*)EQADDR_CMDLIST;

		for (int i = 0; pCmdListOrig[i].fAddress != nullptr; i++)
		{
			if (ci_equals(pCmdListOrig[i].szName, "/doability"))
			{
				cmdDoAbility = (fEQCommand)pCmdListOrig[i].fAddress;
			}
		}
	}

	if (!cmdDoAbility)
		return;

	if (GetIntFromString(szBuffer, 0) || !EQADDR_DOABILITYLIST)
	{
		cmdDoAbility((SPAWNINFO*)pLocalPlayer, szBuffer);
		return;
	}

	SPAWNINFO* pChar = (SPAWNINFO*)pLocalPlayer;
	int DoIndex = -1;

	for (int Index = 0; Index < 10; Index++)
	{
		if (EQADDR_DOABILITYLIST[Index] != -1)
		{
			if (!_strnicmp(szBuffer, szSkills[EQADDR_DOABILITYLIST[Index]], strlen(szSkills[EQADDR_DOABILITYLIST[Index]])))
			{
				if (Index < 4)
				{
					DoIndex = Index + 7; // 0-3 = Combat abilities (7-10)
				}
				else
				{
					DoIndex = Index - 3; // 4-9 = Abilities (1-6)
				}
			}
		}
	}

	if (DoIndex != -1)
	{
		_itoa_s(DoIndex, szBuffer, 10);
		cmdDoAbility(pChar, szBuffer);
	}
	else
	{
		int Index = 0;
		if (PcProfile* pProfile = GetPcProfile())
		{
			for (; Index < NUM_COMBAT_ABILITIES; Index++)
			{
				if (pCombatSkillsSelectWnd->ShouldDisplayThisSkill(Index))
				{
					if (SPELL* pCA = GetSpellByID(pProfile->CombatAbilities[Index]))
					{
						if (!_stricmp(pCA->Name, szBuffer))
						{
							// We got the cookie, let's try and do it
							pCharData->DoCombatAbility(pCA->ID);
							break;
						}
					}
				}
			}
		}

		if (Index >= NUM_COMBAT_ABILITIES)
			WriteChatColor("You do not seem to have that ability available", USERCOLOR_DEFAULT);
	}
}

// Function to check if the account has a given expansion enabled.
// Pass exansion macros from EQData.h to it -- e.g. HasExpansion(EXPANSION_RoF)
bool HasExpansion(int nExpansion)
{
	return (GetCharInfo()->ExpansionFlags & nExpansion) != 0;
}

// Just a Function that needs more work
// I use this to test merc aa struct -eqmule
void ListMercAltAbilities()
{
	if (pMercAltAbilities)
	{
		int mercaapoints = ((CHARINFO*)pCharData)->MercAAPoints;

		for (int i = 0; i < MERC_ALT_ABILITY_COUNT; i++)
		{
			PEQMERCALTABILITIES pinfo = (PEQMERCALTABILITIES)pMercAltAbilities;
			if (pinfo->MercAAInfo[i])
			{
				if (pinfo->MercAAInfo[i]->Ptr)
				{
					int nName = pinfo->MercAAInfo[i]->Ptr->nName;
					int maxpoints = pinfo->MercAAInfo[i]->Max;

					if (nName)
					{
						WriteChatf("You have %d mercaapoints to spend on %s (max is %d)",
							mercaapoints, pCDBStr->GetString(nName, eMercenaryAbilityName), maxpoints);
					}
				}
			}
		}
	}
}

CONTENTS* FindItemBySlot2(const ItemGlobalIndex& idx)
{
	return FindItemBySlot(idx.GetTopSlot(), idx.GetIndex().GetSlot(1), idx.GetLocation());
}

CONTENTS* FindItemBySlot(short InvSlot, short BagSlot, ItemContainerInstance location)
{
	CHARINFO* pChar = GetCharInfo();
	PcProfile* pProfile = GetPcProfile();

	if (!pChar || !pProfile)
		return nullptr;

	if (location == eItemContainerPossessions)
	{
		// check regular inventory
		if (pProfile->pInventoryArray && pProfile->pInventoryArray->InventoryArray)
		{
			for (CONTENTS* pItem : pProfile->pInventoryArray->InventoryArray)
			{
				if (pItem
					&& pItem->GetGlobalIndex().GetTopSlot() == InvSlot
					&& pItem->GetGlobalIndex().GetIndex().GetSlot(1) == BagSlot)
				{
					return pItem;
				}
			}
		}

		// check inside bags
		if (pProfile->pInventoryArray)
		{
			for (CONTENTS* pPack : pProfile->pInventoryArray->Inventory.Pack)
			{
				if (pPack
					&& GetItemFromContents(pPack)->Type == ITEMTYPE_PACK
					&& pPack->Contents.ContainedItems.pItems)
				{
					for (int nItem = 0; nItem < GetItemFromContents(pPack)->Slots; nItem++)
					{
						CONTENTS* pItem = pPack->GetContent(nItem);

						if (pItem
							&& pItem->GetGlobalIndex().GetTopSlot() == InvSlot
							&& pItem->GetGlobalIndex().GetIndex().GetSlot(1) == BagSlot)
						{
							return pItem;
						}
					}
				}
			}
		}
	}
	else if (location == eItemContainerBank)
	{
		// check bank
		if (pChar->pBankArray && pChar->pBankArray->Bank)
		{
			for (CONTENTS* pItem : pChar->pBankArray->Bank)
			{
				if (pItem
					&& pItem->GetGlobalIndex().GetTopSlot() == InvSlot
					&& pItem->GetGlobalIndex().GetIndex().GetSlot(1) == BagSlot)
				{
					return pItem;
				}
			}
		}

		// check inside bank bags
		if (pChar->pBankArray && pChar->pBankArray->Bank)
		{
			for (CONTENTS* pPack : pChar->pBankArray->Bank)
			{
				if (pPack
					&& GetItemFromContents(pPack)->Type == ITEMTYPE_PACK
					&& pPack->Contents.ContainedItems.pItems)
				{
					for (int nItem = 0; nItem < GetItemFromContents(pPack)->Slots; nItem++)
					{
						CONTENTS* pItem = pPack->GetContent(nItem);

						if (pItem
							&& pItem->GetGlobalIndex().GetTopSlot() == InvSlot
							&& pItem->GetGlobalIndex().GetIndex().GetSlot(1) == BagSlot)
						{
							return pItem;
						}
					}
				}
			}
		}
	}
	else if (location == eItemContainerSharedBank)
	{
		// check shared bank
		if (pChar->pSharedBankArray && pChar->pSharedBankArray->SharedBank)
		{
			for (CONTENTS* pItem : pChar->pSharedBankArray->SharedBank)
			{
				if (pItem
					&& pItem->GetGlobalIndex().GetTopSlot() == InvSlot
					&& pItem->GetGlobalIndex().GetIndex().GetSlot(1) == BagSlot)
				{
					return pItem;
				}
			}
		}

		// check inside shared bank bags
		if (pChar && pChar->pSharedBankArray && pChar->pSharedBankArray->SharedBank)
		{
			for (CONTENTS* pPack : pChar->pSharedBankArray->SharedBank)
			{
				if (pPack
					&& GetItemFromContents(pPack)->Type == ITEMTYPE_PACK
					&& pPack->Contents.ContainedItems.pItems)
				{
					for (int nItem = 0; nItem < GetItemFromContents(pPack)->Slots; nItem++)
					{
						CONTENTS* pItem = pPack->GetContent(nItem);

						if (pItem
							&& pItem->GetGlobalIndex().GetTopSlot() == InvSlot
							&& pItem->GetGlobalIndex().GetIndex().GetSlot(1) == BagSlot)
						{
							return pItem;
						}
					}
				}
			}
		}
	}

	return nullptr;
}

template <typename T>
CONTENTS* FindItem(T&& callback)
{
	PcProfile* pProfile = GetPcProfile();
	CHARINFO* pChar = GetCharInfo();

	if (!pProfile || !pChar)
		return nullptr;

	// check cursor
	if (pProfile->pInventoryArray && pProfile->pInventoryArray->Inventory.Cursor)
	{
		if (CONTENTS* pPack = pProfile->pInventoryArray->Inventory.Cursor)
		{
			ITEMINFO* pPackInfo = GetItemFromContents(pPack);

			if (callback(pPack, pPackInfo))
				return pPack;

			if (pPackInfo->Type != ITEMTYPE_PACK)
			{
				// it's not a pack we should check for augs
				if (pPack->Contents.ContainedItems.pItems && pPack->Contents.ContainedItems.Size)
				{
					for (size_t nAug = 0; nAug < pPack->Contents.ContainedItems.Size; nAug++)
					{
						if (CONTENTS* pAugItem = pPack->Contents.ContainedItems.pItems->Item[nAug])
						{
							ITEMINFO* pAugItemInfo = GetItemFromContents(pAugItem);

							if (pAugItemInfo->Type == ITEMTYPE_NORMAL && pAugItemInfo->AugType)
							{
								if (callback(pAugItem, pAugItemInfo))
									return pAugItem;
							}
						}
					}
				}
			}
			else if (pPack->Contents.ContainedItems.pItems)
			{
				// Found a pack, check the items inside.
				for (int nItem = 0; nItem < pPackInfo->Slots; nItem++)
				{
					if (CONTENTS* pItem = pPack->GetContent(nItem))
					{
						ITEMINFO* pItemInfo = GetItemFromContents(pItem);

						if (callback(pItem, pItemInfo))
							return pItem;

						// Check for augs next
						if (pItem->Contents.ContainedItems.pItems && pItem->Contents.ContainedItems.Size)
						{
							for (size_t nAug = 0; nAug < pItem->Contents.ContainedItems.Size; nAug++)
							{
								if (CONTENTS* pAugItem = pItem->Contents.ContainedItems.pItems->Item[nAug])
								{
									ITEMINFO* pAugItemInfo = GetItemFromContents(pAugItem);

									if (pAugItemInfo->Type == ITEMTYPE_NORMAL && pAugItemInfo->AugType)
									{
										if (callback(pAugItem, pAugItemInfo))
											return pAugItem;
									}
								}
							}
						}
					}
				}
			}
		}
	}

	// check toplevel slots
	if (pProfile->pInventoryArray && pProfile->pInventoryArray->InventoryArray)
	{
		for (CONTENTS* pItem : pProfile->pInventoryArray->InventoryArray)
		{
			if (!pItem)
				continue;

			ITEMINFO* pItemInfo = GetItemFromContents(pItem);

			if (pItemInfo && callback(pItem, pItemInfo))
				return pItem;

			// Check for augs next
			if (pItem->Contents.ContainedItems.pItems && pItem->Contents.ContainedItems.Size)
			{
				for (size_t nAug = 0; nAug < pItem->Contents.ContainedItems.Size; nAug++)
				{
					if (CONTENTS* pAugItem = pItem->Contents.ContainedItems.pItems->Item[nAug])
					{
						if (!pAugItem)
							continue;

						ITEMINFO* pAugItemInfo = GetItemFromContents(pAugItem);

						if (pAugItemInfo
							&& pAugItemInfo->Type == ITEMTYPE_NORMAL
							&& pAugItemInfo->AugType
							&& callback(pAugItem, pAugItemInfo))
						{
							return pAugItem;
						}
					}
				}
			}
		}
	}

	// check the bags
	if (pProfile->pInventoryArray)
	{
		for (int nPack = 0; nPack < NUM_BAG_SLOTS; nPack++)
		{
			if (CONTENTS* pPack = pProfile->pInventoryArray->Inventory.Pack[nPack])
			{
				ITEMINFO* pPackInfo = GetItemFromContents(pPack);

				if (pPackInfo->Type == ITEMTYPE_PACK && pPack->Contents.ContainedItems.pItems)
				{
					for (int nItem = 0; nItem < pPackInfo->Slots; nItem++)
					{
						if (CONTENTS* pItem = pPack->GetContent(nItem))
						{
							ITEMINFO* pItemInfo = GetItemFromContents(pItem);

							if (callback(pItem, pItemInfo))
								return pItem;

							// We should check for augs next
							if (pItem->Contents.ContainedItems.pItems && pItem->Contents.ContainedItems.Size)
							{
								for (size_t nAug = 0; nAug < pItem->Contents.ContainedItems.Size; nAug++)
								{
									if (CONTENTS* pAugItem = pItem->Contents.ContainedItems.pItems->Item[nAug])
									{
										ITEMINFO* pAugItemInfo = GetItemFromContents(pAugItem);

										if (pAugItemInfo->Type == ITEMTYPE_NORMAL && pAugItemInfo->AugType)
										{
											if (callback(pAugItem, pAugItemInfo))
												return pAugItem;
										}
									}
								}
							}
						}
					}
				}
			}
		}
	}

	// check mount keyring
	if (pChar->pMountsArray && pChar->pMountsArray->Mounts)
	{
		for (CONTENTS* pItem : pChar->pMountsArray->Mounts)
		{
			if (pItem)
			{
				ITEMINFO* pItemInfo = GetItemFromContents(pItem);

				if (callback(pItem, pItemInfo))
					return pItem;
			}
		}
	}

	// check illusions keyring
	if (pChar->pIllusionsArray && pChar->pIllusionsArray->Illusions)
	{
		for (CONTENTS* pItem : pChar->pIllusionsArray->Illusions)
		{
			if (pItem)
			{
				ITEMINFO* pItemInfo = GetItemFromContents(pItem);

				if (callback(pItem, pItemInfo))
					return pItem;
			}
		}
	}

	// check familiars keyring
	if (pChar->pFamiliarArray && pChar->pFamiliarArray->Familiars)
	{
		for (CONTENTS* pItem : pChar->pFamiliarArray->Familiars)
		{
			if (pItem)
			{
				ITEMINFO* pItemInfo = GetItemFromContents(pItem);

				if (callback(pItem, pItemInfo))
					return pItem;
			}
		}
	}

	return nullptr;
}

CONTENTS* FindItemByName(const char* pName, bool bExact)
{
	return FindItem([pName, bExact](CONTENTS* pItem, ITEMINFO* pItemInfo)
		{ return ci_equals(pItemInfo->Name, pName, bExact); });
}

CONTENTS* FindItemByID(int ItemID)
{
	return FindItem([ItemID](CONTENTS* pItem, ITEMINFO* pItemInfo)
		{ return ItemID == pItemInfo->ItemNumber; });
}

int GetItemCount(CONTENTS* pItem)
{
	if (GetItemFromContents(pItem)->Type != ITEMTYPE_NORMAL || GetItemFromContents(pItem)->StackSize <= 1)
		return 1;

	return pItem->StackCount;
}

template <typename T>
int CountItems(T&& checkItem)
{
	PcProfile* pProfile = GetPcProfile();
	CHARINFO* pChar = GetCharInfo();

	if (!pProfile || !pChar)
		return 0;

	int Count = 0;

	// check cursor
	if (pProfile->pInventoryArray && pProfile->pInventoryArray->Inventory.Cursor)
	{
		if (CONTENTS* pPack = pProfile->pInventoryArray->Inventory.Cursor)
		{
			if (checkItem(pPack))
			{
				Count += GetItemCount(pPack);
			}

			if (GetItemFromContents(pPack)->Type != ITEMTYPE_PACK)
			{
				// should check for augs
				if (pPack->Contents.ContainedItems.pItems && pPack->Contents.ContainedItems.Size)
				{
					for (size_t nAug = 0; nAug < pPack->Contents.ContainedItems.Size; nAug++)
					{
						if (CONTENTS* pAugItem = pPack->Contents.ContainedItems.pItems->Item[nAug])
						{
							ITEMINFO* pAugItemInfo = GetItemFromContents(pAugItem);

							if (pAugItemInfo->Type == ITEMTYPE_NORMAL && pAugItemInfo->AugType)
							{
								if (checkItem(pAugItem))
								{
									Count += 1;
								}
							}
						}
					}
				}
			}
			else if (pPack->Contents.ContainedItems.pItems)
			{
				// it was a pack, if it has items in it lets check them
				for (int nItem = 0; nItem < GetItemFromContents(pPack)->Slots; nItem++)
				{
					if (CONTENTS* pItem = pPack->GetContent(nItem))
					{
						if (checkItem(pItem))
						{
							Count += GetItemCount(pItem);
						}

						// Check for augs next
						if (pItem->Contents.ContainedItems.pItems && pItem->Contents.ContainedItems.Size)
						{
							for (size_t nAug = 0; nAug < pItem->Contents.ContainedItems.Size; nAug++)
							{
								if (CONTENTS* pAugItem = pItem->Contents.ContainedItems.pItems->Item[nAug])
								{
									ITEMINFO* pAugItemInfo = GetItemFromContents(pAugItem);

									if (pAugItemInfo->Type == ITEMTYPE_NORMAL && pAugItemInfo->AugType)
									{
										if (checkItem(pAugItem))
										{
											Count += 1;
										}
									}
								}
							}
						}
					}
				}
			}
		}
	}

	// check toplevel slots
	if (pProfile->pInventoryArray && pProfile->pInventoryArray->InventoryArray)
	{
		for (CONTENTS* pItem : pProfile->pInventoryArray->InventoryArray)
		{
			if (!pItem)
				continue;

			if (checkItem(pItem))
			{
				Count += GetItemCount(pItem);
			}

			// Check for augs next
			if (pItem->Contents.ContainedItems.pItems && pItem->Contents.ContainedItems.Size)
			{
				for (size_t nAug = 0; nAug < pItem->Contents.ContainedItems.Size; nAug++)
				{
					CONTENTS* pAugItem = pItem->Contents.ContainedItems.pItems->Item[nAug];
					if (!pAugItem)
						continue;

					ITEMINFO* pAugItemInfo = GetItemFromContents(pAugItem);

					if (pAugItemInfo->Type == ITEMTYPE_NORMAL
						&& pAugItemInfo->AugType
						&& checkItem(pAugItem))
					{
						Count += 1;
					}
				}
			}
		}
	}

	// check the bags
	if (pProfile->pInventoryArray)
	{
		for (CONTENTS* pPack : pProfile->pInventoryArray->Inventory.Pack)
		{
			if (pPack
				&& GetItemFromContents(pPack)->Type == ITEMTYPE_PACK
				&& pPack->Contents.ContainedItems.pItems)
			{
				for (int nItem = 0; nItem < GetItemFromContents(pPack)->Slots; nItem++)
				{
					CONTENTS* pItem = pPack->GetContent(nItem);
					if (!pItem)
						continue;

					if (checkItem(pItem))
					{
						Count += GetItemCount(pItem);
					}

					// We should check for augs next
					if (pItem->Contents.ContainedItems.pItems && pItem->Contents.ContainedItems.Size)
					{
						for (size_t nAug = 0; nAug < pItem->Contents.ContainedItems.Size; nAug++)
						{
							CONTENTS* pAugItem = pItem->Contents.ContainedItems.pItems->Item[nAug];
							if (!pAugItem)
								continue;

							ITEMINFO* pAugItemInfo = GetItemFromContents(pAugItem);

							if (pAugItemInfo->Type == ITEMTYPE_NORMAL
								&& pAugItemInfo->AugType
								&& checkItem(pAugItem))
							{
								Count += 1;
							}
						}
					}
				}
			}
		}
	}

	// check mount keyring
	if (pChar->pMountsArray && pChar->pMountsArray->Mounts)
	{
		for (CONTENTS* pItem : pChar->pMountsArray->Mounts)
		{
			if (pItem && checkItem(pItem))
			{
				Count += (GetItemFromContents(pItem)->StackSize > 1 ? pItem->StackCount : 1);
			}
		}
	}

	// check illusions keyring
	if (pChar && pChar->pIllusionsArray && pChar->pIllusionsArray->Illusions)
	{
		for (CONTENTS* pItem : pChar->pIllusionsArray->Illusions)
		{
			if (pItem && checkItem(pItem))
			{
				Count += (GetItemFromContents(pItem)->StackSize > 1 ? pItem->StackCount : 1);
			}
		}
	}

	// check familiars keyring
	if (pChar && pChar->pFamiliarArray && pChar->pFamiliarArray->Familiars)
	{
		for (CONTENTS* pItem : pChar->pFamiliarArray->Familiars)
		{
			if (pItem && checkItem(pItem))
			{
				Count += (GetItemFromContents(pItem)->StackSize > 1 ? pItem->StackCount : 1);
			}
		}
	}

	return Count;
}

int FindItemCountByName(const char* pName, bool bExact)
{
	return CountItems([pName, bExact](CONTENTS* pItem)
		{ return ci_equals(GetItemFromContents(pItem)->Name, pName, bExact); });
}

int FindItemCountByID(int ItemID)
{
	return CountItems([ItemID](CONTENTS* pItem)
		{ return GetItemFromContents(pItem)->ItemNumber == ItemID; });
}

template <typename T>
CONTENTS* FindBankItem(T&& checkItem)
{
	CHARINFO* pCharInfo = GetCharInfo();
	if (!pCharInfo)
		return nullptr;

	auto checkAugs = [&](CONTENTS* pContents) -> CONTENTS *
	{
		if (pContents->Contents.ContainedItems.pItems && pContents->Contents.ContainedItems.Size)
		{
			for (size_t nAug = 0; nAug < pContents->Contents.ContainedItems.Size; nAug++)
			{
				if (CONTENTS* pAugItem = pContents->Contents.ContainedItems.pItems->Item[nAug])
				{
					ITEMINFO* pItem = GetItemFromContents(pAugItem);
					if (pItem->Type == ITEMTYPE_NORMAL && pItem->AugType)
					{
						if (checkItem(pAugItem))
							return pAugItem;
					}
				}
			}
		}

		return nullptr;
	};

	auto checkContainer = [&](CONTENTS* pPack) -> CONTENTS *
	{
		// check this item
		if (checkItem(pPack))
			return pPack;

		if (GetItemFromContents(pPack)->Type != ITEMTYPE_PACK)
		{
			// Hey it's not a pack we should check for augs
			if (CONTENTS* pAugItem = checkAugs(pPack))
				return pAugItem;
		}
		else if (pPack->Contents.ContainedItems.pItems)
		{
			// Ok it was a pack, if it has items in it lets check them
			for (int nItem = 0; nItem < GetItemFromContents(pPack)->Slots; nItem++)
			{
				if (CONTENTS* pItem = pPack->GetContent(nItem))
				{
					// check this item
					if (checkItem(pItem))
						return pItem;

					// Check for augs next
					if (CONTENTS* pAugItem = checkAugs(pItem))
						return pAugItem;
				}
			}
		}

		return nullptr;
	};

	// Check bank slots
	if (pCharInfo->pBankArray && pCharInfo->pBankArray->Bank)
	{
		for (CONTENTS* pPack : pCharInfo->pBankArray->Bank)
		{
			if (!pPack)
				continue;

			if (CONTENTS* pItem = checkContainer(pPack))
				return pItem;
		}
	}

	// Check shared bank slots
	if (pCharInfo->pSharedBankArray)
	{
		for (CONTENTS* pPack : pCharInfo->pSharedBankArray->SharedBank)
		{
			if (!pPack)
				continue;

			if (CONTENTS* pItem = checkContainer(pPack))
				return pItem;
		}
	}

	return nullptr;
}

CONTENTS* FindBankItemByName(const char* pName, bool bExact)
{
	return FindBankItem([pName, bExact](CONTENTS* pItem)
		{ return ci_equals(GetItemFromContents(pItem)->Name, pName, bExact); });
}

CONTENTS* FindBankItemByID(int ItemID)
{
	return FindBankItem([ItemID](CONTENTS* pItem)
		{ return GetItemFromContents(pItem)->ItemNumber == ItemID; });
}

template <typename T>
int CountBankItems(T&& checkItem)
{
	CHARINFO* pCharInfo = GetCharInfo();
	if (!pCharInfo)
		return 0;

	int Count = 0;

	// Check bank slots
	if (pCharInfo && pCharInfo->pBankArray && pCharInfo->pBankArray->Bank)
	{
		for (CONTENTS* pPack : pCharInfo->pBankArray->Bank)
		{
			if (!pPack)
				continue;

			if (checkItem(pPack))
			{
				Count += GetItemCount(pPack);
			}

			if (GetItemFromContents(pPack)->Type != ITEMTYPE_PACK)
			{
				// check for augs
				if (pPack->Contents.ContainedItems.pItems && pPack->Contents.ContainedItems.Size)
				{
					for (size_t nAug = 0; nAug < pPack->Contents.ContainedItems.Size; nAug++)
					{
						CONTENTS* pAugItem = pPack->Contents.ContainedItems.pItems->Item[nAug];

						if (pAugItem
							&& GetItemFromContents(pAugItem)->Type == ITEMTYPE_NORMAL
							&& GetItemFromContents(pAugItem)->AugType
							&& checkItem(pAugItem))
						{
							Count++;
						}
					}
				}
			}
			else if (pPack->Contents.ContainedItems.pItems)
			{
				// it was a pack, if it has items in it lets check them
				for (int nItem = 0; nItem < GetItemFromContents(pPack)->Slots; nItem++)
				{
					CONTENTS* pItem = pPack->GetContent(nItem);
					if (!pItem)
						continue;

					if (checkItem(pItem))
					{
						Count += GetItemCount(pItem);
					}

					// Check for augs next
					if (pItem->Contents.ContainedItems.pItems && pItem->Contents.ContainedItems.Size)
					{
						for (size_t nAug = 0; nAug < pItem->Contents.ContainedItems.Size; nAug++)
						{
							CONTENTS* pAugItem = pItem->Contents.ContainedItems.pItems->Item[nAug];

							if (pAugItem
								&& GetItemFromContents(pAugItem)->Type == ITEMTYPE_NORMAL
								&& GetItemFromContents(pAugItem)->AugType
								&& checkItem(pAugItem))
							{
								Count++;
							}
						}
					}
				}
			}
		}
	}

	// Check shared bank slots
	if (pCharInfo->pSharedBankArray)
	{
		for (CONTENTS* pPack : pCharInfo->pSharedBankArray->SharedBank)
		{
			if (!pPack)
				continue;

			if (checkItem(pPack))
			{
				Count += GetItemCount(pPack);
			}

			if (GetItemFromContents(pPack)->Type != ITEMTYPE_PACK)
			{
				// check for augs
				if (pPack->Contents.ContainedItems.pItems && pPack->Contents.ContainedItems.Size)
				{
					for (size_t nAug = 0; nAug < pPack->Contents.ContainedItems.Size; nAug++)
					{
						CONTENTS* pAugItem = pPack->Contents.ContainedItems.pItems->Item[nAug];

						if (pAugItem
							&& GetItemFromContents(pAugItem)->Type == ITEMTYPE_NORMAL
							&& GetItemFromContents(pAugItem)->AugType
							&& checkItem(pAugItem))
						{
							Count++;
						}
					}
				}
			}
			else if (pPack->Contents.ContainedItems.pItems)
			{
				// Ok it was a pack, if it has items in it lets check them
				for (int nItem = 0; nItem < GetItemFromContents(pPack)->Slots; nItem++)
				{
					CONTENTS* pItem = pPack->GetContent(nItem);
					if (!pItem)
						continue;

					if (checkItem(pItem))
					{
						Count += GetItemCount(pItem);
					}

					// Check for augs next
					if (pItem->Contents.ContainedItems.pItems && pItem->Contents.ContainedItems.Size)
					{
						for (size_t nAug = 0; nAug < pItem->Contents.ContainedItems.Size; nAug++)
						{
							CONTENTS* pAugItem = pItem->Contents.ContainedItems.pItems->Item[nAug];

							if (pAugItem
								&& GetItemFromContents(pAugItem)->Type == ITEMTYPE_NORMAL
								&& GetItemFromContents(pAugItem)->AugType
								&& checkItem(pItem))
							{
								Count++;
							}
						}
					}
				}
			}
		}
	}

	return Count;
}

int FindBankItemCountByName(const char* pName, bool bExact)
{
	return CountBankItems([pName, bExact](CONTENTS* pItem)
		{ return ci_equals(GetItemFromContents(pItem)->Name, pName, bExact); });
}

int FindBankItemCountByID(int ItemID)
{
	return CountBankItems([ItemID](CONTENTS* pItem)
		{ return GetItemFromContents(pItem)->ItemNumber == ItemID; });
}

CInvSlot* GetInvSlot2(const ItemGlobalIndex & index)
{
	return GetInvSlot(index.Location, index.GetIndex().GetSlot(0), index.GetIndex().GetSlot(1));
}

CInvSlot* GetInvSlot(DWORD type, short invslot, short bagslot)
{
	if (pInvSlotMgr)
	{
		for (int i = 0; i < pInvSlotMgr->TotalSlots; i++)
		{
			CInvSlot* pSlot = pInvSlotMgr->SlotArray[i];

			if (pSlot && pSlot->bEnabled && pSlot->pInvSlotWnd
				&& pSlot->pInvSlotWnd->ItemLocation.GetLocation() == type
				&& (short)pSlot->pInvSlotWnd->ItemLocation.GetIndex().GetSlot(0) == invslot
				&& (short)pSlot->pInvSlotWnd->ItemLocation.GetIndex().GetSlot(1) == bagslot)
			{
				if (CXMLData* pXMLData = pSlot->pInvSlotWnd->GetXMLData())
				{
					if (ci_equals(pXMLData->ScreenID, "HB_InvSlot"))
					{
						// we dont want this, the user specified a container, not a hotbutton...
						continue;
					}
				}

				return pSlot;
			}
		}
	}

	return nullptr;
}

//work in progress -eqmule
bool IsItemInsideContainer(CONTENTS* pItem)
{
	if (!pItem)
		return false;
	PcProfile* pChar2 = GetPcProfile();
	if (!pChar2)
		return false;

	// TODO: Just check if !IsBaseIndex()
	int index = pItem->GetGlobalIndex().GetTopSlot();

	if (index >= 0 && index <= NUM_INV_SLOTS)
	{
		if (pChar2 && pChar2->pInventoryArray)
		{
			if (CONTENTS* pItemFound = pChar2->pInventoryArray->InventoryArray[index])
			{
				if (pItemFound != pItem)
				{
					return true;
				}
			}
		}
	}

	return false;
}

bool OpenContainer(CONTENTS* pItem, bool hidden, bool bAllowTradeskill)
{
	if (!pItem)
		return false;

	if (CONTENTS* pcont = FindItemBySlot2(pItem->GetGlobalIndex()))
	{
		if (pcont->Open)
			return true;

		if (GetItemFromContents(pcont)->Type == ITEMTYPE_PACK)
		{
			if (CInvSlot* pSlot = GetInvSlot2(pcont->GetGlobalIndex()))
			{
				if (hidden)
				{
					// put code to hide bag here
					// until i can figure out how to call moveitemqty
				}

				ItemGlobalIndex To = pSlot->pInvSlotWnd->ItemLocation;
				To.Location = pcont->GetGlobalIndex().Location; // eItemContainerPossessions;

				pContainerMgr->OpenContainer(&pcont, To, bAllowTradeskill);
				//pPCData->AlertInventoryChanged();
				return pcont->Open;
			}
		}
	}
	return false;
}

bool CloseContainer(CONTENTS* pItem)
{
	if (!pItem)
		return false;

	if (CONTENTS* pcont = FindItemBySlot2(pItem->GetGlobalIndex()))
	{
		if (!pcont->Open)
			return false;

		if (GetItemFromContents(pcont)->Type == ITEMTYPE_PACK)
		{
			pContainerMgr->CloseContainer(&pcont, true);
			return !pcont->Open;
		}
	}

	return false;
}

//WaitForBagToOpen code by eqmule 2014
DWORD __stdcall WaitForBagToOpen(void* pData)
{
	PLARGE_INTEGER i64tmp = (PLARGE_INTEGER)pData;
	ItemContainerInstance type = (ItemContainerInstance)i64tmp->LowPart;
	CONTENTS* pItem = (CONTENTS*)i64tmp->HighPart;
	int timeout = 0;

	if (CONTENTS* pcont = FindItemBySlot2(pItem->GetGlobalIndex()))
	{
		if (pInvSlotMgr)
		{
			if (CInvSlot* theslot = pInvSlotMgr->FindInvSlot(pItem->GetGlobalIndex()))
			{
				if (theslot->pInvSlotWnd)
				{
					while (!theslot->pInvSlotWnd->IsVisible())
					{
						if (GetGameState() != GAMESTATE_INGAME)
							break;

						Sleep(10);
						timeout += 100;
						if (timeout >= 1000)
						{
							break;
						}
					}
				}
			}
		}

		//this is most likely completely useless
		//since the bag will actually always be open at this point
		//how can i check if the item is in the slot?
		//need to look into this further
		//get the texture maybe? -eqmule
		/*while(!pcont->Open) {
		Sleep(10);
		timeout+=100;
		if(timeout>=1000) {
		break;
		}
		}*/
	}

	Sleep(100);

	if (pWndMgr)
	{
		bool Old = pWndMgr->KeyboardFlags[1];
		pWndMgr->KeyboardFlags[1] = true;

		if (ItemOnCursor())
		{
			DropItem(type, pItem->GetGlobalIndex().GetTopSlot(), pItem->GetGlobalIndex().GetIndex().GetSlot(1));
		}
		else
		{
			PickupItem(type, pItem);
		}

		pWndMgr->KeyboardFlags[1] = Old;
		LocalFree(pData);
		//CloseContainer(pItem);
	}
	return 1;
}

bool ItemOnCursor()
{
	PcProfile* pChar2 = GetPcProfile();
	if (pChar2 && pChar2->pInventoryArray && pChar2->pInventoryArray->Inventory.Cursor)
	{
		return true;
	}
	return false;
}

bool PickupItem(ItemContainerInstance type, CONTENTS* pItem)
{
	if (!pItem || !pInvSlotMgr)
	{
		return false;
	}

	bool bSelectSlot = false;

	if (pMerchantWnd && pMerchantWnd->IsVisible()) {
		// if the merchant window is open, we dont actually drop anything we just select the slot
		bSelectSlot = true;
	}

	if (pItem->GetGlobalIndex().GetIndex().IsBase())
	{
		// ok so they want to pick it up from a toplevelslot
		CInvSlot* pSlot = GetInvSlot(type, pItem->GetGlobalIndex().GetTopSlot());
		if (!pSlot || !pSlot->pInvSlotWnd)
		{
			// if we got all the way here this really shouldnt happen... but why assume...
			WriteChatf("Could not find the %d itemslot", pItem->GetGlobalIndex().GetTopSlot());
			return false;
		}

		if (bSelectSlot)
		{
			if (CInvSlot* theslot = pInvSlotMgr->FindInvSlot(pItem->GetGlobalIndex().GetTopSlot()))
			{
				pInvSlotMgr->SelectSlot(theslot);

				ItemGlobalIndex To;
				To.Location = eItemContainerPossessions;
				To.Index.SetSlot(0, pItem->GetGlobalIndex().GetTopSlot());
				To.Index.SetSlot(1, pItem->GetGlobalIndex().GetIndex().GetSlot(1));

				pMerchantWnd->SelectBuySellSlot(To);
				return true;
			}
		}
		else
		{
			// just move it from the slot to the cursor
			ItemGlobalIndex From;
			From.Location = (ItemContainerInstance)pItem->GetGlobalIndex().GetLocation();
			From.Index.SetSlot(0, pItem->GetGlobalIndex().GetTopSlot());

			ItemGlobalIndex To;
			To.Location = eItemContainerPossessions;
			To.Index.SetSlot(0, eItemContainerCursor);

			pInvSlotMgr->MoveItem(From, To, true, true);
			return true;
		}
	}
	else
	{
		// BagSlot is NOT -1 so they want to pick it up from INSIDE a bag
		if (bSelectSlot)
		{
			if (CInvSlot* theslot = pInvSlotMgr->FindInvSlot(pItem->GetGlobalIndex().GetTopSlot(), pItem->GetGlobalIndex().GetIndex().GetSlot(1)))
			{
				pInvSlotMgr->SelectSlot(theslot);
				ItemGlobalIndex To;
				To.Location = eItemContainerPossessions;
				To.Index.SetSlot(0, pItem->GetGlobalIndex().GetIndex().GetSlot(0));
				To.Index.SetSlot(1, pItem->GetGlobalIndex().GetIndex().GetSlot(1));

				pMerchantWnd->SelectBuySellSlot(To);
				return true;
			}
			else
			{
				// well now is where it gets complicated then... or not...
				ItemGlobalIndex To;
				To.Location = eItemContainerPossessions;
				To.Index.SetSlot(0, pItem->GetGlobalIndex().GetIndex().GetSlot(0));
				To.Index.SetSlot(1, pItem->GetGlobalIndex().GetIndex().GetSlot(1));

				pMerchantWnd->SelectBuySellSlot(To);
				return true;
			}
		}
		else
		{
			// not a selected slot
			// ok so its a slot inside a bag
			// is ctrl pressed?
			// if it is we HAVE to open the bag, until I get a bypass worked out

			uint32_t keybflag = pWndMgr->GetKeyboardFlags();

			if (keybflag == 2 && pItem->StackCount > 1)
			{
				// ctrl was pressed and it is a stackable item
				// I need to open the bag and notify it cause moveitem only picks up full stacks
				CInvSlot* pSlot = GetInvSlot2(pItem->GetGlobalIndex());
				if (!pSlot)
				{
					// well lets try to open it then
					if (CONTENTS* pBag = FindItemBySlot2(pItem->GetGlobalIndex().GetParent()))
					{
						bool wechangedpackopenstatus = OpenContainer(pBag, true);
						if (wechangedpackopenstatus)
						{
							if (PLARGE_INTEGER i64tmp = (PLARGE_INTEGER)LocalAlloc(LPTR, sizeof(LARGE_INTEGER)))
							{
								i64tmp->LowPart = type;
								i64tmp->HighPart = (int)pItem;
								DWORD nThreadId = 0;
								CreateThread(nullptr, 0, WaitForBagToOpen, i64tmp, 0, &nThreadId);
								return false;
							}
						}
					}
					else
					{
						WriteChatf("[PickupItem] falied due to no bag found in slot %d", pItem->GetGlobalIndex().GetTopSlot());
						return false;
					}
				}
				else
				{
					// ok so the bag is open...
					// well we just select it then...
					if (!pSlot->pInvSlotWnd || !SendWndClick2(pSlot->pInvSlotWnd, "leftmouseup"))
					{
						WriteChatf("Could not pickup %s", GetItemFromContents(pItem)->Name);
					}
					return true;
				}

				// thread this? hmm if i close it before item ends up on cursor, it wont...
				// if(wechangedpackopenstatus)
				//     CloseContainer(pItem);
				return false;
			}
			else
			{
				// ctrl is NOT pressed
				// we can just move the whole stack
				ItemGlobalIndex From;
				From.Location = (ItemContainerInstance)pItem->GetGlobalIndex().Location;
				From.Index.SetSlot(0, pItem->GetGlobalIndex().GetTopSlot());
				From.Index.SetSlot(1, pItem->GetGlobalIndex().GetIndex().GetSlot(1));

				ItemGlobalIndex To;
				To.Location = eItemContainerPossessions;
				To.Index.SetSlot(0, eItemContainerCursor); // this is probably wrong

				PcProfile* pChar2 = GetPcProfile();
				CONTENTS* pContBefore = pChar2->pInventoryArray->Inventory.Cursor;
				pInvSlotMgr->MoveItem(From, To, true, true, false, true);

				if (pChar2 && pChar2->pInventoryArray && pChar2->pInventoryArray->Inventory.Cursor)
				{
					CONTENTS* pContAfter = pChar2->pInventoryArray->Inventory.Cursor;

					EqItemGuid g;
					strcpy_s(g.guid, 18, "0000000000000000");

					pCursorAttachment->AttachToCursor(nullptr, nullptr, eCursorAttachment_Item, -1, g, 0, nullptr, nullptr);
				}
				else
				{
					pCursorAttachment->Deactivate();
				}
			}
			return true;
		}
	}
	return false;
}

bool DropItem2(const ItemGlobalIndex & index)
{
	return DropItem(index.GetLocation(), index.GetTopSlot(), index.GetIndex().GetSlot(1));
}

bool DropItem(ItemContainerInstance type, short ToInvSlot, short ToBagSlot)
{
	if (!pInvSlotMgr)
		return false;

	bool bSelectSlot = false;
	if (pMerchantWnd && pMerchantWnd->IsVisible())
	{
		// if the merchant window is open, we dont actually drop anything we just select the slot
		bSelectSlot = true;
	}

	if (ToBagSlot == -1)
	{
		// they want to drop it to a toplevelslot
		CInvSlot* pSlot = GetInvSlot(type, ToInvSlot);
		if (!pSlot || !pSlot->pInvSlotWnd)
		{
			// if we got all the way here this really shouldnt happen... but why assume...
			WriteChatf("Could not find the %d itemslot", ToInvSlot);
			return false;
		}

		if (bSelectSlot)
		{
			if (CInvSlot* theSlot = pInvSlotMgr->FindInvSlot(ToInvSlot))
			{
				// we select the slot, and that will set pSelectedItem correctly
				// we do this cause later on we need that address for the .Selection member
				pInvSlotMgr->SelectSlot(theSlot);

				ItemGlobalIndex To = theSlot->pInvSlotWnd->ItemLocation;
				To.Location = eItemContainerPossessions;

				pMerchantWnd->SelectBuySellSlot(To);
				return true;
			}
		}
		else
		{
			// just move it from cursor to the slot
			ItemGlobalIndex From;
			From.Location = eItemContainerPossessions;
			From.Index.SetSlot(0, eItemContainerCursor);   // TODO: Check this, i'm pretty sure its wrong.

			ItemGlobalIndex To;
			To.Location = type;
			To.Index.SetSlot(0, ToInvSlot);
			To.Index.SetSlot(1, ToBagSlot);

			pInvSlotMgr->MoveItem(From, To, true, true);
			return true;
		}
	}
	else
	{
		// BagSlot is NOT -1 so they want to drop it INSIDE a bag
		if (bSelectSlot)
		{
			if (CInvSlot* theSlot = pInvSlotMgr->FindInvSlot(ToInvSlot, ToBagSlot))
			{
				pInvSlotMgr->SelectSlot(theSlot);

				ItemGlobalIndex To;
				To.Location = eItemContainerPossessions;
				To.Index.SetSlot(0, theSlot->pInvSlotWnd->ItemLocation.GetTopSlot());
				To.Index.SetSlot(1, theSlot->pInvSlotWnd->ItemLocation.GetIndex().GetSlot(1));

				pMerchantWnd->SelectBuySellSlot(To);
				return true;

			}
			else
			{
				// well now is where it gets complicated then...
				// so we need to open the bag...

				ItemGlobalIndex To;
				To.Location = eItemContainerPossessions;
				To.Index.SetSlot(0, ToInvSlot);
				To.Index.SetSlot(1, ToBagSlot);

				pMerchantWnd->SelectBuySellSlot(To);
				return true;
			}
		}
		else
		{
			// ok so its a slot inside a bag
			ItemGlobalIndex From;
			From.Location = eItemContainerPossessions;
			From.Index.SetSlot(0, eItemContainerCursor); // TODO: Check this, i'm pretty sure its wrong.

			ItemGlobalIndex To;
			To.Location = type;
			To.Index.SetSlot(0, ToInvSlot);
			To.Index.SetSlot(1, ToBagSlot);

			PcProfile* pChar2 = GetPcProfile();
			CONTENTS* pContBefore = pChar2->pInventoryArray->Inventory.Cursor;

			pInvSlotMgr->MoveItem(From, To, true, true, true, false);

			if (pChar2 && pChar2->pInventoryArray && pChar2->pInventoryArray->Inventory.Cursor)
			{
				CONTENTS* pContAfter = pChar2->pInventoryArray->Inventory.Cursor;

				EqItemGuid g;
				strcpy_s(g.guid, 18, "0000000000000000");
				CCursorAttachment* pCursAtch = pCursorAttachment;

				pCursAtch->AttachToCursor(nullptr, nullptr, eCursorAttachment_Item, -1, g, 0, nullptr, nullptr);
			}
			else
			{
				pCursorAttachment->Deactivate();
			}
		}
		return true;
	}
	return false;
}

//Usage: The spa is the spellaffect id, for example 11 for Melee Speed
//       the bIncrease tells the function if we want spells that increase or decrease the SPA
bool HasSPA(EQ_Spell* pSpell, eEQSPA eSPA, bool bIncrease)
{
	if (!pSpell)
		return false;

	// in general, if we have a base, then we have found the SPA and it exists on this spell
	// however, we need to do a few other checks for things that might be an increase or decrease
	int base = pSpell->SpellAffectBase(eSPA);
	if (base == 0)
		return false;

	switch (eSPA)
	{
	case SPA_MOVEMENT_RATE: // Movement Rate
		// below 0 means its a snare above its runspeed increase...
		return (!bIncrease && base < 0) || (bIncrease && base > 0);

	case SPA_HASTE: // Melee Speed
		// below 100 means its a slow above its haste...
		return (!bIncrease && base < 100) || (bIncrease && base > 100);

	case SPA_DAMAGE_SHIELD: // Damage Shield
		// decreased DS
		return (!bIncrease && base > 0) || (bIncrease && base < 0);

	case SPA_IRONMAIDEN: // Reverse Damage Shield
		// decreased DS
		return (!bIncrease && base > 0) || (bIncrease && base < 0);

	default:
		// has the SPA
		return true;
	}
}
bool HasSPA(SPELLBUFF buff, eEQSPA eSPA, bool bIncrease) { return HasSPA(GetSpellByID(buff.SpellID), eSPA, bIncrease); }
bool HasSPA(CachedBuff buff, eEQSPA eSPA, bool bIncrease) { return HasSPA(GetSpellByID(buff.spellId), eSPA, bIncrease); }

int GetSelfBuff(const std::function<bool(EQ_Spell*)>& fPredicate)
{
	PcProfile* pProfile = GetPcProfile();
	if (!pProfile)
		return -1;

	auto predicate = [&fPredicate](const SPELLBUFF& buff)
	{
		auto spell = GetSpellByID(buff.SpellID);
		return spell && fPredicate(spell);
	};

	auto buff_it = std::find_if(std::cbegin(pProfile->Buff), std::cend(pProfile->Buff), predicate);
	if (buff_it != std::cend(pProfile->Buff))
		return std::distance(std::cbegin(pProfile->Buff), buff_it);

	buff_it = std::find_if(std::cbegin(pProfile->ShortBuff), std::cend(pProfile->ShortBuff), predicate);
	if (buff_it != std::cend(pProfile->ShortBuff))
		return std::distance(std::cbegin(pProfile->ShortBuff), buff_it) + NUM_LONG_BUFFS;

	return -1;
}

int GetSpellCategory(SPELL* pSpell)
{
	if (pSpell)
	{
		if (pSpell->CannotBeScribed)
		{
			if (SPELL* pTrigger = GetSpellParent(pSpell->ID))
			{
				return pTrigger->Category;
			}
		}
		else
		{
			return pSpell->Category;
		}
	}

	return 0;
}
int GetSpellCategory(SPELLBUFF buff) { return GetSpellCategory(GetSpellByID(buff.SpellID)); }
int GetSpellCategory(CachedBuff buff) { return GetSpellCategory(GetSpellByID(buff.spellId)); }

int GetSpellSubcategory(SPELL* pSpell)
{
	if (pSpell)
	{
		if (pSpell->CannotBeScribed)
		{
			if (SPELL* pTrigger = GetSpellParent(pSpell->ID))
			{
				return pTrigger->Subcategory;
			}
		}
		else
		{
			return pSpell->Subcategory;
		}
	}

	return 0;
}
int GetSpellSubcategory(SPELLBUFF buff) { return GetSpellSubcategory(GetSpellByID(buff.SpellID)); }
int GetSpellSubcategory(CachedBuff buff) { return GetSpellSubcategory(GetSpellByID(buff.spellId)); }

bool IsSpellUsableForClass(SPELL* pSpell, unsigned int classmask)
{
	if (!pSpell)
		return false;

	if (classmask != Unknown)
	{
		for (int N = 0; N < 16; N++)
		{
			if (classmask & (1 << N))
			{
				if (pSpell->ClassLevel[N] != 255)
					return true;
			}
		}
		return false;
	}
	return true;
}
bool IsSpellUsableForClass(SPELLBUFF buff, unsigned int classmask) { return IsSpellUsableForClass(GetSpellByID(buff.SpellID), classmask); }
bool IsSpellUsableForClass(CachedBuff buff, unsigned int classmask) { return IsSpellUsableForClass(GetSpellByID(buff.spellId), classmask); }

int GetSpellRankByName(const char* SpellName)
{
	// uppercase the string
	char szTemp[256];
	strcpy_s(szTemp, SpellName);
	_strupr_s(szTemp);

	if (endsWith(szTemp, " II"))
		return 2;
	if (endsWith(szTemp, " III"))
		return 3;
	if (endsWith(szTemp, " IV"))
		return 4;
	if (endsWith(szTemp, " V"))
		return 5;
	if (endsWith(szTemp, " VI"))
		return 6;
	if (endsWith(szTemp, " VII"))
		return 7;
	if (endsWith(szTemp, " VIII"))
		return 8;
	if (endsWith(szTemp, " IX"))
		return 9;
	if (endsWith(szTemp, " X"))
		return 10;
	if (endsWith(szTemp, " XI"))
		return 11;
	if (endsWith(szTemp, " XII"))
		return 12;
	if (endsWith(szTemp, " XIII"))
		return 13;
	if (endsWith(szTemp, " XIV"))
		return 14;
	if (endsWith(szTemp, " XV"))
		return 15;
	if (endsWith(szTemp, " XVI"))
		return 16;
	if (endsWith(szTemp, " XVII"))
		return 17;
	if (endsWith(szTemp, " XVIII"))
		return 18;
	if (endsWith(szTemp, " XIX"))
		return 19;
	if (endsWith(szTemp, " XX"))
		return 20;
	if (endsWith(szTemp, " XXI"))
		return 21;
	if (endsWith(szTemp, " XXII"))
		return 22;
	if (endsWith(szTemp, " XXIII"))
		return 23;
	if (endsWith(szTemp, " XXIV"))
		return 24;
	if (endsWith(szTemp, " XXV"))
		return 25;
	if (endsWith(szTemp, " XXVI"))
		return 26;
	if (endsWith(szTemp, " XXVII"))
		return 27;
	if (endsWith(szTemp, " XXVIII"))
		return 28;
	if (endsWith(szTemp, " XXIX"))
		return 29;
	if (endsWith(szTemp, " XXX"))
		return 30;

	if (endsWith(szTemp, ".II"))
		return 2;
	if (endsWith(szTemp, ".III"))
		return 3;

	return 0;
}

void TruncateSpellRankName(char* SpellName)
{
	if (char* pch = strrchr(SpellName, '.'))
	{
		pch -= 3;
		*pch = 0;
	}
}

void RemoveBuff(SPAWNINFO* pChar, char* szLine)
{
	char szCmd[MAX_STRING] = { 0 };
	GetArg(szCmd, szLine, 1);

	if (!_stricmp(szCmd, "-pet"))
	{
		GetArg(szCmd, szLine, 2);
		RemovePetBuff(pChar, szCmd);
		return;
	}

	if (!_stricmp(szCmd, "-both"))
	{
		GetArg(szCmd, szLine, 2);
		RemovePetBuff(pChar, szCmd);
	}

	if (szCmd && szCmd[0] != '\0')
	{
		auto pProfile = GetPcProfile();
		if (!pProfile)
			return;

		for (int nBuff = 0; nBuff < NUM_LONG_BUFFS; ++nBuff)
		{
			if (pProfile->Buff[nBuff].SpellID == 0 || pProfile->Buff[nBuff].SpellID == -1)
				continue;

			auto pBuffSpell = GetSpellByID(pProfile->Buff[nBuff].SpellID);
			if (pBuffSpell && !_strnicmp(pBuffSpell->Name, szCmd, strlen(szCmd)))
			{
				pPCData->RemoveBuffEffect(nBuff, pLocalPlayer->SpawnID);
				return;
			}
		}

		for (int nBuff = 0; nBuff < NUM_SHORT_BUFFS; ++nBuff)
		{
			if (pProfile->ShortBuff[nBuff].SpellID == 0 || pProfile->ShortBuff[nBuff].SpellID == -1)
				continue;

			auto pBuffSpell = GetSpellByID(pProfile->ShortBuff[nBuff].SpellID);
			if (pBuffSpell && !_strnicmp(pBuffSpell->Name, szCmd, strlen(szCmd)))
			{
				pPCData->RemoveBuffEffect(nBuff + NUM_LONG_BUFFS, pLocalPlayer->SpawnID);
				return;
			}
		}
	}
}

void RemovePetBuff(SPAWNINFO* pChar, char* szLine)
{
	if (!pPetInfoWnd || !szLine || szLine[0] == '\0')
		return;

	for (int nBuff = 0; nBuff < NUM_BUFF_SLOTS; ++nBuff)
	{
		auto pBuffSpell = GetSpellByID(pPetInfoWnd->Buff[nBuff]);
		if (pBuffSpell && !_strnicmp(pBuffSpell->Name, szLine, strlen(szLine)))
		{
			pPCData->RemovePetEffect(nBuff);
			return;
		}
	}
}

bool StripQuotes(char* str)
{
	bool bRet = false;
	if (strchr(str, '"'))
		bRet = true;
	char* s,* d;
	for (s = d = str; *d = *s; d += (*s++ != '"'));
	return bRet;
}

DWORD __stdcall RefreshKeyRingThread(void* pData)
{
	RefreshKeyRingsThreadData* kr = (RefreshKeyRingsThreadData*)pData;
	if (!kr) return 0;

	CSidlScreenWnd* krwnd = kr->phWnd;
	bool bExact = kr->bExact;
	bool bUseCmd = kr->bUseCmd;
	bool bToggled = false;
	char szItemName[256] = { 0 };
	strcpy_s(szItemName, kr->ItemName);
	delete kr;

	if (!krwnd) return 0;

	CTabWnd* pTab = (CTabWnd*)krwnd->GetChildItem(KeyRingTab);
	if (!pTab) return 0;

	if (!krwnd->IsVisible())
	{
		bToggled = true;
		krwnd->Activate();
		krwnd->StoreIniVis();
	}

	bool bRefresh = false;
	CListWnd* clist = nullptr;

	if (GetMountCount() > 0)
	{
		// tab 0 is the mount key ring page...
		pTab->SetPage(0, true);

		if (clist = (CListWnd*)krwnd->GetChildItem(MountWindowList))
		{
			ULONGLONG now = MQGetTickCount64();
			while (!clist->ItemsArray.Count)
			{
				Sleep(10);
				if (now + 5000 < MQGetTickCount64())
				{
					WriteChatColor("Timed out waiting for mount keyring refresh", CONCOLOR_YELLOW);
					break;
				}
			}
		}
	}

	if (GetIllusionCount() > 0)
	{
		// tab 1 is the illusion key ring page...
		pTab->SetPage(1, true);

		if (clist = (CListWnd*)krwnd->GetChildItem(IllusionWindowList))
		{
			ULONGLONG now = MQGetTickCount64();
			while (!clist->ItemsArray.Count)
			{
				Sleep(10);
				if (now + 5000 < MQGetTickCount64())
				{
					WriteChatColor("Timed out waiting for illusion keyring refresh", CONCOLOR_YELLOW);
					break;
				}
			}
		}
	}

	// TODO: De-duplicate GetFamiliarCount/GetMountCount/etc
	if (GetFamiliarCount() > 0)
	{
		//tab 2 is the familiar key ring page...
		pTab->SetPage(2, true);

		if (clist = (CListWnd*)krwnd->GetChildItem(FamiliarWindowList))
		{
			ULONGLONG now = MQGetTickCount64();
			while (!clist->ItemsArray.Count)
			{
				Sleep(10);
				if (now + 5000 < MQGetTickCount64())
				{
					WriteChatColor("Timed out waiting for familiar keyring refresh", CONCOLOR_YELLOW);
					break;
				}
			}
		}
	}

	WeDidStuff();

	if (bToggled)
	{
		krwnd->Deactivate();
		krwnd->StoreIniVis();
	}

	if (bUseCmd && clist && clist->ItemsArray.Count)
	{
		UseItemCmd(GetCharInfo()->pSpawn, szItemName);
	}

	return 0;
}

void RefreshKeyRings(void* kr)
{
	CreateThread(nullptr, 0, RefreshKeyRingThread, kr, 0, nullptr);
}

int GetMountCount()
{
	int Count = 0;
	if (CHARINFO* pChar = GetCharInfo())
	{
#ifdef NEWCHARINFO
		return pChar->MountKeyRingItems.Items.Size;
#else
		if (pChar && pChar->pMountsArray && pChar->pMountsArray->Mounts)
		{
			for (CONTENTS* pItem : pChar->pMountsArray->Mounts)
			{
				if (pItem)
				{
					Count++;
				}
			}
		}
#endif
	}
	return Count;
}

int GetIllusionCount()
{
	int Count = 0;
	if (CHARINFO* pChar = GetCharInfo())
	{
#ifdef NEWCHARINFO
		return pChar->IllusionKeyRingItems.Items.Size;
#else
		if (pChar && pChar->pIllusionsArray && pChar->pIllusionsArray->Illusions)
		{
			for (CONTENTS* pItem : pChar->pIllusionsArray->Illusions)
			{
				if (pItem)
				{
					Count++;
				}
			}
		}
#endif
	}
	return Count;
}

int GetFamiliarCount()
{
	int Count = 0;
	if (CHARINFO* pChar = GetCharInfo())
	{
#ifdef NEWCHARINFO
		return pChar->FamiliarKeyRingItems.Items.Size;
#else
		if (pChar && pChar->pFamiliarArray && pChar->pFamiliarArray->Familiars)
		{
			for (CONTENTS* pItem : pChar->pFamiliarArray->Familiars)
			{
				if (pItem)

				{
					Count++;
				}
			}
		}
#endif
	}
	return Count;
}

int GetKeyRingIndex(KeyRingType KeyRing, const char* szItemName, bool bExact, bool usecmd)
{
	int index = 0;

	if (CSidlScreenWnd* krWnd = (CSidlScreenWnd*)FindMQ2Window(KeyRingWindowParent))
	{
		CListWnd* clist = nullptr;

		if (KeyRing == eFamiliar)
			clist = (CListWnd*)krWnd->GetChildItem(FamiliarWindowList);
		else if (KeyRing == eIllusion)
			clist = (CListWnd*)krWnd->GetChildItem(IllusionWindowList);
		else if (KeyRing == eMount)
			clist = (CListWnd*)krWnd->GetChildItem(MountWindowList);

		if (clist)
		{
			if (int numitems = clist->ItemsArray.GetCount())
			{
				for (int i = 0; i < numitems; i++)
				{
					CXStr Str = clist->GetItemText(i, 2);

					if (!Str.empty())
					{
						if (bExact)
						{
							if (!_stricmp(szItemName, Str.c_str()))
							{
								index = i + 1;
								break;
							}
						}
						else
						{
							if (ci_find_substr(Str, szItemName) != -1)
							{
								index = i + 1;
								break;
							}
						}
					}
				}
			}
			else
			{
				if (CONTENTS* pCont = FindItemByName(szItemName, bExact))
				{
					bool bKeyring = false;
					if (CHARINFO* pCharInfo = GetCharInfo())
					{
						bKeyring = pCont->GetGlobalIndex().IsKeyRingLocation();
					}

					if (bKeyring)
					{
						// if the keyring lists has 0 items in it, we arrive here...
						// its not filled in until you open the mount keyring tab in the inventory window...
						// since numitems was 0, we know the user hasnt opened up his inventory
						// and been on the mount key ring tab...so we start a thread and force that... -eqmule

						RefreshKeyRingsThreadData* kr = new RefreshKeyRingsThreadData;
						kr->bExact = bExact;
						kr->phWnd = krWnd;
						kr->bUseCmd = usecmd;
						strcpy_s(kr->ItemName, szItemName);
						RefreshKeyRings(kr);
					}
				}
			}
		}
	}

	return index;
}

void InitKeyRings()
{
	if (CSidlScreenWnd* krwnd = (CSidlScreenWnd*)FindMQ2Window(KeyRingWindowParent))
	{
		CListWnd* clist = nullptr;
		bool bRefresh = false;

		if (GetMountCount() > 0)
		{
			if (clist = (CListWnd*)krwnd->GetChildItem(MountWindowList))
			{
				if (!clist->ItemsArray.Count)
				{
					bRefresh = true;
				}
			}
		}

		if (GetIllusionCount() > 0)
		{
			if (clist = (CListWnd*)krwnd->GetChildItem(IllusionWindowList))
			{
				if (!clist->ItemsArray.Count)
				{
					bRefresh = true;
				}
			}
		}

		if (GetFamiliarCount() > 0)
		{
			if (clist = (CListWnd*)krwnd->GetChildItem(FamiliarWindowList))
			{
				if (!clist->ItemsArray.Count)
				{
					bRefresh = true;
				}
			}
		}

		// ok it seems like the player has mounts/illusions/familiars in his keyring
		// lets make sure we initialize it for the Mount/Illusion/Familiar TLO
		if (bRefresh)
		{
			//WriteChatColor("Mount/Illusion/Familiar key ring initialized", CONCOLOR_YELLOW);
			RefreshKeyRingsThreadData* kr = new RefreshKeyRingsThreadData;
			kr->phWnd = krwnd;
			kr->bExact = false;
			kr->bUseCmd = false;
			kr->ItemName[0] = 0;
			RefreshKeyRings(kr);
		}
	}
}

//.text:00638049                 mov     ecx, pinstPCData_x
//.text:0063804F                 push    0
//.text:00638051                 push    0
//.text:00638053                 add     ecx, 1FE0h
//.text:00638059                 call    ?MakeMeVisible@CharacterZoneClient@@QAEXH_N@Z ; CharacterZoneClient::MakeMeVisible(int,bool)
void MakeMeVisible(SPAWNINFO* pChar, char* szLine)
{
	if (pCharData)
	{
		pCharData->MakeMeVisible(0, false);
	}
}

// ***************************************************************************
// Function:    RemoveAura
// Description: Removes auras
// Usage:       /removeaura <name> or <partial name>
// Author:      EqMule
// ***************************************************************************
void RemoveAura(SPAWNINFO* pChar, char* szLine)
{
	if (!pAuraWnd)
		return;

	if (!szLine || (szLine[0] == 0))
	{
		WriteChatColor("Usage: /removeaura <auraname> or <aurapartialname>", CONCOLOR_LIGHTBLUE);
		return;
	}

	if (CListWnd* clist = (CListWnd*)pAuraWnd->GetChildItem("AuraList"))
	{
		for (int i = 0; i < clist->ItemsArray.Count; i++)
		{
			CXStr Str = clist->GetItemText(i, 1);

			if (ci_find_substr(Str, szLine) != -1)
			{
				clist->SetCurSel(i);
				pAuraWnd->WndNotification(clist, XWM_MENUSELECT, (void*)1);
			}
		}
	}
}

bool GetAllMercDesc(std::map<int, MercDesc> & minfo)
{
	if (!pMercInfo)
		return false;

	if (MERCSLIST* pmlist = pMercInfo->pMercsList)
	{
		for (int i = 0; i < pMercInfo->MercenaryCount; i++)
		{
			MercDesc& outDesc = minfo[i];

			int mdesc = pmlist->mercinfo[i].nMercDesc;
			std::string smdesc = pCDBStr->GetString(mdesc, eMercenarySubCategoryDescription);
			size_t pos = 0;

			if ((pos = smdesc.find("Race: ")) != std::string::npos)
			{
				outDesc.Race = smdesc.substr(pos + 6);
				if ((pos = outDesc.Race.find("<br>")) != std::string::npos)
				{
					outDesc.Race.erase(pos);
				}
			}

			if ((pos = smdesc.find("Type: ")) != std::string::npos)
			{
				outDesc.Type = smdesc.substr(pos + 6);
				if ((pos = outDesc.Type.find("<br>")) != std::string::npos)
				{
					outDesc.Type.erase(pos);
				}
			}

			if ((pos = smdesc.find("Confidence: ")) != std::string::npos)
			{
				outDesc.Confidence = smdesc.substr(pos + 12);
				if ((pos = outDesc.Confidence.find("<br>")) != std::string::npos)
				{
					outDesc.Confidence.erase(pos);
				}
			}

			if ((pos = smdesc.find("Proficiency: ")) != std::string::npos)
			{
				outDesc.Proficiency = smdesc.substr(pos + 13);
				if ((pos = outDesc.Proficiency.find("<br>")) != std::string::npos)
				{
					outDesc.Proficiency.erase(pos);
				}
			}
		}
	}

	return true;
}

bool IsActiveAA(const char* pSpellName)
{
	int level = -1;
	if (SPAWNINFO* pMe = (SPAWNINFO*)pLocalPlayer)
	{
		level = pMe->Level;
	}

	for (int nAbility = 0; nAbility < AA_CHAR_MAX_REAL; nAbility++)
	{
		if (ALTABILITY* pAbility = GetAAByIdWrapper(pPCData->GetAlternateAbilityId(nAbility), level))
		{
			if (!_stricmp(pSpellName, pCDBStr->GetString(pAbility->nName, eAltAbilityName)))
			{
				if (pAbility->SpellID <= 0)
				{
					return true;
				}
			}
		}
	}

	return false;
}

struct Personal_Loot
{
	CButtonWnd* NPC_Name = nullptr;
	CButtonWnd* Item = nullptr;
	CButtonWnd* Loot = nullptr;
	CButtonWnd* Leave = nullptr;
	CButtonWnd* AN = nullptr;
	CButtonWnd* AG = nullptr;
	CButtonWnd* Never = nullptr;
};

CXWnd* GetAdvLootPersonalListItem(DWORD ListIndex, DWORD type)
{
	if (CListWnd* clist = (CListWnd*)pAdvancedLootWnd->GetChildItem("ADLW_PLLList"))
	{
		Personal_Loot pPAdvLoot;
		bool bFound = false;
		int listindex = -1;

		CXWnd* pFirstWnd = clist->GetFirstChildWnd();
		CXWnd* pNextWnd = pFirstWnd;

		for (int i = 0; i < clist->ItemsArray.Count; i++)
		{
			if (pNextWnd)
			{
				pPAdvLoot.NPC_Name = (CButtonWnd*)pNextWnd->GetFirstChildWnd();
				pNextWnd = pNextWnd->GetNextSiblingWnd();
				pPAdvLoot.Item = (CButtonWnd*)pNextWnd->GetFirstChildWnd();
				pNextWnd = pNextWnd->GetNextSiblingWnd();
				pPAdvLoot.Loot = (CButtonWnd*)pNextWnd->GetFirstChildWnd();
				pNextWnd = pNextWnd->GetNextSiblingWnd();
				pPAdvLoot.Leave = (CButtonWnd*)pNextWnd->GetFirstChildWnd();
				pNextWnd = pNextWnd->GetNextSiblingWnd();
				pPAdvLoot.Never = (CButtonWnd*)pNextWnd->GetFirstChildWnd();
				pNextWnd = pNextWnd->GetNextSiblingWnd();
				pPAdvLoot.AN = (CButtonWnd*)pNextWnd->GetFirstChildWnd();
				pNextWnd = pNextWnd->GetNextSiblingWnd();
				pPAdvLoot.AG = (CButtonWnd*)pNextWnd->GetFirstChildWnd();

				if (pNextWnd && pNextWnd->GetNextSiblingWnd())
				{
					pNextWnd = pNextWnd->GetNextSiblingWnd();
				}
			}

			if (ListIndex == i)
			{
				bFound = true;
				break;
			}
		}

		if (bFound)
		{
			CXWnd* ptr = nullptr;

			switch (type)
			{
			case 0:
				ptr = (CXWnd*)pPAdvLoot.NPC_Name;
				break;
			case 1:
				ptr = (CXWnd*)pPAdvLoot.Item;
				break;
			case 2:
				ptr = (CXWnd*)pPAdvLoot.Loot;
				break;
			case 3:
				ptr = (CXWnd*)pPAdvLoot.Leave;
				break;
			case 4:
				ptr = (CXWnd*)pPAdvLoot.Never;
				break;
			case 5:
				ptr = (CXWnd*)pPAdvLoot.AN;
				break;
			case 6:
				ptr = (CXWnd*)pPAdvLoot.AG;
				break;
			}

			return ptr;
		}
	}

	return nullptr;
}

struct Shared_Loot
{
	CButtonWnd* NPC_Name = nullptr;
	CButtonWnd* Item = nullptr;
	CButtonWnd* Status = nullptr;
	CButtonWnd* Action = nullptr;
	CButtonWnd* Manage = nullptr;
	CButtonWnd* AutoRoll = nullptr;
	CButtonWnd* ND = nullptr;
	CButtonWnd* GD = nullptr;
	CButtonWnd* NO = nullptr;
	CButtonWnd* AN = nullptr;
	CButtonWnd* AG = nullptr;
	CButtonWnd* NV = nullptr;
};

CXWnd* GetAdvLootSharedListItem(DWORD ListIndex, DWORD type)
{
	if (CListWnd* clist = (CListWnd*)pAdvancedLootWnd->GetChildItem("ADLW_CLLList"))
	{
		Shared_Loot pSAdvLoot;
		bool bFound = false;

		CXWnd* pFirstWnd = clist->GetFirstChildWnd();
		CXWnd* pNextWnd = pFirstWnd;

		for (int i = 0; i < clist->ItemsArray.Count; i++)
		{
			if (pNextWnd)
			{
				pSAdvLoot.NPC_Name = (CButtonWnd*)pNextWnd->GetFirstChildWnd();
				pNextWnd = pNextWnd->GetNextSiblingWnd();
				pSAdvLoot.Item = (CButtonWnd*)pNextWnd->GetFirstChildWnd();
				pNextWnd = pNextWnd->GetNextSiblingWnd();
				pSAdvLoot.Status = (CButtonWnd*)pNextWnd->GetFirstChildWnd();
				pNextWnd = pNextWnd->GetNextSiblingWnd();
				pSAdvLoot.Action = (CButtonWnd*)pNextWnd->GetFirstChildWnd();
				pNextWnd = pNextWnd->GetNextSiblingWnd();
				pSAdvLoot.Manage = (CButtonWnd*)pNextWnd->GetFirstChildWnd();
				pNextWnd = pNextWnd->GetNextSiblingWnd();
				pSAdvLoot.AN = (CButtonWnd*)pNextWnd->GetFirstChildWnd();
				pNextWnd = pNextWnd->GetNextSiblingWnd();
				pSAdvLoot.AG = (CButtonWnd*)pNextWnd->GetFirstChildWnd();
				pNextWnd = pNextWnd->GetNextSiblingWnd();
				pSAdvLoot.AutoRoll = (CButtonWnd*)pNextWnd->GetFirstChildWnd();
				pNextWnd = pNextWnd->GetNextSiblingWnd();
				pSAdvLoot.NV = (CButtonWnd*)pNextWnd->GetFirstChildWnd();
				pNextWnd = pNextWnd->GetNextSiblingWnd();
				pSAdvLoot.ND = (CButtonWnd*)pNextWnd->GetFirstChildWnd();
				pNextWnd = pNextWnd->GetNextSiblingWnd();
				pSAdvLoot.GD = (CButtonWnd*)pNextWnd->GetFirstChildWnd();
				pNextWnd = pNextWnd->GetNextSiblingWnd();
				pSAdvLoot.NO = (CButtonWnd*)pNextWnd->GetFirstChildWnd();

				if (pNextWnd && pNextWnd->GetNextSiblingWnd())
				{
					pNextWnd = pNextWnd->GetNextSiblingWnd();
				}
			}
			if (ListIndex == i)
			{
				bFound = true;
				break;
			}
		}

		// NPC_Name,Item,Status,Action,Manage,AN,AG,AutoRoll,NV,ND,GD,NO
		if (bFound)
		{
			CXWnd* ptr = nullptr;
			switch (type)
			{
			case 0:
				ptr = (CXWnd*)pSAdvLoot.NPC_Name;
				break;
			case 1:
				ptr = (CXWnd*)pSAdvLoot.Item;
				break;
			case 2:
				ptr = (CXWnd*)pSAdvLoot.Status;
				break;
			case 3:
				ptr = (CXWnd*)pSAdvLoot.Action;
				break;
			case 4:
				ptr = (CXWnd*)pSAdvLoot.Manage;
				break;
			case 5:
				ptr = (CXWnd*)pSAdvLoot.AN;
				break;
			case 6:
				ptr = (CXWnd*)pSAdvLoot.AG;
				break;
			case 7:
				ptr = (CXWnd*)pSAdvLoot.AutoRoll;
				break;
			case 8:
				ptr = (CXWnd*)pSAdvLoot.NV;
				break;
			case 9:
				ptr = (CXWnd*)pSAdvLoot.ND;
				break;
			case 10:
				ptr = (CXWnd*)pSAdvLoot.GD;
				break;
			case 11:
				ptr = (CXWnd*)pSAdvLoot.NO;
				break;
			case 12://root
				ptr = (CXWnd*)pSAdvLoot.Item;
				break;
			}

			return ptr;
		}
	}

	return nullptr;
}

bool LootInProgress(CAdvancedLootWnd* pAdvLoot, CListWnd* pPersonalList, CListWnd* pSharedList)
{
	if (pPersonalList)
	{
		for (int i = 0; i < pPersonalList->ItemsArray.Count; i++)
		{
			int listindex = (int)pPersonalList->GetItemData(i);
			if (listindex != -1)
			{
				AdvancedLootItem& lootItem = pAdvLoot->pPLootList->Items[listindex];
				if (lootItem.PLootInProgress || lootItem.CLootInProgress)
				{
					return true;
				}
			}
		}
	}

	if (pSharedList)
	{
		for (int i = 0; i < pSharedList->ItemsArray.Count; i++)
		{
			int listindex = (int)pSharedList->GetItemData(i);
			if (listindex != -1)
			{
				AdvancedLootItem& lootItem = pAdvLoot->pCLootList->Items[listindex];
				if (lootItem.PLootInProgress || lootItem.CLootInProgress)
				{
					return true;
				}
			}
		}
	}

	return false;
}

void WeDidStuff()
{
	gbCommandEvent = 1;
	gMouseEventTime = GetFastTime();
}

int GetFreeInventory(int nSize)
{
	PcProfile* pProfile = GetPcProfile();
	if (!pProfile)
		return 0;

	int freeSlots = 0;

	if (nSize)
	{
		for (int slot = BAG_SLOT_START; slot < NUM_INV_SLOTS; slot++)
		{
			if (pProfile->pInventoryArray
				&& pProfile->pInventoryArray->InventoryArray
				&& pProfile->pInventoryArray->InventoryArray[slot])
			{
				CONTENTS* pItem = pProfile->pInventoryArray->InventoryArray[slot];

				if (GetItemFromContents(pItem)->Type == ITEMTYPE_PACK
					&& GetItemFromContents(pItem)->SizeCapacity >= nSize)
				{
					if (!pItem->Contents.ContainedItems.pItems)
					{
						freeSlots += GetItemFromContents(pItem)->Slots;
					}
					else
					{
						for (int pSlot = 0; pSlot < GetItemFromContents(pItem)->Slots; pSlot++)
						{
							if (!pItem->GetContent(pSlot))
							{
								freeSlots++;
							}
						}
					}
				}
			}
			else
			{
				freeSlots++;
			}
		}
	}
	else
	{
		for (int slot = BAG_SLOT_START; slot < NUM_INV_SLOTS; slot++)
		{
			if (!HasExpansion(EXPANSION_HoT) && slot > BAG_SLOT_START + 7)
			{
				break;
			}

			if (pProfile->pInventoryArray
				&& pProfile->pInventoryArray->InventoryArray
				&& pProfile->pInventoryArray->InventoryArray[slot])
			{
				CONTENTS* pItem = pProfile->pInventoryArray->InventoryArray[slot];

				if (GetItemFromContents(pItem)->Type == ITEMTYPE_PACK)
				{
					if (!pItem->Contents.ContainedItems.pItems)
					{
						freeSlots += GetItemFromContents(pItem)->Slots;
					}
					else
					{
						for (int pSlot = 0; pSlot < (GetItemFromContents(pItem)->Slots); pSlot++)
						{
							if (!pItem->GetContent(pSlot))
							{
								freeSlots++;
							}
						}
					}
				}
			}
			else
			{
				freeSlots++;
			}
		}
	}

	return freeSlots;
}

int GetFreeStack(CONTENTS* pContents)
{
	PcProfile* pProfile = GetPcProfile();
	if (!pProfile)
		return 0;
	if (!pProfile->pInventoryArray)
		return 0;

	ITEMINFO* pItem = GetItemFromContents(pContents);
	if (!pItem)
		return 0;

	if (!((EQ_Item*)pItem)->IsStackable())
		return 0;

	int freeStack = 0;

	for (int slot = InvSlot_Ammo; slot <= InvSlot_Bag10; slot++)
	{
		if (CONTENTS* pTempItem = pProfile->pInventoryArray->InventoryArray[slot])
		{
			ITEMINFO* pTempItemInfo = GetItemFromContents(pTempItem);

			if (pTempItemInfo->Type == ITEMTYPE_PACK && pTempItem->Contents.ContainedItems.pItems)
			{
				for (int pslot = 0; pslot < pTempItemInfo->Slots; pslot++)
				{
					if (pTempItem->Contents.ContainedItems.pItems->Item[pslot])
					{
						if (CONTENTS* pSlotItem = pTempItem->Contents.ContainedItems.pItems->Item[pslot])
						{
							ITEMINFO* pSlotItemInfo = GetItemFromContents(pSlotItem);

							if (pSlotItemInfo->ItemNumber == pItem->ItemNumber)
							{
								freeStack += pSlotItemInfo->StackSize - pSlotItem->StackCount;
							}
						}
					}
				}
			}
			else
			{
				if (pTempItemInfo->ItemNumber == pItem->ItemNumber)
				{
					freeStack += pTempItemInfo->StackSize - pTempItem->StackCount;
				}
			}
		}
	}

	return freeStack;
}

bool CanItemMergeInPack(CONTENTS* pPack, CONTENTS* pItem)
{
	for (size_t i = 0; i < pPack->Contents.ContainedItems.Size; i++)
	{
		if (CONTENTS* pSlot = pPack->Contents.ContainedItems.pItems->Item[i])
		{
			if (pSlot->ID == pItem->ID)
			{
				if (ITEMINFO* pItemInfo = GetItemFromContents(pSlot))
				{
					if (pSlot->StackCount + pItem->StackCount <= (int)pItemInfo->StackSize)
					{
						return true;
					}
				}
			}
		}
	}

	return false;
}

bool CanItemGoInPack(CONTENTS* pPack, CONTENTS* pItem)
{
	// so CanGoInBag doesnt actually check if there is any room, all it checks
	// is IF there where room, could the item go in it.
	if (!((EQ_Item*)pItem)->CanGoInBag(&pPack))
		return false;

	for (size_t i = 0; i < pPack->Contents.ContainedItems.Size; i++)
	{
		if (CONTENTS* pSlot = pPack->Contents.ContainedItems.pItems->Item[i])
		{

		}
		else
		{
			return true; // free slot...
		}
	}

	return false;
}

bool WillFitInBank(CONTENTS* pContent)
{
	ITEMINFO* pMyItem = GetItemFromContents(pContent);
	if (!pMyItem)
		return false;

	CHARINFONEW* pChar = (CHARINFONEW*)GetCharInfo();
	if (!pChar)
		return false;

	for (size_t slot = 0; slot < pChar->BankItems.Items.Size; slot++)
	{
		CONTENTS* pCont = pChar->BankItems.Items[slot].get();
		if (!pCont)
		{
			// if its empty it will fit.
			return true;
		}

		ITEMINFO* pItem = pCont->GetItemDefinition();
		if (!pItem) continue;

		if (pItem->Type == ITEMTYPE_PACK)
		{
			if (CanItemMergeInPack(pCont, pContent))
			{
				return true;
			}

			if (CanItemGoInPack(pCont, pContent))
			{
				return true;
			}
		}
		else
		{
			// its not a pack but its an item, do we match?
			if (pCont->ID == pContent->ID)
			{
				if (pCont->StackCount + pContent->StackCount <= pItem->StackSize)
				{
					return true;
				}
			}
		}
	}

	return false;
}

bool WillFitInInventory(CONTENTS* pContent)
{
	ITEMINFO* pMyItem = GetItemFromContents(pContent);
	if (!pMyItem)
		return false;

	PcProfile* pProfile = GetPcProfile();
	if (!pProfile)
		return false;

	if (pProfile->pInventoryArray && pProfile->pInventoryArray->InventoryArray)
	{
		for (int slot = BAG_SLOT_START; slot < NUM_INV_SLOTS; slot++)
		{
			CONTENTS* pCont = pProfile->pInventoryArray->InventoryArray[slot];
			if (!pCont)
			{
				// if its empty it will fit.
				return true;
			}

			ITEMINFO* pItem = GetItemFromContents(pCont);
			if (!pItem)
				continue;

			if (pItem->Type == ITEMTYPE_PACK)
			{
				if (CanItemMergeInPack(pCont, pContent))
				{
					return true;
				}
				else if (CanItemGoInPack(pCont, pContent))
				{
					return true;
				}
			}
			else
			{
				// its not a pack but its an item, do we match?
				if (pCont->ID == pContent->ID)
				{
					if (pCont->StackCount + pContent->StackCount <= pItem->StackSize)
					{
						return true;
					}
				}
			}
		}
	}

	return false;
}

int GetGroupMemberClassByIndex(int index)
{
	if (CHARINFO* pChar = GetCharInfo())
	{
		if (!pChar->pGroupInfo)
			return 0;

		if (pChar->pGroupInfo->pMember[index] && pChar->pGroupInfo->pMember[index]->pSpawn)
		{
			return pChar->pGroupInfo->pMember[index]->pSpawn->mActorClient.Class;
		}
	}

	return 0;
}

int GetRaidMemberClassByIndex(int index)
{
	if (pRaid && pRaid->Invited == RaidStateInRaid)
	{
		if (pRaid->RaidMemberUsed[index])
			return pRaid->RaidMember[index].nClass;
	}

	return 0;
}

// this function performs a better rand since it removes the random bias
// towards the low end if the range of rand() isn't divisible by max - min + 1
int RangeRandom(int min, int max)
{
	int n = max - min + 1;
	int remainder = RAND_MAX % n;
	int x;
	do {
		x = rand();
	} while (x >= RAND_MAX - remainder);
	return min + x % n;
}

//============================================================================

ITEMINFO* GetItemFromContents(CONTENTS* c)
{
	if (!c)
		return nullptr;

	return c->GetItemDefinition();
}

struct EnumWindowsData
{
	HWND outHWnd;
	DWORD processId;
};

static BOOL CALLBACK EnumWindowsProc(HWND hWnd, LPARAM lParam)
{
	EnumWindowsData* enumData = reinterpret_cast<EnumWindowsData*>(lParam);

	// Get the process id for the window.
	DWORD dwProcessId = 0;
	GetWindowThreadProcessId(hWnd, &dwProcessId);

	// Only check windows in the current process
	if (enumData->processId == dwProcessId)
	{
		char szClass[24] = { 0 };
		GetClassName(hWnd, szClass, 23);

		// If its the EverQuest window class, return it.
		if (strcmp(szClass, "_EverQuestwndclass") == 0)
		{
			enumData->outHWnd = hWnd;
			return false;
		}
	}

	return true;
}

MQLIB_API HWND GetEQWindowHandle()
{
	DWORD dwProcessId = GetCurrentProcessId();

	EnumWindowsData enumData;
	enumData.outHWnd = nullptr;
	enumData.processId = dwProcessId;

	EnumWindows(EnumWindowsProc, (LPARAM)&enumData);

	return enumData.outHWnd;
}

// ***************************************************************************
// Function:    GetCharMaxBuffSlots
// Description: Returns the max number of buff slots available for a character
// ***************************************************************************
int GetCharMaxBuffSlots()
{
	int NumBuffs = 15;

	if (CHARINFO* pChar = GetCharInfo())
	{
		NumBuffs += pCharData->TotalEffect(SPA_ADD_BUFF_SLOTS, true, 0, true, true);

		if (pChar->pSpawn && pChar->pSpawn->Level > 70)
			NumBuffs++;
		if (pChar->pSpawn && pChar->pSpawn->Level > 74)
			NumBuffs++;
	}

	return NumBuffs;
}

int GetBodyType(SPAWNINFO* pSpawn)
{
	for (int i = 0; i < 104; i++)
	{
		PlayerClient* pc = (PlayerClient*)pSpawn;

		if (pc->HasProperty(i, 0, 0))
		{
			if (i == 100)
			{
				if (pc->HasProperty(i, 101, 0))
					return 101;
				if (pc->HasProperty(i, 102, 0))
					return 102;
				if (pc->HasProperty(i, 103, 0))
					return 103;
			}
			return i;
		}
	}

	return 0;
}

eSpawnType GetSpawnType(SPAWNINFO* pSpawn)
{
	switch (pSpawn->Type)
	{
	case SPAWN_PLAYER:
		return PC;

	case SPAWN_NPC:
		if (pSpawn->Rider)
			return MOUNT;

		if (pSpawn->MasterID)
			return PET;
		if (pSpawn->Mercenary)
			return MERCENARY;

		// some type of controller spawn for flying mobs - locations, speed, heading, all NaN
		if (IsNaN(pSpawn->Y) && IsNaN(pSpawn->X) && IsNaN(pSpawn->Z))
			return FLYER;

		switch (GetBodyType(pSpawn))
		{
		case 0:
			if (pSpawn->mActorClient.Class == 62)
				return OBJECT;
			return NPC;

		case 1:
			if (pSpawn->mActorClient.Race == 567)
				return CAMPFIRE;
			if (pSpawn->mActorClient.Race == 500|| (pSpawn->mActorClient.Race >= 553 && pSpawn->mActorClient.Race <= 557) || pSpawn->mActorClient.Race == 586)
				return BANNER;
			return NPC;

			//case 3:
			//    return NPC;

		case 5:
			if (strstr(pSpawn->Name, "Idol") || strstr(pSpawn->Name, "Poison") || strstr(pSpawn->Name, "Rune"))
				return AURA;
			if (pSpawn->mActorClient.Class == 62)
				return OBJECT;
			return NPC;

		case 7:
			if (pSpawn->mActorClient.Class == 62)
				return OBJECT;
			return NPC;

		case 11:
			if (strstr(pSpawn->Name, "Aura") || strstr(pSpawn->Name, "Circle_of") || strstr(pSpawn->Name, "Guardian_Circle") || strstr(pSpawn->Name, "Earthen_Strength"))
				return AURA;
			return UNTARGETABLE;

			//case 21:
			//    return NPC;
			//case 23:
			//    return NPC;

		case 33:
			return CHEST;

			//case 34:
			//    return NPC;
			//case 65:
			//    return TRAP;
			//case 66:
			//    return TIMER;
			//case 67:
			//    return TRIGGER;

		case 100:
			return UNTARGETABLE
				;
		case 101:
			return TRAP;

		case 102:
			return TIMER;

		case 103:
			return TRIGGER;

		default: break;
		}
		return NPC;

	case SPAWN_CORPSE:
		return CORPSE;

	default: break;
	}

	return ITEM;
}

bool IsRaidMember(const char* SpawnName)
{
	if (pRaid && pRaid->Invited == RaidStateInRaid)
	{
		for (int index = 0; index < MAX_RAID_SIZE; index++)
		{
			if (pRaid->RaidMemberUsed[index] && !_stricmp(SpawnName, pRaid->RaidMember[index].Name))
				return true;
		}
	}

	return false;
}

int GetRaidMemberIndex(const char* SpawnName)
{
	if (pRaid && pRaid->Invited == RaidStateInRaid)
	{
		for (int index = 0; index < MAX_RAID_SIZE; index++)
		{
			if (pRaid->RaidMemberUsed[index] && !_stricmp(SpawnName, pRaid->RaidMember[index].Name))
				return index;
		}
	}

	return -1;
}

bool IsRaidMember(SPAWNINFO* pSpawn)
{
	for (int index = 0; index < MAX_RAID_SIZE; index++)
	{
		if (pRaid->RaidMemberUsed[index] && !_stricmp(pSpawn->Name, pRaid->RaidMember[index].Name))
			return true;
	}

	return false;
}

int GetRaidMemberIndex(SPAWNINFO* pSpawn)
{
	for (int index = 0; index < MAX_RAID_SIZE; index++)
	{
		if (pRaid->RaidMemberUsed[index] && !_stricmp(pSpawn->Name, pRaid->RaidMember[index].Name))
			return index;
	}

	return -1;
}

bool IsGroupMember(const char* SpawnName)
{
	if (CHARINFO* pChar = GetCharInfo())
	{
		if (!pChar->pGroupInfo)
			return false;

		for (int index = 1; index < MAX_GROUP_SIZE; index++)
		{
			if (pChar->pGroupInfo->pMember[index])
			{
				char Name[MAX_STRING] = { 0 };
				strcpy_s(Name, pChar->pGroupInfo->pMember[index]->Name.c_str());

				CleanupName(Name, sizeof(Name), false, false);

				if (!_stricmp(SpawnName, Name))
					return true;
			}
		}
	}

	return false;
}

bool IsGroupMember(SPAWNINFO* pSpawn)
{
	if (CHARINFO* pChar = GetCharInfo())
	{
		if (!pChar->pGroupInfo)
			return false;

		for (int index = 1; index < MAX_GROUP_SIZE; index++)
		{
			if (pChar->pGroupInfo->pMember[index])
			{
				char Name[MAX_STRING] = { 0 };
				strcpy_s(Name, pChar->pGroupInfo->pMember[index]->Name.c_str());

				//CleanupName(Name, sizeof(Name), false, false);

				if (!_stricmp(pSpawn->Name, Name))
					return true;
			}
		}
	}

	return false;
}

bool IsFellowshipMember(const char* SpawnName)
{
	SPAWNINFO* pSpawn = pLocalPlayer;
	if (!pSpawn)
		return false;

	for (int i = 0; i < pSpawn->Fellowship.Members; ++i)
	{
		if (ci_equals(SpawnName, pSpawn->Fellowship.FellowshipMember[i].Name))
			return true;
	}

	return false;
}

bool IsGuildMember(const char* SpawnName)
{
	if (CHARINFO* pChar = GetCharInfo())
	{
		if (pChar->GuildID == 0)
			return false;

		if (pGuild)
		{
			if (GuildMember* mem = pGuild->FindMemberByName(SpawnName))
			{
				if (!_stricmp(SpawnName, mem->Name))
					return true;
			}
		}
	}

	return false;
}

int GetGroupMercenaryCount(uint32_t ClassMASK)
{
	int retValue = 0;

	if (CHARINFO* pChar = GetCharInfo())
	{
		if (!pChar->pGroupInfo)
			return 0;

		for (int index = 1; index < MAX_GROUP_SIZE; index++)
		{
			if (pChar->pGroupInfo->pMember[index])
			{
				if (pChar->pGroupInfo->pMember[index]->Type == EQP_NPC
					&& (ClassMASK & (1 << (pChar->pGroupInfo->pMember[index]->pSpawn->mActorClient.Class - 1))))
				{
					retValue++;
				}
			}
		}
	}

	return retValue;
}

SPAWNINFO* GetRaidMember(int index)
{
	if (index >= MAX_RAID_SIZE)
		return nullptr;

	EQRAIDMEMBER* pRaidMember = &pRaid->RaidMember[index];

	if (!pRaidMember)
		return nullptr;

	return (SPAWNINFO*)GetSpawnByName(pRaidMember->Name);
}

inline SPAWNINFO* GetGroupMember(int index)
{
	if (index >= MAX_GROUP_SIZE)
		return nullptr;

	CHARINFO* pChar = GetCharInfo();
	if (!pChar->pGroupInfo)
		return nullptr;

	for (int i = 1; i < MAX_GROUP_SIZE; i++)
	{
		if (pChar->pGroupInfo->pMember[i])
		{
			index--;

			if (index == 0)
			{
				// FIXME: Why a copy?
				char Name[MAX_STRING] = { 0 };
				strcpy_s(Name, pChar->pGroupInfo->pMember[i]->Name.c_str());

				return (SPAWNINFO*)GetSpawnByName(Name);
			}
		}
	}

	return nullptr;
}

uint32_t GetGroupMainAssistTargetID()
{
	if (CHARINFO* pChar = GetCharInfo())
	{
		bool bMainAssist = false;

		if (GROUPINFO* pGroup = pChar->pGroupInfo)
		{
			if (GROUPMEMBER* pMember = pGroup->pMember[0])
			{
				for (auto & member : pGroup->pMember)
				{
					if (member && member->MainAssist)
					{
						bMainAssist = true;
						break;
					}
				}
			}
		}

		if (bMainAssist && pChar->pSpawn)
		{
			return pChar->pSpawn->GroupAssistNPC[0];
		}
	}

	return 0;
}

uint32_t GetRaidMainAssistTargetID(int index)
{
	if (SPAWNINFO* pSpawn = (SPAWNINFO*)pLocalPlayer)
	{
		if (pRaid)
		{
			bool bMainAssist = false;

			for (int i = 0; i < MAX_RAID_SIZE; i++)
			{
				if (pRaid->RaidMemberUsed[i] && pRaid->RaidMember[i].RaidMainAssist)
				{
					bMainAssist = true;
					break;
				}
			}

			if (bMainAssist)
			{
				// FIXME: Constant for raid assists
				if (index < 0 || index > 3)
					index = 0;

				return pSpawn->RaidAssistNPC[index];
			}
		}
	}

	return 0;
}

bool IsAssistNPC(SPAWNINFO* pSpawn)
{
	if (pSpawn)
	{
		if (uint32_t AssistID = GetGroupMainAssistTargetID())
		{
			if (AssistID == pSpawn->SpawnID)
			{
				return true;
			}
		}

		for (int nAssist = 0; nAssist < 3; nAssist++)
		{
			if (uint32_t AssistID = GetRaidMainAssistTargetID(nAssist))
			{
				if (AssistID == pSpawn->SpawnID)
				{
					return true;
				}
			}
		}
	}

	return false;
}

<<<<<<< HEAD
void DoFace(SPAWNINFO* pChar, CVector3 Position)
{
	gFaceAngle = atan2(Position.X - pChar->X, Position.Y - pChar->Y) * 256.f / PI;

	gLookAngle = atan2(
		Position.Z - pChar->Z - pChar->AvatarHeight * StateHeightMultiplier(pChar->StandState),
		Distance3DToPoint(pChar, Position.X, Position.Y, Position.Z)) * 256.f / PI;

	if (gFaceAngle >= 512.0f)
		gFaceAngle -= 512.0f;
	if (gFaceAngle < 0.0f)
		gFaceAngle += 512.0f;
=======
void PrettifyNumber(char* string, size_t bufferSize, int decimals /* = 0 */)
{
	if (strlen(string) >= 64)
		return;
	char temp[64];
	strcpy_s(temp, string);

	static char decimalSep[] = ".";
	static char thousandSep[] = ",";

	if (decimals < 0)
		decimals = 0;
	else if (decimals > 9)
		decimals = 9;

	NUMBERFMTA fmt;
	fmt.Grouping = 3;                    // group every 3 digits to the left of the decimal
	fmt.NumDigits = decimals;            // display N digits after the decimal point
	fmt.LeadingZero = decimals ? 1 : 0;  // display zeroes after the decimal point
	fmt.lpDecimalSep = decimalSep;       // character to use for decimal separator.
	fmt.lpThousandSep = thousandSep;     // use a comma for thousands separator
	fmt.NegativeOrder = 1;               // Negative sign, number: -1.1

	GetNumberFormatA(
		LOCALE_INVARIANT,
		0,
		temp,
		&fmt,
		string,
		bufferSize);
>>>>>>> 3faf4075
}

} // namespace mq<|MERGE_RESOLUTION|>--- conflicted
+++ resolved
@@ -8503,7 +8503,6 @@
 	return false;
 }
 
-<<<<<<< HEAD
 void DoFace(SPAWNINFO* pChar, CVector3 Position)
 {
 	gFaceAngle = atan2(Position.X - pChar->X, Position.Y - pChar->Y) * 256.f / PI;
@@ -8516,7 +8515,8 @@
 		gFaceAngle -= 512.0f;
 	if (gFaceAngle < 0.0f)
 		gFaceAngle += 512.0f;
-=======
+}
+
 void PrettifyNumber(char* string, size_t bufferSize, int decimals /* = 0 */)
 {
 	if (strlen(string) >= 64)
@@ -8547,7 +8547,6 @@
 		&fmt,
 		string,
 		bufferSize);
->>>>>>> 3faf4075
 }
 
 } // namespace mq